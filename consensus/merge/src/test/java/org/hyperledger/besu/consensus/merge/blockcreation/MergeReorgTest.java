--- conflicted
+++ resolved
@@ -56,11 +56,7 @@
 @RunWith(MockitoJUnitRunner.class)
 public class MergeReorgTest implements MergeGenesisConfigHelper {
 
-<<<<<<< HEAD
-  @Mock PendingTransactions mockSorter;
-=======
   @Mock PendingTransactions mockPendingTransactions;
->>>>>>> aef335cf
 
   private MergeCoordinator coordinator;
 
