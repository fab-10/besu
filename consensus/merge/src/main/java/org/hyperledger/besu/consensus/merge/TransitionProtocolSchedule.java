--- conflicted
+++ resolved
@@ -213,29 +213,16 @@
     return transitionUtils.dispatchFunctionAccordingToMergeState(ProtocolSchedule::listMilestones);
   }
 
-<<<<<<< HEAD
 //  /**
 //   * Sets transaction filter.
 //   *
-//   * @param transactionFilter the transaction filter
+//   * @param permissionTransactionFilter the transaction filter
 //   */
 //  @Override
-//  public void setTransactionFilter(final TransactionFilter transactionFilter) {
+//  public void setTransactionFilter(final PermissionTransactionFilter permissionTransactionFilter) {
 //    transitionUtils.dispatchConsumerAccordingToMergeState(
-//        protocolSchedule -> protocolSchedule.setTransactionFilter(transactionFilter));
+//        protocolSchedule -> protocolSchedule.setTransactionFilter(permissionTransactionFilter));
 //  }
-=======
-  /**
-   * Sets transaction filter.
-   *
-   * @param permissionTransactionFilter the transaction filter
-   */
-  @Override
-  public void setTransactionFilter(final PermissionTransactionFilter permissionTransactionFilter) {
-    transitionUtils.dispatchConsumerAccordingToMergeState(
-        protocolSchedule -> protocolSchedule.setTransactionFilter(permissionTransactionFilter));
-  }
->>>>>>> 8f684965
 
   /**
    * Sets public world state archive for privacy block processor.
