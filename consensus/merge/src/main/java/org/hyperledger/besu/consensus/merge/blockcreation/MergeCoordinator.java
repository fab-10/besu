/*
 * Copyright Hyperledger Besu Contributors.
 *
 * Licensed under the Apache License, Version 2.0 (the "License"); you may not use this file except in compliance with
 * the License. You may obtain a copy of the License at
 *
 * http://www.apache.org/licenses/LICENSE-2.0
 *
 * Unless required by applicable law or agreed to in writing, software distributed under the License is distributed on
 * an "AS IS" BASIS, WITHOUT WARRANTIES OR CONDITIONS OF ANY KIND, either express or implied. See the License for the
 * specific language governing permissions and limitations under the License.
 *
 * SPDX-License-Identifier: Apache-2.0
 */
package org.hyperledger.besu.consensus.merge.blockcreation;

import static java.util.stream.Collectors.joining;
import static org.hyperledger.besu.consensus.merge.blockcreation.MergeMiningCoordinator.ForkchoiceResult.Status.INVALID;

import org.hyperledger.besu.consensus.merge.MergeContext;
import org.hyperledger.besu.consensus.merge.PayloadWrapper;
import org.hyperledger.besu.datatypes.Address;
import org.hyperledger.besu.datatypes.Hash;
import org.hyperledger.besu.datatypes.Wei;
import org.hyperledger.besu.ethereum.BlockProcessingResult;
import org.hyperledger.besu.ethereum.ProtocolContext;
import org.hyperledger.besu.ethereum.blockcreation.BlockCreator.BlockCreationResult;
import org.hyperledger.besu.ethereum.chain.BadBlockManager;
import org.hyperledger.besu.ethereum.chain.Blockchain;
import org.hyperledger.besu.ethereum.chain.MutableBlockchain;
import org.hyperledger.besu.ethereum.core.Block;
import org.hyperledger.besu.ethereum.core.BlockHeader;
import org.hyperledger.besu.ethereum.core.BlockWithReceipts;
import org.hyperledger.besu.ethereum.core.Difficulty;
import org.hyperledger.besu.ethereum.core.MiningParameters;
import org.hyperledger.besu.ethereum.core.MutableWorldState;
import org.hyperledger.besu.ethereum.core.Transaction;
import org.hyperledger.besu.ethereum.core.Withdrawal;
import org.hyperledger.besu.ethereum.eth.manager.EthScheduler;
import org.hyperledger.besu.ethereum.eth.sync.backwardsync.BackwardSyncContext;
import org.hyperledger.besu.ethereum.eth.sync.backwardsync.BadChainListener;
import org.hyperledger.besu.ethereum.eth.transactions.TransactionPool;
import org.hyperledger.besu.ethereum.mainnet.AbstractGasLimitSpecification;
import org.hyperledger.besu.ethereum.mainnet.HeaderValidationMode;
import org.hyperledger.besu.ethereum.mainnet.ProtocolSchedule;
import org.hyperledger.besu.ethereum.trie.MerkleTrieException;
import org.hyperledger.besu.plugin.services.exception.StorageException;

import java.io.PrintWriter;
import java.io.StringWriter;
import java.util.Collections;
import java.util.List;
import java.util.Map;
import java.util.Optional;
import java.util.concurrent.CancellationException;
import java.util.concurrent.CompletableFuture;
import java.util.concurrent.ConcurrentHashMap;
import java.util.concurrent.TimeUnit;
import java.util.concurrent.atomic.AtomicBoolean;
import java.util.function.Supplier;

import com.google.common.annotations.VisibleForTesting;
import org.apache.tuweni.bytes.Bytes;
import org.apache.tuweni.bytes.Bytes32;
import org.slf4j.Logger;
import org.slf4j.LoggerFactory;

/** The Merge coordinator. */
public class MergeCoordinator implements MergeMiningCoordinator, BadChainListener {
  private static final Logger LOG = LoggerFactory.getLogger(MergeCoordinator.class);
  /**
   * On PoS you do not need to compete with other nodes for block production, since you have an
   * allocated slot for that, so in this case make sense to always try to fill the block, if there
   * are enough pending transactions, until the remaining gas is less than the minimum needed for
   * the smaller transaction. So for PoS the min-block-occupancy-ratio option is set to always try
   * to fill 100% of the block.
   */
  private static final double TRY_FILL_BLOCK = 1.0;
  /** The Mining parameters. */
  protected final MiningParameters miningParameters;
  /** The Merge block creator factory. */
  protected final MergeBlockCreatorFactory mergeBlockCreatorFactory;
  /** The Merge context. */
  protected final MergeContext mergeContext;
  /** The Protocol context. */
  protected final ProtocolContext protocolContext;
  /** The Block builder executor. */
  protected final EthScheduler ethScheduler;
  /** The Backward sync context. */
  protected final BackwardSyncContext backwardSyncContext;
  /** The Protocol schedule. */
  protected final ProtocolSchedule protocolSchedule;

  private final Map<PayloadIdentifier, BlockCreationTask> blockCreationTasks =
      new ConcurrentHashMap<>();

  /**
   * Instantiates a new Merge coordinator.
   *
   * @param protocolContext the protocol context
   * @param protocolSchedule the protocol schedule
   * @param ethScheduler the block builder executor
   * @param transactionPool the pending transactions
   * @param miningParams the mining params
   * @param backwardSyncContext the backward sync context
   * @param depositContractAddress the address of the deposit contract
   */
  public MergeCoordinator(
      final ProtocolContext protocolContext,
      final ProtocolSchedule protocolSchedule,
      final EthScheduler ethScheduler,
      final TransactionPool transactionPool,
      final MiningParameters miningParams,
      final BackwardSyncContext backwardSyncContext,
      final Optional<Address> depositContractAddress) {
    this.protocolContext = protocolContext;
    this.protocolSchedule = protocolSchedule;
    this.ethScheduler = ethScheduler;
    this.mergeContext = protocolContext.getConsensusContext(MergeContext.class);
    this.backwardSyncContext = backwardSyncContext;

    if (miningParams.getCoinbase().isEmpty()) {
      miningParams.setCoinbase(Address.ZERO);
    }
    if (miningParams.getTargetGasLimit().isEmpty()) {
      miningParams.setTargetGasLimit(30000000L);
    }
    miningParams.setMinBlockOccupancyRatio(TRY_FILL_BLOCK);

    this.miningParameters = miningParams;

    this.mergeBlockCreatorFactory =
<<<<<<< HEAD
        (parentHeader, address) ->
            new MergeBlockCreator(
                miningParameters,
                parent -> miningParameters.getExtraData(),
                transactionPool,
                protocolContext,
                protocolSchedule,
                address.or(miningParameters::getCoinbase).orElse(Address.ZERO),
                parentHeader,
                depositContractAddress,
                ethScheduler);
=======
        (parentHeader, address) -> {
          address.ifPresent(miningParams::setCoinbase);
          return new MergeBlockCreator(
              miningParameters,
              parent -> miningParameters.getExtraData(),
              transactionPool,
              protocolContext,
              protocolSchedule,
              parentHeader,
              depositContractAddress);
        };
>>>>>>> 25b15226

    this.backwardSyncContext.subscribeBadChainListener(this);
  }

  /**
   * Instantiates a new Merge coordinator.
   *
   * @param protocolContext the protocol context
   * @param protocolSchedule the protocol schedule
   * @param ethScheduler the block builder executor
   * @param miningParams the mining params
   * @param backwardSyncContext the backward sync context
   * @param mergeBlockCreatorFactory the merge block creator factory
   */
  public MergeCoordinator(
      final ProtocolContext protocolContext,
      final ProtocolSchedule protocolSchedule,
      final EthScheduler ethScheduler,
      final MiningParameters miningParams,
      final BackwardSyncContext backwardSyncContext,
      final MergeBlockCreatorFactory mergeBlockCreatorFactory) {

    this.protocolContext = protocolContext;
    this.protocolSchedule = protocolSchedule;
    this.ethScheduler = ethScheduler;
    this.mergeContext = protocolContext.getConsensusContext(MergeContext.class);
    this.backwardSyncContext = backwardSyncContext;
    if (miningParams.getTargetGasLimit().isEmpty()) {
      miningParams.setTargetGasLimit(30000000L);
    }
    miningParams.setMinBlockOccupancyRatio(TRY_FILL_BLOCK);
    this.miningParameters = miningParams;

    this.mergeBlockCreatorFactory = mergeBlockCreatorFactory;

    this.backwardSyncContext.subscribeBadChainListener(this);
  }

  @Override
  public void start() {}

  @Override
  public void stop() {}

  @Override
  public void awaitStop() throws InterruptedException {}

  @Override
  public boolean enable() {
    return false;
  }

  @Override
  public boolean disable() {
    return true;
  }

  @Override
  public boolean isMining() {
    return true;
  }

  @Override
  public Wei getMinTransactionGasPrice() {
    return miningParameters.getMinTransactionGasPrice();
  }

  @Override
  public void setExtraData(final Bytes extraData) {
    this.miningParameters.setExtraData(extraData);
  }

  @Override
  public Optional<Address> getCoinbase() {
    return miningParameters.getCoinbase();
  }

  @Override
  public Optional<Block> createBlock(
      final BlockHeader parentHeader,
      final List<Transaction> transactions,
      final List<BlockHeader> ommers) {
    throw new UnsupportedOperationException("random is required");
  }

  @Override
  public Optional<Block> createBlock(final BlockHeader parentHeader, final long timestamp) {
    throw new UnsupportedOperationException("random is required");
  }

  @Override
  public void changeTargetGasLimit(final Long newTargetGasLimit) {
    if (AbstractGasLimitSpecification.isValidTargetGasLimit(newTargetGasLimit)) {
      this.miningParameters.setTargetGasLimit(newTargetGasLimit);
    } else {
      throw new IllegalArgumentException("Specified target gas limit is invalid");
    }
  }

  @Override
  public PayloadIdentifier preparePayload(
      final BlockHeader parentHeader,
      final Long timestamp,
      final Bytes32 prevRandao,
      final Address feeRecipient,
      final Optional<List<Withdrawal>> withdrawals,
      final Optional<Bytes32> parentBeaconBlockRoot) {

    // we assume that preparePayload is always called sequentially, since the RPC Engine calls
    // are sequential, if this assumption changes then more synchronization should be added to
    // shared data structures

    final PayloadIdentifier payloadIdentifier =
        PayloadIdentifier.forPayloadParams(
            parentHeader.getBlockHash(),
            timestamp,
            prevRandao,
            feeRecipient,
            withdrawals,
            parentBeaconBlockRoot);

    if (blockCreationTasks.containsKey(payloadIdentifier)) {
      LOG.debug(
          "Block proposal for the same payload id {} already present, nothing to do",
          payloadIdentifier);
      return payloadIdentifier;
    }
    // it's a new payloadId so...
    cancelAnyExistingBlockCreationTasks(payloadIdentifier);

    final MergeBlockCreator mergeBlockCreator =
        this.mergeBlockCreatorFactory.forParams(parentHeader, Optional.ofNullable(feeRecipient));

    blockCreationTasks.put(payloadIdentifier, new BlockCreationTask(mergeBlockCreator));

    // put the empty block in first
    final Block emptyBlock =
        mergeBlockCreator
            .createBlock(
                Optional.of(Collections.emptyList()),
                prevRandao,
                timestamp,
                withdrawals,
                parentBeaconBlockRoot)
            .getBlock();

    BlockProcessingResult result = validateProposedBlock(emptyBlock);
    if (result.isSuccessful()) {
      mergeContext.putPayloadById(
          new PayloadWrapper(
              payloadIdentifier, new BlockWithReceipts(emptyBlock, result.getReceipts())));
      LOG.info(
          "Start building proposals for block {} identified by {}",
          emptyBlock.getHeader().getNumber(),
          payloadIdentifier);
    } else {
      LOG.warn(
          "failed to validate empty block proposal {}, reason {}",
          emptyBlock.getHash(),
          result.errorMessage);
      if (result.causedBy().isPresent()) {
        LOG.warn("caused by", result.causedBy().get());
      }
    }

    tryToBuildBetterBlock(
        timestamp,
        prevRandao,
        payloadIdentifier,
        mergeBlockCreator,
        withdrawals,
        parentBeaconBlockRoot);

    return payloadIdentifier;
  }

  private void cancelAnyExistingBlockCreationTasks(final PayloadIdentifier payloadIdentifier) {
    if (blockCreationTasks.size() > 0) {
      String existingPayloadIdsBeingBuilt =
          blockCreationTasks.keySet().stream()
              .map(PayloadIdentifier::toHexString)
              .collect(joining(","));
      LOG.warn(
          "New payloadId {} received so cancelling block creation tasks for the following payloadIds: {}",
          payloadIdentifier,
          existingPayloadIdsBeingBuilt);

      blockCreationTasks.keySet().forEach(this::cleanupBlockCreationTask);
    }
  }

  private void cleanupBlockCreationTask(final PayloadIdentifier payloadIdentifier) {
    blockCreationTasks.computeIfPresent(
        payloadIdentifier,
        (pid, blockCreationTask) -> {
          blockCreationTask.cancel();
          return null;
        });
  }

  @Override
  public void finalizeProposalById(final PayloadIdentifier payloadId) {
    LOG.debug("Finalizing block proposal for payload id {}", payloadId);
    cleanupBlockCreationTask(payloadId);
  }

  private void tryToBuildBetterBlock(
      final Long timestamp,
      final Bytes32 random,
      final PayloadIdentifier payloadIdentifier,
      final MergeBlockCreator mergeBlockCreator,
      final Optional<List<Withdrawal>> withdrawals,
      final Optional<Bytes32> parentBeaconBlockRoot) {

    final Supplier<BlockCreationResult> blockCreator =
        () ->
            mergeBlockCreator.createBlock(
                Optional.empty(), random, timestamp, withdrawals, parentBeaconBlockRoot);

    LOG.debug(
        "Block creation started for payload id {}, remaining time is {}ms",
        payloadIdentifier,
        miningParameters.getUnstable().getPosBlockCreationMaxTime());

    ethScheduler
        .scheduleBlockCreationTask(
            () -> retryBlockCreationUntilUseful(payloadIdentifier, blockCreator))
        .orTimeout(
            miningParameters.getUnstable().getPosBlockCreationMaxTime(), TimeUnit.MILLISECONDS)
        .whenComplete(
            (unused, throwable) -> {
              if (throwable != null) {
                LOG.atDebug()
                    .setMessage("Exception building block for payload id {}, reason {}")
                    .addArgument(payloadIdentifier)
                    .addArgument(() -> logException(throwable))
                    .log();
              }
              cleanupBlockCreationTask(payloadIdentifier);
            });
  }

  private Void retryBlockCreationUntilUseful(
      final PayloadIdentifier payloadIdentifier, final Supplier<BlockCreationResult> blockCreator) {

    long lastStartAt;

    while (!isBlockCreationCancelled(payloadIdentifier)) {
      try {
        lastStartAt = System.currentTimeMillis();
        recoverableBlockCreation(payloadIdentifier, blockCreator, lastStartAt);
        final long lastDuration = System.currentTimeMillis() - lastStartAt;
        final long waitBeforeRepetition =
            Math.max(
                100,
                miningParameters.getUnstable().getPosBlockCreationRepetitionMinDuration()
                    - lastDuration);
        LOG.debug("Waiting {}ms before repeating block creation", waitBeforeRepetition);
        Thread.sleep(waitBeforeRepetition);
      } catch (final CancellationException | InterruptedException ce) {
        LOG.atDebug()
            .setMessage("Block creation for payload id {} has been cancelled, reason {}")
            .addArgument(payloadIdentifier)
            .addArgument(() -> logException(ce))
            .log();
        return null;
      } catch (final Throwable e) {
        LOG.warn(
            "Something went wrong creating block for payload id {}, error {}",
            payloadIdentifier,
            logException(e));
        return null;
      }
    }
    return null;
  }

  private void recoverableBlockCreation(
      final PayloadIdentifier payloadIdentifier,
      final Supplier<BlockCreationResult> blockCreator,
      final long startedAt) {

    try {
      evaluateNewBlock(blockCreator.get().getBlock(), payloadIdentifier, startedAt);
    } catch (final Throwable throwable) {
      if (canRetryBlockCreation(throwable) && !isBlockCreationCancelled(payloadIdentifier)) {
        LOG.atDebug()
            .setMessage("Retrying block creation for payload id {} after recoverable error {}")
            .addArgument(payloadIdentifier)
            .addArgument(() -> logException(throwable))
            .log();
        recoverableBlockCreation(payloadIdentifier, blockCreator, startedAt);
      } else {
        throw throwable;
      }
    }
  }

  private void evaluateNewBlock(
      final Block bestBlock, final PayloadIdentifier payloadIdentifier, final long startedAt) {

    if (isBlockCreationCancelled(payloadIdentifier)) return;

    final var resultBest = validateProposedBlock(bestBlock);
    if (resultBest.isSuccessful()) {

      if (isBlockCreationCancelled(payloadIdentifier)) return;

      mergeContext.putPayloadById(
          new PayloadWrapper(
              payloadIdentifier, new BlockWithReceipts(bestBlock, resultBest.getReceipts())));
      LOG.atDebug()
          .setMessage(
              "Successfully built block {} for proposal identified by {}, with {} transactions, in {}ms")
          .addArgument(bestBlock::toLogString)
          .addArgument(payloadIdentifier)
          .addArgument(bestBlock.getBody().getTransactions()::size)
          .addArgument(() -> System.currentTimeMillis() - startedAt)
          .log();
    } else {
      LOG.warn(
          "Block {} built for proposal identified by {}, is not valid reason {}",
          bestBlock.getHash(),
          payloadIdentifier.toString(),
          resultBest.errorMessage);
      if (resultBest.causedBy().isPresent()) {
        LOG.warn("caused by", resultBest.cause.get());
      }
    }
  }

  private boolean canRetryBlockCreation(final Throwable throwable) {
    if (throwable instanceof StorageException) {
      return true;
    } else if (throwable instanceof MerkleTrieException) {
      return true;
    }
    return false;
  }

  @Override
  public Optional<BlockHeader> getOrSyncHeadByHash(final Hash headHash, final Hash finalizedHash) {
    final var chain = protocolContext.getBlockchain();
    final var maybeHeadHeader = chain.getBlockHeader(headHash);

    if (maybeHeadHeader.isPresent()) {
      LOG.atDebug()
          .setMessage("BlockHeader {} is already present")
          .addArgument(maybeHeadHeader.get()::toLogString)
          .log();
    } else {
      LOG.atDebug()
          .setMessage("Appending new head block hash {} to backward sync")
          .addArgument(headHash::toHexString)
          .log();
      backwardSyncContext.maybeUpdateTargetHeight(headHash);
      backwardSyncContext
          .syncBackwardsUntil(headHash)
          .thenRun(() -> updateFinalized(finalizedHash));
    }
    return maybeHeadHeader;
  }

  private void updateFinalized(final Hash finalizedHash) {
    if (mergeContext
        .getFinalized()
        .map(BlockHeader::getHash)
        .map(finalizedHash::equals)
        .orElse(Boolean.FALSE)) {
      LOG.atDebug()
          .setMessage("Finalized block already set to {}, nothing to do")
          .addArgument(finalizedHash)
          .log();
      return;
    }

    protocolContext
        .getBlockchain()
        .getBlockHeader(finalizedHash)
        .ifPresentOrElse(
            finalizedHeader -> {
              LOG.atDebug()
                  .setMessage("Setting finalized block header to {}")
                  .addArgument(finalizedHeader::toLogString)
                  .log();
              mergeContext.setFinalized(finalizedHeader);
            },
            () ->
                LOG.warn(
                    "Internal error, backward sync completed but failed to import finalized block {}",
                    finalizedHash));
  }

  @Override
  public BlockProcessingResult validateBlock(final Block block) {
    final var validationResult =
        protocolSchedule
            .getByBlockHeader(block.getHeader())
            .getBlockValidator()
            .validateAndProcessBlock(
                protocolContext,
                block,
                HeaderValidationMode.FULL,
                HeaderValidationMode.NONE,
                false);

    return validationResult;
  }

  private BlockProcessingResult validateProposedBlock(final Block block) {
    final var validationResult =
        protocolSchedule
            .getByBlockHeader(block.getHeader())
            .getBlockValidator()
            .validateAndProcessBlock(
                protocolContext,
                block,
                HeaderValidationMode.FULL,
                HeaderValidationMode.NONE,
                false,
                false);

    return validationResult;
  }

  @Override
  public BlockProcessingResult rememberBlock(final Block block) {
    LOG.atDebug().setMessage("Remember block {}").addArgument(block::toLogString).log();
    final var chain = protocolContext.getBlockchain();
    final var validationResult = validateBlock(block);
    validationResult
        .getYield()
        .ifPresentOrElse(
            result -> chain.storeBlock(block, result.getReceipts()),
            () -> LOG.debug("empty yield in blockProcessingResult"));
    return validationResult;
  }

  @Override
  public ForkchoiceResult updateForkChoice(
      final BlockHeader newHead, final Hash finalizedBlockHash, final Hash safeBlockHash) {
    MutableBlockchain blockchain = protocolContext.getBlockchain();
    final Optional<BlockHeader> newFinalized = blockchain.getBlockHeader(finalizedBlockHash);

    if (newHead.getNumber() < blockchain.getChainHeadBlockNumber()
        && isDescendantOf(newHead, blockchain.getChainHeadHeader())) {
      LOG.atDebug()
          .setMessage("Ignoring update to old head {}")
          .addArgument(newHead::toLogString)
          .log();
      return ForkchoiceResult.withIgnoreUpdateToOldHead(newHead);
    }

    final Optional<Hash> latestValid = getLatestValidAncestor(newHead);

    Optional<BlockHeader> parentOfNewHead = blockchain.getBlockHeader(newHead.getParentHash());
    if (parentOfNewHead.isPresent()
        && parentOfNewHead.get().getTimestamp() >= newHead.getTimestamp()) {
      return ForkchoiceResult.withFailure(
          INVALID, "new head timestamp not greater than parent", latestValid);
    }

    setNewHead(blockchain, newHead);

    // set and persist the new finalized block if it is present
    newFinalized.ifPresent(
        blockHeader -> {
          blockchain.setFinalized(blockHeader.getHash());
          mergeContext.setFinalized(blockHeader);
        });

    blockchain
        .getBlockHeader(safeBlockHash)
        .ifPresent(
            newSafeBlock -> {
              blockchain.setSafeBlock(safeBlockHash);
              mergeContext.setSafeBlock(newSafeBlock);
            });

    return ForkchoiceResult.withResult(newFinalized, Optional.of(newHead));
  }

  private boolean setNewHead(final MutableBlockchain blockchain, final BlockHeader newHead) {

    if (newHead.getHash().equals(blockchain.getChainHeadHash())) {
      LOG.atDebug()
          .setMessage("Nothing to do new head {} is already chain head")
          .addArgument(newHead::toLogString)
          .log();
      return true;
    }

    if (moveWorldStateTo(newHead)) {
      if (newHead.getParentHash().equals(blockchain.getChainHeadHash())) {
        LOG.atDebug()
            .setMessage(
                "Forwarding chain head to the block {} saved from a previous newPayload invocation")
            .addArgument(newHead::toLogString)
            .log();
        return blockchain.forwardToBlock(newHead);
      } else {
        LOG.atDebug()
            .setMessage("New head {} is a chain reorg, rewind chain head to it")
            .addArgument(newHead::toLogString)
            .log();
        return blockchain.rewindToBlock(newHead.getHash());
      }
    }
    LOG.atDebug()
        .setMessage("Failed to move the worldstate forward to hash {}, not moving chain head")
        .addArgument(newHead::toLogString)
        .log();
    return false;
  }

  private boolean moveWorldStateTo(final BlockHeader newHead) {
    Optional<MutableWorldState> newWorldState =
        protocolContext
            .getWorldStateArchive()
            .getMutable(newHead.getStateRoot(), newHead.getHash());

    newWorldState.ifPresentOrElse(
        mutableWorldState ->
            LOG.atDebug()
                .setMessage(
                    "World state for state root hash {} and block hash {} persisted successfully")
                .addArgument(mutableWorldState::rootHash)
                .addArgument(newHead::getHash)
                .log(),
        () ->
            LOG.error(
                "Could not persist world for root hash {} and block hash {}",
                newHead.getStateRoot(),
                newHead.getHash()));
    return newWorldState.isPresent();
  }

  @Override
  public Optional<Hash> getLatestValidAncestor(final Hash blockHash) {
    final var chain = protocolContext.getBlockchain();
    final var chainHeadHeader = chain.getChainHeadHeader();
    return findValidAncestor(
        chain, blockHash, protocolSchedule.getByBlockHeader(chainHeadHeader).getBadBlocksManager());
  }

  @Override
  public Optional<Hash> getLatestValidAncestor(final BlockHeader blockHeader) {
    final var chain = protocolContext.getBlockchain();
    final var self = chain.getBlockHeader(blockHeader.getHash());

    if (self.isEmpty()) {
      final var badBlocks = protocolSchedule.getByBlockHeader(blockHeader).getBadBlocksManager();
      return findValidAncestor(chain, blockHeader.getParentHash(), badBlocks);
    }
    return self.map(BlockHeader::getHash);
  }

  @Override
  public boolean isBackwardSyncing() {
    return backwardSyncContext.isSyncing();
  }

  @Override
  public CompletableFuture<Void> appendNewPayloadToSync(final Block newPayload) {
    return backwardSyncContext.syncBackwardsUntil(newPayload);
  }

  @Override
  public boolean isMiningBeforeMerge() {
    return miningParameters.isMiningEnabled();
  }

  private Optional<Hash> findValidAncestor(
      final Blockchain chain, final Hash parentHash, final BadBlockManager badBlocks) {

    // check chain first
    return chain
        .getBlockHeader(parentHash)
        .map(
            header -> {
              // if block is PoW, return ZERO hash
              if (header.getDifficulty().greaterThan(Difficulty.ZERO)) {
                return Hash.ZERO;
              } else {
                return header.getHash();
              }
            })
        .map(Optional::of)
        .orElseGet(
            () ->
                badBlocks
                    .getBadBlock(parentHash)
                    .map(
                        badParent ->
                            findValidAncestor(
                                chain, badParent.getHeader().getParentHash(), badBlocks))
                    .orElse(Optional.empty()));
  }

  @Override
  public boolean isDescendantOf(final BlockHeader ancestorBlock, final BlockHeader newBlock) {
    LOG.atDebug()
        .setMessage("checking if block {} is ancestor of {}")
        .addArgument(ancestorBlock::toLogString)
        .addArgument(newBlock::toLogString)
        .log();

    // start with self, because descending from yourself is valid
    Optional<BlockHeader> parentOf = Optional.of(newBlock);

    while (parentOf.isPresent()
        && !parentOf.get().getBlockHash().equals(ancestorBlock.getBlockHash())
        && parentOf.get().getNumber()
            >= ancestorBlock.getNumber()) { // if on a fork, don't go further back than ancestor
      parentOf = protocolContext.getBlockchain().getBlockHeader(parentOf.get().getParentHash());
    }

    if (parentOf.isPresent()
        && ancestorBlock.getBlockHash().equals(parentOf.get().getBlockHash())) {
      return true;
    } else {
      LOG.atDebug()
          .setMessage("looped all the way back, did not find ancestor {} of child {}")
          .addArgument(ancestorBlock::toLogString)
          .addArgument(newBlock::toLogString)
          .log();
      return false;
    }
  }

  @Override
  public void onBadChain(
      final Block badBlock,
      final List<Block> badBlockDescendants,
      final List<BlockHeader> badBlockHeaderDescendants) {
    LOG.trace("Adding bad block {} and all its descendants", badBlock.getHash());
    final BadBlockManager badBlockManager = getBadBlockManager();

    final Optional<BlockHeader> parentHeader =
        protocolContext.getBlockchain().getBlockHeader(badBlock.getHeader().getParentHash());
    final Optional<Hash> maybeLatestValidHash =
        parentHeader.isPresent() && isPoSHeader(parentHeader.get())
            ? Optional.of(parentHeader.get().getHash())
            : Optional.empty();

    badBlockManager.addBadBlock(badBlock, Optional.empty());

    badBlockDescendants.forEach(
        block -> {
          LOG.trace("Add descendant block {} to bad blocks", block.getHash());
          badBlockManager.addBadBlock(block, Optional.empty());
          maybeLatestValidHash.ifPresent(
              latestValidHash ->
                  badBlockManager.addLatestValidHash(block.getHash(), latestValidHash));
        });

    badBlockHeaderDescendants.forEach(
        header -> {
          LOG.trace("Add descendant header {} to bad blocks", header.getHash());
          badBlockManager.addBadHeader(header);
          maybeLatestValidHash.ifPresent(
              latestValidHash ->
                  badBlockManager.addLatestValidHash(header.getHash(), latestValidHash));
        });
  }

  /** The interface Merge block creator factory. */
  @FunctionalInterface
  protected interface MergeBlockCreatorFactory {
    /**
     * Create merge block creator for block header and fee recipient.
     *
     * @param header the header
     * @param feeRecipient the fee recipient
     * @return the merge block creator
     */
    MergeBlockCreator forParams(BlockHeader header, Optional<Address> feeRecipient);
  }

  @Override
  public void addBadBlock(final Block block, final Optional<Throwable> maybeCause) {
    protocolSchedule
        .getByBlockHeader(protocolContext.getBlockchain().getChainHeadHeader())
        .getBadBlocksManager()
        .addBadBlock(block, maybeCause);
  }

  @Override
  public boolean isBadBlock(final Hash blockHash) {
    final BadBlockManager badBlocksManager = getBadBlockManager();
    return badBlocksManager.getBadBlock(blockHash).isPresent()
        || badBlocksManager.getBadHash(blockHash).isPresent();
  }

  private BadBlockManager getBadBlockManager() {
    final BadBlockManager badBlocksManager =
        protocolSchedule
            .getByBlockHeader(protocolContext.getBlockchain().getChainHeadHeader())
            .getBadBlocksManager();
    return badBlocksManager;
  }

  @Override
  public Optional<Hash> getLatestValidHashOfBadBlock(Hash blockHash) {
    return protocolSchedule
        .getByBlockHeader(protocolContext.getBlockchain().getChainHeadHeader())
        .getBadBlocksManager()
        .getLatestValidHash(blockHash);
  }

  private boolean isPoSHeader(final BlockHeader header) {
    return header.getDifficulty().equals(Difficulty.ZERO);
  }

  private String logException(final Throwable throwable) {
    final StringWriter sw = new StringWriter();
    final PrintWriter pw = new PrintWriter(sw);
    throwable.printStackTrace(pw);
    pw.flush();
    return sw.toString();
  }

  @VisibleForTesting
  boolean isBlockCreationCancelled(final PayloadIdentifier payloadId) {
    final BlockCreationTask job = blockCreationTasks.get(payloadId);
    if (job == null) {
      return true;
    }
    return job.cancelled.get();
  }

  private static class BlockCreationTask {
    /** The Block creator. */
    final MergeBlockCreator blockCreator;
    /** The Cancelled. */
    final AtomicBoolean cancelled;

    /**
     * Instantiates a new Block creation task.
     *
     * @param blockCreator the block creator
     */
    public BlockCreationTask(final MergeBlockCreator blockCreator) {
      this.blockCreator = blockCreator;
      this.cancelled = new AtomicBoolean(false);
    }

    /** Cancel. */
    public void cancel() {
      cancelled.set(true);
      blockCreator.cancel();
    }
  }
}<|MERGE_RESOLUTION|>--- conflicted
+++ resolved
@@ -130,19 +130,6 @@
     this.miningParameters = miningParams;
 
     this.mergeBlockCreatorFactory =
-<<<<<<< HEAD
-        (parentHeader, address) ->
-            new MergeBlockCreator(
-                miningParameters,
-                parent -> miningParameters.getExtraData(),
-                transactionPool,
-                protocolContext,
-                protocolSchedule,
-                address.or(miningParameters::getCoinbase).orElse(Address.ZERO),
-                parentHeader,
-                depositContractAddress,
-                ethScheduler);
-=======
         (parentHeader, address) -> {
           address.ifPresent(miningParams::setCoinbase);
           return new MergeBlockCreator(
@@ -152,9 +139,9 @@
               protocolContext,
               protocolSchedule,
               parentHeader,
-              depositContractAddress);
+              depositContractAddress,
+              ethScheduler);
         };
->>>>>>> 25b15226
 
     this.backwardSyncContext.subscribeBadChainListener(this);
   }
