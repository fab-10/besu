--- conflicted
+++ resolved
@@ -26,7 +26,6 @@
 import java.math.BigInteger;
 
 import org.apache.tuweni.bytes.Bytes;
-import org.apache.tuweni.units.bigints.UInt256;
 import org.web3j.protocol.core.methods.response.EthBlock.Block;
 
 public class BlockUtils {
@@ -55,11 +54,7 @@
         mixHash,
         new BigInteger(block.getNonceRaw().substring(2), 16).longValue(),
         null,
-<<<<<<< HEAD
-        UInt256.ZERO,
-=======
         null,
->>>>>>> 744a5f03
         blockHeaderFunctions);
   }
 }