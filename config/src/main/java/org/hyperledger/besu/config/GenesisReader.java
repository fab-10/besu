/*
 * Copyright contributors to Hyperledger Besu.
 *
 * Licensed under the Apache License, Version 2.0 (the "License"); you may not use this file except in compliance with
 * the License. You may obtain a copy of the License at
 *
 * http://www.apache.org/licenses/LICENSE-2.0
 *
 * Unless required by applicable law or agreed to in writing, software distributed under the License is distributed on
 * an "AS IS" BASIS, WITHOUT WARRANTIES OR CONDITIONS OF ANY KIND, either express or implied. See the License for the
 * specific language governing permissions and limitations under the License.
 *
 * SPDX-License-Identifier: Apache-2.0
 */
package org.hyperledger.besu.config;

import static org.hyperledger.besu.config.JsonUtil.normalizeKey;
import static org.hyperledger.besu.config.JsonUtil.normalizeKeys;

import org.hyperledger.besu.datatypes.Address;
import org.hyperledger.besu.datatypes.Wei;

import java.io.IOException;
import java.math.BigInteger;
import java.net.URL;
import java.util.HashMap;
import java.util.Iterator;
import java.util.Locale;
import java.util.Map;
import java.util.stream.Collectors;
import java.util.stream.Stream;

import com.fasterxml.jackson.core.JsonParser;
import com.fasterxml.jackson.core.JsonToken;
import com.fasterxml.jackson.databind.node.ObjectNode;
import com.google.common.collect.Streams;
import org.apache.tuweni.bytes.Bytes;
import org.apache.tuweni.bytes.Bytes32;
import org.apache.tuweni.units.bigints.UInt256;

interface GenesisReader {
  String CONFIG_FIELD = "config";
  String ALLOCATION_FIELD = "alloc";

  ObjectNode getRoot();

  ObjectNode getConfig();

  Stream<GenesisAccount> streamAllocations();

  class FromObjectNode implements GenesisReader {
    private final ObjectNode allocations;
    private final ObjectNode rootWithoutAllocations;

    public FromObjectNode(final ObjectNode root) {
<<<<<<< HEAD
      final var normalizedRoot = normalizeKeys(root);
      final var removedAllocations = normalizedRoot.remove(ALLOCATION_FIELD);
=======
>>>>>>> 07637cfc
      this.allocations =
          root.get(ALLOCATION_FIELD) != null
              ? (ObjectNode) root.get(ALLOCATION_FIELD)
              : JsonUtil.createEmptyObjectNode();
<<<<<<< HEAD
      this.rootWithoutAllocations = normalizedRoot;
=======
      this.rootWithoutAllocations =
          normalizeKeys(root, field -> !field.getKey().equals(ALLOCATION_FIELD));
>>>>>>> 07637cfc
    }

    @Override
    public ObjectNode getRoot() {
      return rootWithoutAllocations;
    }

    @Override
    public ObjectNode getConfig() {
      return JsonUtil.getObjectNode(rootWithoutAllocations, CONFIG_FIELD)
          .orElse(JsonUtil.createEmptyObjectNode());
    }

    @Override
    public Stream<GenesisAccount> streamAllocations() {
      return Streams.stream(allocations.fields())
          .map(
              entry -> {
                final var on = normalizeKeys((ObjectNode) entry.getValue());
                return new GenesisAccount(
                    Address.fromHexString(entry.getKey()),
                    JsonUtil.getValueAsString(on, "nonce")
                        .map(ParserUtils::parseUnsignedLong)
                        .orElse(0L),
                    JsonUtil.getString(on, "balance")
                        .map(ParserUtils::parseBalance)
                        .orElse(Wei.ZERO),
                    JsonUtil.getBytes(on, "code", null),
                    ParserUtils.getStorageMap(on, "storage"),
                    JsonUtil.getBytes(on, "privatekey").map(Bytes32::wrap).orElse(null));
              });
    }
  }

  class FromURL implements GenesisReader {
    private final URL url;
    private final ObjectNode rootWithoutAllocations;

    public FromURL(final URL url) {
      this.url = url;
      this.rootWithoutAllocations =
          normalizeKeys(JsonUtil.objectNodeFromURL(url, false, ALLOCATION_FIELD));
    }

    @Override
    public ObjectNode getRoot() {
      return rootWithoutAllocations;
    }

    @Override
    public ObjectNode getConfig() {
      return JsonUtil.getObjectNode(rootWithoutAllocations, CONFIG_FIELD)
          .orElse(JsonUtil.createEmptyObjectNode());
    }

    @Override
    public Stream<GenesisAccount> streamAllocations() {
      final var parser = JsonUtil.jsonParserFromURL(url, false);

      try {
        parser.nextToken();
        while (parser.nextToken() != JsonToken.END_OBJECT) {
          if (ALLOCATION_FIELD.equals(parser.getCurrentName())) {
            parser.nextToken();
            parser.nextToken();
            break;
          } else {
            parser.skipChildren();
          }
        }
      } catch (final IOException e) {
        throw new RuntimeException(e);
      }

      return Streams.stream(new AllocationIterator(parser));
    }

    private static class AllocationIterator implements Iterator<GenesisAccount> {
      final JsonParser parser;

      public AllocationIterator(final JsonParser parser) {
        this.parser = parser;
      }

      @Override
      public boolean hasNext() {
        final var end = parser.currentToken() == JsonToken.END_OBJECT;
        if (end) {
          try {
            parser.close();
          } catch (IOException e) {
            throw new RuntimeException(e);
          }
        }
        return !end;
      }

      @Override
      public GenesisAccount next() {
        try {
          final Address address = Address.fromHexString(parser.currentName());
          long nonce = 0;
          Wei balance = Wei.ZERO;
          Bytes code = null;
          Map<UInt256, UInt256> storage = Map.of();
          Bytes32 privateKey = null;
          parser.nextToken(); // consume start object
          while (parser.nextToken() != JsonToken.END_OBJECT) {
            switch (normalizeKey(parser.currentName())) {
              case "nonce":
                parser.nextToken();
                nonce = ParserUtils.parseUnsignedLong(parser.getText());
                break;
              case "balance":
                parser.nextToken();
                balance = ParserUtils.parseBalance(parser.getText());
                break;
              case "code":
                parser.nextToken();
                code = Bytes.fromHexStringLenient(parser.getText());
                break;
              case "privatekey":
                parser.nextToken();
                privateKey = Bytes32.fromHexStringLenient(parser.getText());
                break;
              case "storage":
                parser.nextToken();
                storage = new HashMap<>();
                while (parser.nextToken() != JsonToken.END_OBJECT) {
                  final var key = UInt256.fromHexString(parser.currentName());
                  parser.nextToken();
                  final var value = UInt256.fromHexString(parser.getText());
                  storage.put(key, value);
                }
                break;
            }
            if (parser.currentToken() == JsonToken.START_OBJECT) {
              // ignore any unknown nested object
              parser.skipChildren();
            }
          }
          parser.nextToken();
          return new GenesisAccount(address, nonce, balance, code, storage, privateKey);
        } catch (IOException e) {
          throw new RuntimeException(e);
        }
      }
    }
  }

  class ParserUtils {
    static long parseUnsignedLong(final String value) {
      String v = value.toLowerCase(Locale.US);
      if (v.startsWith("0x")) {
        v = v.substring(2);
      }
      return Long.parseUnsignedLong(v, 16);
    }

    static Wei parseBalance(final String balance) {
      final BigInteger val;
      if (balance.startsWith("0x")) {
        val = new BigInteger(1, Bytes.fromHexStringLenient(balance).toArrayUnsafe());
      } else {
        val = new BigInteger(balance);
      }

      return Wei.of(val);
    }

    static Map<UInt256, UInt256> getStorageMap(final ObjectNode json, final String key) {
      return JsonUtil.getObjectNode(json, key)
          .map(
              storageMap ->
                  Streams.stream(storageMap.fields())
                      .collect(
                          Collectors.toMap(
                              e -> UInt256.fromHexString(e.getKey()),
                              e -> UInt256.fromHexString(e.getValue().asText()))))
          .orElse(Map.of());
    }
  }
}<|MERGE_RESOLUTION|>--- conflicted
+++ resolved
@@ -53,21 +53,12 @@
     private final ObjectNode rootWithoutAllocations;
 
     public FromObjectNode(final ObjectNode root) {
-<<<<<<< HEAD
-      final var normalizedRoot = normalizeKeys(root);
-      final var removedAllocations = normalizedRoot.remove(ALLOCATION_FIELD);
-=======
->>>>>>> 07637cfc
       this.allocations =
           root.get(ALLOCATION_FIELD) != null
               ? (ObjectNode) root.get(ALLOCATION_FIELD)
               : JsonUtil.createEmptyObjectNode();
-<<<<<<< HEAD
-      this.rootWithoutAllocations = normalizedRoot;
-=======
       this.rootWithoutAllocations =
           normalizeKeys(root, field -> !field.getKey().equals(ALLOCATION_FIELD));
->>>>>>> 07637cfc
     }
 
     @Override
