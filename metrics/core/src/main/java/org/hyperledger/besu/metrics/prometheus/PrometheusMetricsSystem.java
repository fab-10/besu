/*
 * Copyright ConsenSys AG.
 *
 * Licensed under the Apache License, Version 2.0 (the "License"); you may not use this file except in compliance with
 * the License. You may obtain a copy of the License at
 *
 * http://www.apache.org/licenses/LICENSE-2.0
 *
 * Unless required by applicable law or agreed to in writing, software distributed under the License is distributed on
 * an "AS IS" BASIS, WITHOUT WARRANTIES OR CONDITIONS OF ANY KIND, either express or implied. See the License for the
 * specific language governing permissions and limitations under the License.
 *
 * SPDX-License-Identifier: Apache-2.0
 */
package org.hyperledger.besu.metrics.prometheus;

import static java.util.Map.entry;

import org.hyperledger.besu.metrics.ObservableMetricsSystem;
import org.hyperledger.besu.metrics.Observation;
import org.hyperledger.besu.metrics.StandardMetricCategory;
import org.hyperledger.besu.metrics.noop.NoOpMetricsSystem;
import org.hyperledger.besu.plugin.services.metrics.Counter;
import org.hyperledger.besu.plugin.services.metrics.ExternalSummary;
import org.hyperledger.besu.plugin.services.metrics.LabelledMetric;
import org.hyperledger.besu.plugin.services.metrics.LabelledSuppliedMetric;
import org.hyperledger.besu.plugin.services.metrics.MetricCategory;
import org.hyperledger.besu.plugin.services.metrics.OperationTimer;

import java.util.Collection;
import java.util.Collections;
import java.util.Map;
import java.util.Set;
import java.util.concurrent.ConcurrentHashMap;
import java.util.function.DoubleSupplier;
import java.util.function.Supplier;
import java.util.stream.Stream;

import com.google.common.cache.Cache;
import com.google.common.collect.ImmutableSet;
import io.prometheus.metrics.instrumentation.jvm.JvmBufferPoolMetrics;
import io.prometheus.metrics.instrumentation.jvm.JvmClassLoadingMetrics;
import io.prometheus.metrics.instrumentation.jvm.JvmCompilationMetrics;
import io.prometheus.metrics.instrumentation.jvm.JvmGarbageCollectorMetrics;
import io.prometheus.metrics.instrumentation.jvm.JvmMemoryMetrics;
import io.prometheus.metrics.instrumentation.jvm.JvmMemoryPoolAllocationMetrics;
import io.prometheus.metrics.instrumentation.jvm.JvmNativeMemoryMetrics;
import io.prometheus.metrics.instrumentation.jvm.JvmRuntimeInfoMetric;
import io.prometheus.metrics.instrumentation.jvm.JvmThreadsMetrics;
import io.prometheus.metrics.instrumentation.jvm.ProcessMetrics;
import io.prometheus.metrics.model.registry.PrometheusRegistry;
import io.vertx.core.impl.ConcurrentHashSet;

/** The Prometheus metrics system. */
public class PrometheusMetricsSystem implements ObservableMetricsSystem {
  private static final Map<Double, Double> DEFAULT_SUMMARY_QUANTILES =
      Map.ofEntries(
          entry(0.2, 0.02),
          entry(0.5, 0.05),
          entry(0.8, 0.02),
          entry(0.95, 0.005),
          entry(0.99, 0.001),
          entry(1.0, 0.0));

  private final Map<MetricCategory, Collection<PrometheusCollector>> collectors =
      new ConcurrentHashMap<>();
  private final PrometheusRegistry registry = PrometheusRegistry.defaultRegistry;
  private final Map<String, LabelledMetric<org.hyperledger.besu.plugin.services.metrics.Counter>>
      cachedCounters = new ConcurrentHashMap<>();
  private final Map<String, LabelledMetric<OperationTimer>> cachedTimers =
      new ConcurrentHashMap<>();
  private final PrometheusGuavaCache.Context guavaCacheCollectorContext =
      new PrometheusGuavaCache.Context();

  private final Set<MetricCategory> enabledCategories;
  private final boolean timersEnabled;

  /**
   * Instantiates a new Prometheus metrics system.
   *
   * @param enabledCategories the enabled categories
   * @param timersEnabled the timers enabled
   */
  public PrometheusMetricsSystem(
      final Set<MetricCategory> enabledCategories, final boolean timersEnabled) {
    this.enabledCategories = ImmutableSet.copyOf(enabledCategories);
    this.timersEnabled = timersEnabled;
  }

  /** Init. */
  public void init() {
    if (isCategoryEnabled(StandardMetricCategory.JVM)) {
      JvmThreadsMetrics.builder().register(registry);
      JvmBufferPoolMetrics.builder().register(registry);
      JvmClassLoadingMetrics.builder().register(registry);
      JvmCompilationMetrics.builder().register(registry);
      JvmGarbageCollectorMetrics.builder().register(registry);
      JvmMemoryMetrics.builder().register(registry);
      JvmMemoryPoolAllocationMetrics.builder().register(registry);
      JvmNativeMemoryMetrics.builder().register(registry);
      JvmRuntimeInfoMetric.builder().register(registry);
    }
    if (isCategoryEnabled(StandardMetricCategory.PROCESS)) {
      ProcessMetrics.builder().register(registry);
    }
  }

  @Override
  public Set<MetricCategory> getEnabledCategories() {
    return enabledCategories;
  }

  @Override
  public LabelledMetric<Counter> createLabelledCounter(
      final MetricCategory category,
      final String name,
      final String help,
      final String... labelNames) {
    return cachedCounters.computeIfAbsent(
        name,
        (k) -> {
          if (isCategoryEnabled(category)) {
            final var counter = new PrometheusCounter(category, name, help, labelNames);
            registerCollector(category, counter);
            return counter;
          } else {
            return NoOpMetricsSystem.getCounterLabelledMetric(labelNames.length);
          }
        });
  }

  @Override
  public LabelledMetric<OperationTimer> createLabelledTimer(
      final MetricCategory category,
      final String name,
      final String help,
      final String... labelNames) {
    return cachedTimers.computeIfAbsent(
        name,
        (k) -> {
          if (timersEnabled && isCategoryEnabled(category)) {
            final var summary =
                new PrometheusTimer(category, name, help, DEFAULT_SUMMARY_QUANTILES, labelNames);
            registerCollector(category, summary);
            return summary;
          } else {
            return NoOpMetricsSystem.getOperationTimerLabelledMetric(labelNames.length);
          }
        });
  }

  @Override
  public LabelledMetric<OperationTimer> createSimpleLabelledTimer(
      final MetricCategory category,
      final String name,
      final String help,
      final String... labelNames) {
    return cachedTimers.computeIfAbsent(
        name,
        (k) -> {
          if (timersEnabled && isCategoryEnabled(category)) {
            final var histogram =
                new PrometheusSimpleTimer(category, name, help, new double[] {1D}, labelNames);
            registerCollector(category, histogram);
            return histogram;
          } else {
            return NoOpMetricsSystem.getOperationTimerLabelledMetric(labelNames.length);
          }
        });
  }

  @Override
  public void trackExternalSummary(
      final MetricCategory category,
      final String name,
      final String help,
      final Supplier<ExternalSummary> summarySupplier) {
    if (isCategoryEnabled(category)) {
      final PrometheusExternalSummary externalSummary =
          new PrometheusExternalSummary(category, name, help, summarySupplier);

      registerCollector(category, externalSummary);
    }
  }

  @Override
  public void createGauge(
      final MetricCategory category,
      final String name,
      final String help,
      final DoubleSupplier valueSupplier) {
    if (isCategoryEnabled(category)) {
      final var gauge = new PrometheusSuppliedGauge(category, name, help);
      gauge.labels(valueSupplier);
      registerCollector(category, gauge);
    }
  }

  @Override
  public LabelledSuppliedMetric createLabelledSuppliedCounter(
      final MetricCategory category,
      final String name,
      final String help,
      final String... labelNames) {
    if (isCategoryEnabled(category)) {
      final PrometheusSuppliedCounter counter =
          new PrometheusSuppliedCounter(category, name, help, labelNames);
      registerCollector(category, counter);
      return counter;
    }
    return NoOpMetricsSystem.getLabelledSuppliedMetric(labelNames.length);
  }

  @Override
<<<<<<< HEAD
  public LabelledSuppliedMetric createLabelledSuppliedGauge(
=======
  public LabelledSuppliedMetric createLabelledSuppliedCounter(
>>>>>>> fe462896
      final MetricCategory category,
      final String name,
      final String help,
      final String... labelNames) {
<<<<<<< HEAD
    if (isCategoryEnabled(category)) {
      final PrometheusSuppliedGauge gauge =
          new PrometheusSuppliedGauge(category, name, help, labelNames);
      registerCollector(category, gauge);
      return gauge;
=======
    return createLabelledSuppliedMetric(category, Collector.Type.COUNTER, name, help, labelNames);
  }

  @Override
  public LabelledSuppliedMetric createLabelledSuppliedGauge(
      final MetricCategory category,
      final String name,
      final String help,
      final String... labelNames) {
    return createLabelledSuppliedMetric(category, Collector.Type.GAUGE, name, help, labelNames);
  }

  private LabelledSuppliedMetric createLabelledSuppliedMetric(
      final MetricCategory category,
      final Collector.Type type,
      final String name,
      final String help,
      final String... labelNames) {
    final String metricName = convertToPrometheusName(category, name);
    if (isCategoryEnabled(category)) {
      final PrometheusSuppliedValueCollector suppliedValueCollector =
          new PrometheusSuppliedValueCollector(type, metricName, help, List.of(labelNames));
      registerCollector(category, suppliedValueCollector);
      return suppliedValueCollector;
>>>>>>> fe462896
    }
    return NoOpMetricsSystem.getLabelledSuppliedMetric(labelNames.length);
  }

  @Override
  public void createGuavaCacheCollector(
      final MetricCategory category, final String name, final Cache<?, ?> cache) {
    if (isCategoryEnabled(category)) {
      final var cacheCollector =
          new PrometheusGuavaCache(category, guavaCacheCollectorContext, name, cache);
      registerCollector(category, cacheCollector);
    }
  }

  private void registerCollector(
      final MetricCategory category, final PrometheusCollector collector) {
    final Collection<PrometheusCollector> categoryCollectors =
        this.collectors.computeIfAbsent(category, key -> new ConcurrentHashSet<>());

    // unregister if already present
    categoryCollectors.stream()
        .filter(c -> c.getIdentifier().equals(collector.getIdentifier()))
        .findFirst()
        .ifPresent(
            c -> {
              categoryCollectors.remove(c);
              c.unregister(registry);
            });

    collector.register(registry);
    categoryCollectors.add(collector);
  }

  @Override
  public Stream<Observation> streamObservations(final MetricCategory category) {
    return collectors.getOrDefault(category, Collections.emptySet()).stream()
        .flatMap(PrometheusCollector::streamObservations);
  }

  @Override
  public Stream<Observation> streamObservations() {
    return collectors.keySet().stream().flatMap(this::streamObservations);
  }

  PrometheusRegistry getRegistry() {
    return registry;
  }

  @Override
  public void shutdown() {
    registry.clear();
    collectors.clear();
    cachedCounters.clear();
    cachedTimers.clear();
    guavaCacheCollectorContext.clear();
  }
}<|MERGE_RESOLUTION|>--- conflicted
+++ resolved
@@ -170,20 +170,6 @@
   }
 
   @Override
-  public void trackExternalSummary(
-      final MetricCategory category,
-      final String name,
-      final String help,
-      final Supplier<ExternalSummary> summarySupplier) {
-    if (isCategoryEnabled(category)) {
-      final PrometheusExternalSummary externalSummary =
-          new PrometheusExternalSummary(category, name, help, summarySupplier);
-
-      registerCollector(category, externalSummary);
-    }
-  }
-
-  @Override
   public void createGauge(
       final MetricCategory category,
       final String name,
@@ -193,6 +179,30 @@
       final var gauge = new PrometheusSuppliedGauge(category, name, help);
       gauge.labels(valueSupplier);
       registerCollector(category, gauge);
+    }
+  }
+
+  @Override
+  public void trackExternalSummary(
+      final MetricCategory category,
+      final String name,
+      final String help,
+      final Supplier<ExternalSummary> summarySupplier) {
+    if (isCategoryEnabled(category)) {
+      final PrometheusExternalSummary externalSummary =
+          new PrometheusExternalSummary(category, name, help, summarySupplier);
+
+      registerCollector(category, externalSummary);
+    }
+  }
+
+  @Override
+  public void createGuavaCacheCollector(
+      final MetricCategory category, final String name, final Cache<?, ?> cache) {
+    if (isCategoryEnabled(category)) {
+      final var cacheCollector =
+          new PrometheusGuavaCache(category, guavaCacheCollectorContext, name, cache);
+      registerCollector(category, cacheCollector);
     }
   }
 
@@ -212,59 +222,18 @@
   }
 
   @Override
-<<<<<<< HEAD
   public LabelledSuppliedMetric createLabelledSuppliedGauge(
-=======
-  public LabelledSuppliedMetric createLabelledSuppliedCounter(
->>>>>>> fe462896
-      final MetricCategory category,
-      final String name,
-      final String help,
-      final String... labelNames) {
-<<<<<<< HEAD
+      final MetricCategory category,
+      final String name,
+      final String help,
+      final String... labelNames) {
     if (isCategoryEnabled(category)) {
       final PrometheusSuppliedGauge gauge =
           new PrometheusSuppliedGauge(category, name, help, labelNames);
       registerCollector(category, gauge);
       return gauge;
-=======
-    return createLabelledSuppliedMetric(category, Collector.Type.COUNTER, name, help, labelNames);
-  }
-
-  @Override
-  public LabelledSuppliedMetric createLabelledSuppliedGauge(
-      final MetricCategory category,
-      final String name,
-      final String help,
-      final String... labelNames) {
-    return createLabelledSuppliedMetric(category, Collector.Type.GAUGE, name, help, labelNames);
-  }
-
-  private LabelledSuppliedMetric createLabelledSuppliedMetric(
-      final MetricCategory category,
-      final Collector.Type type,
-      final String name,
-      final String help,
-      final String... labelNames) {
-    final String metricName = convertToPrometheusName(category, name);
-    if (isCategoryEnabled(category)) {
-      final PrometheusSuppliedValueCollector suppliedValueCollector =
-          new PrometheusSuppliedValueCollector(type, metricName, help, List.of(labelNames));
-      registerCollector(category, suppliedValueCollector);
-      return suppliedValueCollector;
->>>>>>> fe462896
     }
     return NoOpMetricsSystem.getLabelledSuppliedMetric(labelNames.length);
-  }
-
-  @Override
-  public void createGuavaCacheCollector(
-      final MetricCategory category, final String name, final Cache<?, ?> cache) {
-    if (isCategoryEnabled(category)) {
-      final var cacheCollector =
-          new PrometheusGuavaCache(category, guavaCacheCollectorContext, name, cache);
-      registerCollector(category, cacheCollector);
-    }
   }
 
   private void registerCollector(
