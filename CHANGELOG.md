--- conflicted
+++ resolved
@@ -16,11 +16,8 @@
 - Implement new `miner_setMinPriorityFee` and `miner_getMinPriorityFee` RPC methods [#6080](https://github.com/hyperledger/besu/pull/6080)
 - Clique config option `createemptyblocks` to not create empty blocks [#6082](https://github.com/hyperledger/besu/pull/6082)
 - Upgrade EVM Reference Tests to v13 (Cancun) [#6114](https://github.com/hyperledger/besu/pull/6114)
-<<<<<<< HEAD
+- Add `yParity` to GraphQL and JSON-RPC for relevant querise. [6119](https://github.com/hyperledger/besu/pull/6119)
 - Introduce the possibility to limit the time spent selecting pending transactions during block creation, using the new experimental option `Xblock-txs-selection-max-time` on PoS and PoW networks (by default set to 5000ms) or `Xpoa-block-txs-selection-max-time` on PoA networks (by default 75% of the min block time) [#6044](https://github.com/hyperledger/besu/pull/6044)
-=======
-- Add `yParity` to GraphQL and JSON-RPC for relevant querise. [6119](https://github.com/hyperledger/besu/pull/6119)
->>>>>>> 914ab792
 
 ### Bug fixes
 
