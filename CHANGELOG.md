# Changelog

### Breaking Changes

### Deprecations

### Additions and Improvements
<<<<<<< HEAD
- Introduce the possibility to limit the time spent selecting pending transactions during block creation, using the new experimental option `Xtxs-selection-max-time` (by default set to 5000ms) [#6044](https://github.com/hyperledger/besu/pull/6044)
=======
- TraceService: return results for transactions in block [#6086](https://github.com/hyperledger/besu/pull/6086)
>>>>>>> 094c8416

### Bug Fixes

### Download Links

## 23.10.2

### Breaking Changes

### Deprecations

### Additions and Improvements
- Ethereum Classic Spiral network upgrade [#6078](https://github.com/hyperledger/besu/pull/6078)
- Add a method to read from a `Memory` instance without altering its inner state [#6073](https://github.com/hyperledger/besu/pull/6073)
- Accept `input` and `data` field for the payload of transaction-related RPC methods [#6094](https://github.com/hyperledger/besu/pull/6094)
- Add APIs to set and get the min gas price a transaction must pay for being selected during block creation [#6097](https://github.com/hyperledger/besu/pull/6097)

### Bug fixes

- Upgrade netty to address CVE-2023-44487, CVE-2023-34462 [#6100](https://github.com/hyperledger/besu/pull/6100)
- Upgrade grpc to address CVE-2023-32731, CVE-2023-33953, CVE-2023-44487, CVE-2023-4785 [#6100](https://github.com/hyperledger/besu/pull/6100)
- Fix blob gas calculation in reference tests [#6107](https://github.com/hyperledger/besu/pull/6107)

---

### Download Links

## 23.10.1
- Cache last n blocks by using a new Besu flag --cache-last-blocks=n [#6009](https://github.com/hyperledger/besu/pull/6009)
- Optimize performances of RPC method Eth_feeHistory [#6011](https://github.com/hyperledger/besu/pull/6011)

### Breaking Changes

### Deprecations
- `--tx-pool-disable-locals` has been deprecated for removal in favor of `--tx-pool-no-local-priority`, no semantic change, only a renaming [#5959](https://github.com/hyperledger/besu/pull/5959)

### Additions and Improvements
- New option `--tx-pool-priority-senders` to specify a list of senders, that has the effect to prioritize any transactions sent by these senders from any source [#5959](https://github.com/hyperledger/besu/pull/5959)

### Bug Fixes

### Download Links

## 23.10.0
### Layered Transaction Pool: the new default transaction pool implementation
With this release the previously experimental Layered txpool is marked stable and enabled by default, so please read the following instructions if you used to tune txpool behaviour,
otherwise you can simply go with the default and enjoy the improved performance of the new txpool.

#### Upgrading to Layered Transaction Pool
If you do not specify any txpool option, then you can skip this section.
If you have tuned the txpool using one of these options: `tx-pool-retention-hours`, `tx-pool-limit-by-account-percentage` or `tx-pool-max-size`,
then you need to update your configuration as described below:
- `tx-pool-retention-hours`: simply remove it, since it is not applicable in the Layered txpool, old transactions will eventually expire when the memory cache is full.
- `tx-pool-limit-by-account-percentage`: replace it with `tx-pool-max-future-by-sender`, which specify the max number of sequential transactions of single sender are kept in the txpool, by default it is 200.
- `tx-pool-max-size`: the Layered txpool is not limited by a max number of transactions, but by the estimated memory size the transactions occupy, so you need to remove this option, and to tune the max amount of memory<sup>*</sup> use the new option `tx-pool-layer-max-capacity` as described below.

You can still opt-out of the Layered txpool, setting `tx-pool=legacy` in config file or via cli argument, but be warned that the Legacy implementation will be deprecated for removal soon, so start testing the new implementation.

#### Configuring the Layered Transaction Pool
By default, the txpool is tuned for mainnet usage, but if you are using private networks or want to otherwise tune it, these are the new options:
- `tx-pool-max-future-by-sender`: specify the max number of sequential transactions of a single sender are kept in the txpool, by default it is 200, increase it to allow a single sender to fit more transactions in a single block. For private networks, this can safely be set in the hundreds or thousands if you want to ensure future transactions (with large nonce gaps) remain in the pool.
- `tx-pool-layer-max-capacity`: set the max amount of memory<sup>*</sup> in bytes, a single memory limited layer can occupy, by default is 12.5MB, keep in mind that there are 2 memory limited layers, so the expected memory consumption is twice the value specified by this option, so 25MB by default. Increase this value if you have spare RAM and the eviction rate is high for your network.
- `tx-pool-max-prioritized`: set the max number of transactions allowed in the first layer, that only contains transactions that are candidate for inclusion in the next block creation task. It makes sense to limit the value to the max number of transactions that fit in a block in your network, by default is 2000.

<sup>*</sup>: the memory used by the txpool is an estimation, we are working to make it always more accurate.

### Breaking Changes
- Removed support for Kotti network (ETC) [#5816](https://github.com/hyperledger/besu/pull/5816)
- Layered transaction pool implementation is now stable and enabled by default, so the following changes to experimental options have been done [#5772](https://github.com/hyperledger/besu/pull/5772):
    - `--Xlayered-tx-pool` is gone, to select the implementation use the new `--tx-pool` option with values `layered` (default) or `legacy`
    - `--Xlayered-tx-pool-layer-max-capacity`, `--Xlayered-tx-pool-max-prioritized` and `--Xlayered-tx-pool-max-future-by-sender` just drop the `Xlayered-` and keep the same behavior

### Additions and Improvements
- Add access to an immutable world view to start/end transaction hooks in the tracing API[#5836](https://github.com/hyperledger/besu/pull/5836)
- Layered transaction pool implementation is now stable and enabled by default. If you want still to use the legacy implementation, use `--tx-pool=legacy`. 
  By default, the new transaction pool is capped at using 25MB of memory, this limit can be raised using `--layered-tx-pool-layer-max-capacity` options  [#5772](https://github.com/hyperledger/besu/pull/5772)
- Tune G1GC to reduce Besu memory footprint, and new `besu-untuned` start scripts to run without any specific G1GC flags [#5879](https://github.com/hyperledger/besu/pull/5879)
- Reduce `engine_forkchoiceUpdatedV?` response time by asynchronously process block added events in the transaction pool [#5909](https://github.com/hyperledger/besu/pull/5909)

### Bug Fixes
- do not create ignorable storage on revert storage-variables subcommand [#5830](https://github.com/hyperledger/besu/pull/5830) 
- fix duplicate key errors in EthScheduler-Transactions [#5857](https://github.com/hyperledger/besu/pull/5857)
- Don't put control characters, escaped or otherwise, in t8n stacktraces [#5910](https://github.com/hyperledger/besu/pull/5910)

### Download Links
https://hyperledger.jfrog.io/artifactory/besu-binaries/besu/23.10.0/besu-23.10.0.tar.gz / sha256: 3c75f3792bfdb0892705b378f0b8bfc14ef6cecf1d8afe711d8d8687ed6687cf
https://hyperledger.jfrog.io/artifactory/besu-binaries/besu/23.10.0/besu-23.10.0.zip / sha256: d5dafff4c3cbf104bf75b34a9f108dcdd7b08d2759de75ec65cd997f38f52866

## 23.7.3

### Additions and Improvements
- Update Holešky config for re-launch [#5890](https://github.com/hyperledger/besu/pull/5890)

### Download Links
https://hyperledger.jfrog.io/artifactory/besu-binaries/besu/23.7.3/besu-23.7.3.tar.gz / sha256: c12ca6a9861557e0bf8f27076f8c8afcce6f1564687e5f02bfdc96c2b18846ff
https://hyperledger.jfrog.io/artifactory/besu-binaries/besu/23.7.3/besu-23.7.3.zip / sha256: 136596454f647c706130e3e2983bdbb4a1cbfaf2bbf6e999466754f9213c11f6


## 23.7.2

### Additions and Improvements
- Add new methods to `OperationTracer` to capture contexts enter/exit [#5756](https://github.com/hyperledger/besu/pull/5756)
- Add Holešky as predefined network name [#5797](https://github.com/hyperledger/besu/pull/5797)

### Breaking Changes
- Add ABI-decoded revert reason to `eth_call` and `eth_estimateGas` responses [#5705](https://github.com/hyperledger/besu/issues/5705)

### Additions and Improvements
- Add missing methods to the `Transaction` interface [#5732](https://github.com/hyperledger/besu/pull/5732)
- Add `benchmark` subcommand to `evmtool` [#5754](https://github.com/hyperledger/besu/issues/5754)
- JSON output is now compact by default. This can be overridden by the new `--json-pretty-print-enabled` CLI option. [#5766](https://github.com/hyperledger/besu/pull/5766)
- New `eth_getBlockReceipts` JSON-RPC method to retrieve all transaction receipts for a block in a single call [#5771](https://github.com/hyperledger/besu/pull/5771) 
- Add new methods to `OperationTracer` to capture contexts enter/exit [#5756](https://github.com/hyperledger/besu/pull/5756)

### Bug Fixes
- Make smart contract permissioning features work with london fork [#5727](https://github.com/hyperledger/besu/pull/5727)
- Add type to PendingTransactionDetail, fix eth_subscribe [#5729](https://github.com/hyperledger/besu/pull/5729)
- EvmTool "run" mode did not reflect contracts created within the transaction. [#5755](https://github.com/hyperledger/besu/pull/5755)
- Fixing snapsync issue with forest during the heal step [#5776](https://github.com/hyperledger/besu/pull/5776)

### Download Links
https://hyperledger.jfrog.io/artifactory/besu-binaries/besu/23.7.2/besu-23.7.2.tar.gz / sha256: f74b32c1a343cbad90a88aa59276b4c5eefea4643ee542aba2bbf898f85ae242
https://hyperledger.jfrog.io/artifactory/besu-binaries/besu/23.7.2/besu-23.7.2.zip / sha256: a233c83591fc277e3d1530c84bb5ea896abad717d796b5e3b856c79199132b75

## 23.7.1

### Breaking Changes
- Removed deprecated GoQuorum permissioning interop [#5607](https://github.com/hyperledger/besu/pull/5607)
- Removed support for version 0 of the database as it is no longer used by any active node. [#5698](https://github.com/hyperledger/besu/pull/5698)

### Additions and Improvements
- `evmtool` launcher binaries now ship as part of the standard distribution. [#5701](https://github.com/hyperledger/besu/pull/5701)
- EvmTool now executes the `execution-spec-tests` via the `t8n` and `b11r`. See the [README](ethereum/evmtool/README.md) in EvmTool for more instructions.
- Improve lifecycle management of the transaction pool [#5634](https://github.com/hyperledger/besu/pull/5634)
- Add extension points in AbstractCreateOperation for EVM libraries to react to contract creations [#5656](https://github.com/hyperledger/besu/pull/5656)
- Update to Tuweni 2.4.2. [#5684](https://github.com/hyperledger/besu/pull/5684)
- Decouple data field from Enum JsonRpcError by creating new enum holder RpcErrorType[#5629](https://github.com/hyperledger/besu/pull/5629)
- Update to bouncycastle 1.75 [#5675](https://github.com/hyperledger/besu/pull/5675)
- Extend OperationTracer with new methods [#5662](https://github.com/hyperledger/besu/pull/5662)
- Eip 6780 selfdestruct [#5430](https://github.com/hyperledger/besu/pull/5430)
- Add new debug_getRawTransaction to the DEBUG engine [#5635](https://github.com/hyperledger/besu/pull/5635)

### Bug Fixes
- Use the node's configuration to determine if DNS enode URLs are allowed in calls to `admin_addPeer` and `admin_removePeer` [#5584](https://github.com/hyperledger/besu/pull/5584)
- Align the implementation of Eth/68 `NewPooledTransactionHashes` to other clients, using unsigned int for encoding size. [#5640](https://github.com/hyperledger/besu/pull/5640)
- Failure at startup when enabling layered txpool before initial sync done [#5636](https://github.com/hyperledger/besu/issues/5636)
- Remove miner-related option warnings if the change isn't using Ethash consensus algorithm [#5669](https://github.com/hyperledger/besu/pull/5669)
- Fix for pending transactions reference leak [#5693](https://github.com/hyperledger/besu/pull/5693)
- Address a performance regression observed in import testing [#5734](https://github.com/hyperledger/besu/pull/5734)
- Update native libraries that have JPMS friendly module names [#5749](https://github.com/hyperledger/besu/pull/5749)

### Download Links
https://hyperledger.jfrog.io/artifactory/besu-binaries/besu/23.7.1/besu-23.7.1.tar.gz / sha256: 85dce66c2dbd21b4e5d3310770434dd373018a046b78d5037f6d4955256793cd
https://hyperledger.jfrog.io/artifactory/besu-binaries/besu/23.7.1/besu-23.7.1.zip / sha256: dfac11b2d6d9e8076ab2f86324d48d563badf76fd2a4aadc4469a97aef374ef5


## 23.7.0

- Was not released (failed burn-in test)


## 23.4.4

### Breaking Changes
- Move blockchain related variables in a dedicated storage, to pave the way to future optimizations [#5471](https://github.com/hyperledger/besu/pull/5471). The migration is performed automatically at startup,
and in case a rollback is needed, before installing a previous version, the migration can be reverted, using the subcommand `storage revert-variables` with the same configuration use to run Besu.
- Remove deprecated Rinkeby named network. [#5540](https://github.com/hyperledger/besu/pull/5540)
- Use BlobDB for blockchain storage to reduce initial sync time and write amplification (PR #5475). This PR reduces sync time by 14 hours on m6a.xlarge VM (1 day 8 hours 27 minutes instead of 1 day 22 hours 4 minutes).
### Additions and Improvements
- Allow Ethstats connection url to specify ws:// or wss:// scheme. [#5494](https://github.com/hyperledger/besu/issues/5494)
- Add support for Shanghai changes to the GraphQL service [#5496](https://github.com/hyperledger/besu/pull/5496)
- Unite the tx-pool CLI options under the same Tx Pool Options group in UX. [#5466](https://github.com/hyperledger/besu/issues/5466)
- Tidy DEBUG logs by moving engine API full logging to TRACE [#5529](https://github.com/hyperledger/besu/pull/5529)
- Remove PoW validation if merge is enabled as it is not needed any more [#5538](https://github.com/hyperledger/besu/pull/5538)
- Use BlobDB for blockchain storage to reduce initial sync time and write amplification [#5475](https://github.com/hyperledger/besu/pull/5475)
- Add healing flat db mechanism with early access CLI options `--Xsnapsync-synchronizer-flat-db-healing-enabled=true` [#5319](https://github.com/hyperledger/besu/pull/5319)
- Add debug_getRawTransaction method to the DEBUG suite [#5635](https://github.com/hyperledger/besu/pull/5635)

### Bug Fixes
- Fix backwards sync bug where chain is rolled back too far, especially when restarting Nimbus [#5497](https://github.com/hyperledger/besu/pull/5497)
- Check to ensure storage and transactions are not closed prior to reading/writing [#5527](https://github.com/hyperledger/besu/pull/5527) 
- Fix the unavailability of account code and storage on GraphQL/Bonsai [#5548](https://github.com/hyperledger/besu/pull/5548)

### Download Links
https://hyperledger.jfrog.io/artifactory/besu-binaries/besu/23.4.4/besu-23.4.4.tar.gz / sha256: bd476d235b6fe1f236a62bc709f41c87deb68b72c47bb5b58e56b9d9283af2c4
https://hyperledger.jfrog.io/artifactory/besu-binaries/besu/23.4.4/besu-23.4.4.zip / sha256: 4575000f4fd21d318e7b77340c9281d496bc800bee5b45a13684319e6f28bf27

## 23.4.3

- Was not released (failed burn-in test)

- ## 23.4.2

- Was not released (failed burn-in test)

## 23.4.1

### Breaking Changes
- Add request content length limit for the JSON-RPC API (5MB) [#5467](https://github.com/hyperledger/besu/pull/5467)
- `min-block-occupancy-ratio` options is now ignored on PoS networks [#5491](https://github.com/hyperledger/besu/pull/5491)

### Additions and Improvements
- Set the retention policy for RocksDB log files to maintain only the logs from the last week [#5428](https://github.com/hyperledger/besu/pull/5428)
- "Big-EOF" (the EOF version initially slotted for Shanghai) has been moved from Cancun to FutureEIPs [#5429](https://github.com/hyperledger/besu/pull/5429)
- EIP-4844: Zero blob transactions are invalid [#5425](https://github.com/hyperledger/besu/pull/5425)
- Transaction pool flag to disable specific behaviors for locally submitted transactions [#5418](https://github.com/hyperledger/besu/pull/5418)
- Added In-Protocol Deposit prototype (EIP-6110) in the experimental eip. [#5005](https://github.com/hyperledger/besu/pull/5055) [#5295](https://github.com/hyperledger/besu/pull/5295)
- New optional feature to save the txpool content to file on shutdown and reloading it on startup [#5434](https://github.com/hyperledger/besu/pull/5434)
- New option to send SNI header in TLS ClientHello message [#5439](https://github.com/hyperledger/besu/pull/5439)
- Early access - layered transaction pool implementation [#5290](https://github.com/hyperledger/besu/pull/5290)
- New RPC method `debug_getRawReceipts` [#5476](https://github.com/hyperledger/besu/pull/5476)
- Add TrieLogFactory plugin support [#5440](https://github.com/hyperledger/besu/pull/5440)
- Ignore `min-block-occupancy-ratio` option when on PoS networks, since in some cases, it prevents to have full blocks even if enough transactions are present [#5491](https://github.com/hyperledger/besu/pull/5491) 

### Bug Fixes
- Fix eth_feeHistory response for the case in which blockCount is higher than highestBlock requested. [#5397](https://github.com/hyperledger/besu/pull/5397)
- Fix Besu Docker image failing to start due to NoClassDefFoundError with org.xerial.snappy.Snappy library. [#5462](https://github.com/hyperledger/besu/pull/5462)

### Download Links

https://hyperledger.jfrog.io/hyperledger/besu-binaries/besu/23.4.1/besu-23.4.1.tar.gz / sha256: 49d3a7a069cae307497093d834f873ce7804a46dd59207d5e8321459532d318e
https://hyperledger.jfrog.io/hyperledger/besu-binaries/besu/23.4.1/besu-23.4.1.zip / sha256: 1d82ed83a816968aa9366d9310b275ca6438100f5d3eb1ec03d3474b2a5f5e76

## 23.4.0

### Breaking Changes
- In `evmtool` (an offline EVM executor tool principally used for reference tests), the `--prestate` and `--genesis` options no longer parse genesis files containing IBFT, QBFT, and Clique network definitions. The same genesis files will work with those json entries removed. [#5192](https://github.com/hyperledger/besu/pull/5192)
- In `--ethstats`, if the port is not specified in the URI, it will default to 443 and 80 for ssl and non-ssl connections respectively instead of 3000. [#5301](https://github.com/hyperledger/besu/pull/5301)
- Remove IBFT 1.0 feature [#5302](https://github.com/hyperledger/besu/pull/5302)
- Remove GoQuorum-compatible privacy feature [#5303](https://github.com/hyperledger/besu/pull/5303)
- Remove launcher command line utility [#5355](https://github.com/hyperledger/besu/pull/5355)
- Remove deprecated `tx-pool-future-max-by-account` option, see instead: `tx-pool-limit-by-account-percentage` [#5361](https://github.com/hyperledger/besu/pull/5361)
- Default configuration for the deprecated ECIP-1049 network has been removed from the CLI network list [#5371](https://github.com/hyperledger/besu/pull/5371)
- Besu now requires glibc 2.32 or later to run. Ubuntu 20.04 users will need to update to a newer version of Ubuntu, 22.04 or later to run Besu

### Additions and Improvements
- An alternate build target for the EVM using GraalVM AOT compilation was added.  [#5192](https://github.com/hyperledger/besu/pull/5192)
- To generate the binary install and use GraalVM 23.3.r17 or higher and run `./gradlew nativeCompile`.  The binary will be located in `ethereum/evmtool/build/native/nativeCompile`
- Upgrade RocksDB version from 7.7.3 to 8.0.0. Besu Team [contributed](https://github.com/facebook/rocksdb/pull/11099) to this release to make disabling checksum verification work. 
- Log an error with stacktrace when RPC responds with internal error [#5288](https://github.com/hyperledger/besu/pull/5288)
- `--ethstats-cacert` to specify root CA of ethstats server (useful for non-production environments). [#5301](https://github.com/hyperledger/besu/pull/5301)
- Update most dependencies to latest version [#5269](https://github.com/hyperledger/besu/pull/5269)
- If jemalloc is used, print its version in the configuration overview [#4738](https://github.com/hyperledger/besu/pull/4738)
- Add metrics for accounts and storage reads (Flat database vs Merkle Patricia Trie) [#5315](https://github.com/hyperledger/besu/pull/5315)
- Offload LogBloom cache generation to computation executor, to avoid interfere with other scheduled tasks [#4530](https://github.com/hyperledger/besu/pull/4530)
- Reference tests are upgraded to use v12.1 of the ethereum tests [#5343](https://github.com/hyperledger/besu/pull/5343)
- Add new sepolia bootnodes, which should improve peering in the testnet. [#5352](https://github.com/hyperledger/besu/pull/5352)
- Renamed --bonsai-maximum-back-layers-to-load option to --bonsai-historical-block-limit for clarity. Removed --Xbonsai-use-snapshots option as it is no longer functional [#5337](https://github.com/hyperledger/besu/pull/5337)
- Change Forest to use TransactionDB instead of OptimisticTransactionDB [#5328](https://github.com/hyperledger/besu/pull/5328)
- Performance: Reduced usage of UInt256 in EVM operations [#5331](https://github.com/hyperledger/besu/pull/5331)
- Changed wrong error message "Invalid params" when private tx is reverted to "Execution reverted" with correct revert reason in data. [#5369](https://github.com/hyperledger/besu/pull/5369)
- Changes to the way gas is estimated to provide an exact gas estimate [#5142](https://github.com/hyperledger/besu/pull/5142)
- Add zero reads to Bonsai TrieLogs [#5317](https://github.com/hyperledger/besu/pull/5317) 
- Bonsai TrieLog serialization interface and default implementation [#5372](https://github.com/hyperledger/besu/pull/5372) 

### Bug Fixes
- Fix eth_getBlockByNumber cache error for latest block when called during syncing [#5292](https://github.com/hyperledger/besu/pull/5292)
- Fix QBFT and IBFT unable to propose blocks on London when zeroBaseFee is used [#5276](https://github.com/hyperledger/besu/pull/5276) 
- Make QBFT validator smart contract mode work with london fork [#5249](https://github.com/hyperledger/besu/issues/5249)
- Try to connect to EthStats server by default with ssl followed by non-ssl. [#5301](https://github.com/hyperledger/besu/pull/5301)
- Allow --miner-extra-data to be used in Proof-of-Stake block production [#5291](https://github.com/hyperledger/besu/pull/5291)
- Add withdrawals to payloadId calculation to avoid collisions [#5321](https://github.com/hyperledger/besu/pull/5321) 
- Re-implement trace_block, trace_filter and trace_replayBlockTransactions RPC endpoints to fix memory issues and improve performance [#5131](https://github.com/hyperledger/besu/pull/5131)

### Download Links
https://hyperledger.jfrog.io/hyperledger/besu-binaries/besu/23.4.0/besu-23.4.0.zip / sha256: 023a267ee07ed6e069cb15020c1c0262efc5ea0a3e32adc6596068cff7fd0be5
https://hyperledger.jfrog.io/hyperledger/besu-binaries/besu/23.4.0/besu-23.4.0.tar.gz / sha256: 821695b3255c9f646f4d527e374219c96416f498231520f2eec2bebedc53f5a0

## 23.1.3 - Nimbus Hotfix
This update is strongly recommended for anyone running Nimbus with Besu. Due to the way Nimbus send request data, this can lead to a missed block proposal in certain circumstances.

### Bug Fixes
Add withdrawals to payloadId calculation to avoid collisions #5321
Download Links
https://hyperledger.jfrog.io/hyperledger/besu-binaries/besu/23.1.3/besu-23.1.3.tar.gz / sha256: 36898932a7535c4d126c1980443b33c9a4971f9354112992a18ee134c1777aa3
https://hyperledger.jfrog.io/hyperledger/besu-binaries/besu/23.1.3/besu-23.1.3.zip / sha256: adb3b17e45217f86a56f07f09faba2e5d8a0eb8a585ad5307696d6cc58ee2f73

## 23.1.2
This update is a mainnet-compatible Shanghai/Capella upgrade and is recommended for all Mainnet users.

### Breaking Changes

### Additions and Improvements
- Schedule Shanghai (Shapella) fork for Mainnet [#5230](https://github.com/hyperledger/besu/pull/5230)
- Increase default from 1000 to 5000 for `--rpc-max-logs-range` [#5209](https://github.com/hyperledger/besu/pull/5209)
- Bonsai-safe refactor [#5123](https://github.com/hyperledger/besu/pull/5123)
- Safe tracing [#5197](https://github.com/hyperledger/besu/pull/5197)

### Bug Fixes
- Persist backward sync status to support resuming across restarts [#5182](https://github.com/hyperledger/besu/pull/5182)

### Download Links
https://hyperledger.jfrog.io/hyperledger/besu-binaries/besu/23.1.2/besu-23.1.2.tar.gz / sha256: 3d3a709a3aab993a0801b412a4719d74e319f942ddc13fb0f30b3c4a54d12538
https://hyperledger.jfrog.io/hyperledger/besu-binaries/besu/23.1.2/besu-23.1.2.zip / sha256: 2a9ff091cb4349fc23625a52089400bb6529a831eb22d15d0221cb27039ab203

## 23.1.1
This update is required for the Goerli Shanghai/Capella upgrade and recommended for all Mainnet users. If you use Besu on Goerli, update to 23.1.1. If you previously used 23.1.1-RC1, update to test 23.1.1 on Goerli. 

### Breaking Changes

### Additions and Improvements
- Add support for Shanghai in Sepolia https://github.com/hyperledger/besu/pull/5088
- Add implementation for engine_getPayloadBodiesByRangeV1 and engine_getPayloadBodiesByHashV1 https://github.com/hyperledger/besu/pull/4980
- If a PoS block creation repetition takes less than a configurable duration, then waits before next repetition https://github.com/hyperledger/besu/pull/5048
- Allow other users to read the /opt/besu dir when using docker https://github.com/hyperledger/besu/pull/5092
- Invalid params - add some error detail #5066
- Added the option --kzg-trusted-setup to pass a custom setup file for custom networks or to override the default one for named networks [#5084](https://github.com/hyperledger/besu/pull/5084)
- Gas accounting for EIP-4844 [#4992](https://github.com/hyperledger/besu/pull/4992)
- Goerli configs for shapella [#5151](https://github.com/hyperledger/besu/pull/5151)

### Bug Fixes
- Fix engine_getPayloadV2 block value calculation [#5040](https://github.com/hyperledger/besu/issues/5040)
- Moves check for init code length before balance check [#5077](https://github.com/hyperledger/besu/pull/5077)
- Address concurrency problems with eth_call [#5179](https://github.com/hyperledger/besu/pull/5179)

### Download Links
https://hyperledger.jfrog.io/hyperledger/besu-binaries/besu/23.1.1/besu-23.1.1.tar.gz / sha256: 11c3e5cdbc06df16a690e7ee9f98eefa46848f9fa280824b6e4c896d88f6b975
https://hyperledger.jfrog.io/hyperledger/besu-binaries/besu/23.1.1/besu-23.1.1.zip / sha256: afcf852f193adb8e82d187aa4f02e4669f12cc680270624d37101b94cf37adec

## 23.1.1-RC1
### Sepolia Shanghai Release aka Sepolia Shapella aka Shapolia

This update is **not recommended for mainnet users**.

Besu 23.1.1-RC1 is a **required update for Sepolia users**

Sepolia Shanghai hardfork scheduled for: **Tue Feb 28 2023 04:04:48 UTC**

---

This release has everything from [23.1.0](https://github.com/hyperledger/besu/releases/tag/23.1.0) and in addition the following:

### Additions and Improvements
- Add support for Shanghai in Sepolia https://github.com/hyperledger/besu/pull/5088
- Add implementation for engine_getPayloadBodiesByRangeV1 and engine_getPayloadBodiesByHashV1 https://github.com/hyperledger/besu/pull/4980
- If a PoS block creation repetition takes less than a configurable duration, then waits before next repetition https://github.com/hyperledger/besu/pull/5048
- Allow other users to read the /opt/besu dir when using docker https://github.com/hyperledger/besu/pull/5092
- Invalid params - add some error detail [#5066](https://github.com/hyperledger/besu/pull/5066)

### Bug fixes
- Fix engine_getPayloadV2 block value calculation https://github.com/hyperledger/besu/issues/5040
- Moves check for init code length before balance check https://github.com/hyperledger/besu/pull/5077

### Download Links
https://hyperledger.jfrog.io/hyperledger/besu-binaries/besu/23.1.1-RC1/besu-23.1.1-RC1.tar.gz / sha256: 82cff41f3eace02006b0e670605848e0e77e045892f8fa9aad66cbd84a88221e
https://hyperledger.jfrog.io/hyperledger/besu-binaries/besu/23.1.1-RC1/besu-23.1.1-RC1.zip / sha256: 469c8d6a8ca9d78ee111ff1128d00bf3bcddacbf5b800ef6047717a2da0cc21d

## 23.1.0
Besu 23.1.0 is a recommended update for Mainnet users. Thank you all for your patience as we crafted this quarterly release.

This is a rather large release with some breaking changes, so please be sure to read these notes carefully before you upgrade any Besu instances. We are including a move to Java 17 LTS. To build and run Besu, please make sure you have Java 17 on the host machine. Additionally, there are a host of spec compliance changes that change existing formats, so please check the specific RPC updates. Lastly, this release formalizes a deprecation notice for GoQuorum privacy modes and IBFT1.0 in Besu. These will be removed in the 23.4 series, unless otherwise stated.

From the improvements and fixes side, we have a host of execution performance improvements and fixes for defects with bonsai storage. We have also included an error detection and auto-heal capability for nodes that encounter state issues. This should keep nodes online and validating that may have previously required a resync.

One final note. 23.1.0 is not a Shanghai ready release. If you intend to test Besu on the long-lived testnets like Zhejiang, please [follow the instructions here](https://notes.ethereum.org/@launchpad/zhejiang). We will have more to share on our official Shanghai releases soon.

### Breaking Changes
- Change JsonRpc http service to return the error -32602 (Invalid params) with a 200 http status code
- Besu requires minimum Java 17 and up to build and run [#3320](https://github.com/hyperledger/besu/issues/3320)
- PKCS11 with nss module (PKCS11 based HSM can be used in DevP2P TLS and QBFT PKI) does not work with RSA keys
  in Java 17. SoftHSM is tested manually and working. (Other PKCS11 HSM are not tested). The relevant unit and acceptance
  tests are updated to use EC private keys instead of RSA keys.
- Change eth_feeHistory parameter `blockCount` to accept hexadecimal string (was accepting plain integer) [#5047](https://github.com/hyperledger/besu/pull/5047)
- Default configurations for the deprecated Ropsten, Kiln, Shandong, and Astor networks have been removed from the CLI network list. These networks can currently be accessed but will require a user-provided genesis configuration. [#4869](https://github.com/hyperledger/besu/pull/4869)
- GoQuorum-compatible privacy is deprecated and will be removed in 23.4
- IBFT 1.0 is deprecated and will be removed in 23.4
- Optimize SSTORE Operation execution time (memoize current and original value) [#4836](https://github.com/hyperledger/besu/pull/4836)

### Additions and Improvements
- Default rpc batch request to 1024 [#5104](https://github.com/hyperledger/besu/pull/5104) [#5108](https://github.com/hyperledger/besu/pull/5108)
- Add a new CLI option to limit the number of requests in a single RPC batch request. [#4965](https://github.com/hyperledger/besu/pull/4965)
- Support for new DATAHASH opcode as part of EIP-4844 [#4823](https://github.com/hyperledger/besu/issues/4823)
- Send only hash announcement for blob transaction type [#4940](https://github.com/hyperledger/besu/pull/4940)
- Add `excess_data_gas` field to block header [#4958](https://github.com/hyperledger/besu/pull/4958)
- Add `max_fee_per_data_gas` field to transaction [#4970](https://github.com/hyperledger/besu/pull/4970)
- Added option to evm CLI tool to allow code execution at specific forks [#4913](https://github.com/hyperledger/besu/pull/4913)
- Improve get account performance by using the world state updater cache [#4897](https://github.com/hyperledger/besu/pull/4897)
- Add new KZG precompile and option to override the trusted setup being used [#4822](https://github.com/hyperledger/besu/issues/4822)
- Add implementation for eth_createAccessList RPC method [#4942](https://github.com/hyperledger/besu/pull/4942)
- Updated reference tests to v11.3 [#4996](https://github.com/hyperledger/besu/pull/4996)
- Add DebugGetRawBlock and DebugGetRawHeader RPC methods [#5011](https://github.com/hyperledger/besu/pull/5011)
- Besu requires minimum Java 17 and up to build and run [#3320](https://github.com/hyperledger/besu/issues/3320)
- Add worldstate auto-heal mechanism [#5059](https://github.com/hyperledger/besu/pull/5059)
- Support for EIP-4895 - Withdrawals for Shanghai fork
- Improve SLOAD and SSTORE performance by caching empty slots [#4874](https://github.com/hyperledger/besu/pull/4874)
- RPC methods that lookup block by hash will now return an error response if no block found [#4582](https://github.com/hyperledger/besu/pull/4582)
- Added support for `safe` and `finalized` strings for the RPC methods using defaultBlock parameter [#4902](https://github.com/hyperledger/besu/pull/4902)
- Added post-execution state logging option to EVM Tool [#4709](https://github.com/hyperledger/besu/pull/4709)
- Add access list to Transaction Call Object [#4802](https://github.com/hyperledger/besu/issues/4801)
- Add timestamp fork support, including shanghaiTime and cancunTime forks [#4743](https://github.com/hyperledger/besu/pull/4743)
- Optimization:  Memoize transaction size and hash at the same time [#4812](https://github.com/hyperledger/besu/pull/4812)
- Add chain data pruning feature with three experimental CLI options: `--Xchain-pruning-enabled`, `--Xchain-pruning-blocks-retained` and `--Xchain-pruning-frequency` [#4686](https://github.com/hyperledger/besu/pull/4686)
  - Note that chain pruning is hidden and disabled by default. Once you choose to enable chain pruning, a new column family will be added to the db and you cannot roll back to a previous versi
    on of Besu.

### Bug Fixes
- Mitigation fix for stale bonsai code storage leading to log rolling issues on contract recreates [#4906](https://github.com/hyperledger/besu/pull/4906)
- Ensure latest cached layered worldstate is subscribed to storage, fix problem with RPC calls using 'latest' [#5076](https://github.com/hyperledger/besu/pull/5076)
- Fix for segmentation faults on worldstate truncation, snap-sync starts [#4786](https://github.com/hyperledger/besu/pull/4786)
- Fix for worldstate mismatch on failed forkchoiceUpdate [#4862](https://github.com/hyperledger/besu/pull/4862)

Download Links
https://hyperledger.jfrog.io/hyperledger/besu-binaries/besu/23.1.0/besu-23.1.0.tar.gz / sha256: 9081da04d47c3ff0a6ecc2256d353c7a02212f9b46f2c867a9365e18026c3a6e
https://hyperledger.jfrog.io/hyperledger/besu-binaries/besu/23.1.0/besu-23.1.0.zip / sha256: e037f5c8f976150af40403311d1c81018f4c3dfbef0ad33324d8c3e708d1fdca

## 23.1.0-RC1

### Breaking Changes
- Default configurations for the deprecated Ropsten, Kiln, Shandong, and Astor networks have been removed from the CLI network list. These networks can currently be accessed but will require a user-provided genesis configuration. [#4869](https://github.com/hyperledger/besu/pull/4869)

### Additions and Improvements

- Improve SLOAD and SSTORE performance by caching empty slots [#4874](https://github.com/hyperledger/besu/pull/4874)
- RPC methods that lookup block by hash will now return an error response if no block found [#4582](https://github.com/hyperledger/besu/pull/4582)
- Added support for `safe` and `finalized` strings for the RPC methods using defaultBlock parameter [#4902](https://github.com/hyperledger/besu/pull/4902)

### Bug Fixes

### Download Links
https://hyperledger.jfrog.io/hyperledger/besu-binaries/besu/23.1.0-RC1/besu-23.1.0-RC1.tar.gz / sha256: 30906891e528b3b4e3ce8e2313550a1da066b31ea10b05456dd0ad026792b46d
https://hyperledger.jfrog.io/hyperledger/besu-binaries/besu/23.1.0-RC1/besu-23.1.0-RC1.zip / sha256: 9067d1929079ae4a7c165e6f1e2bae08834939ed191f976d26544dc93352c306

## 23.1.0-beta

### Breaking Changes
- GoQuorum-compatible privacy is deprecated and will be removed in 23.4
- IBFT 1.0 is deprecated and will be removed in 23.4
- Optimize SSTORE Operation execution time (memoize current and original value) [#4836](https://github.com/hyperledger/besu/pull/4836)

### Additions and Improvements
- Added post-execution state logging option to EVM Tool [#4709](https://github.com/hyperledger/besu/pull/4709)
- Add access list to Transaction Call Object [#4802](https://github.com/hyperledger/besu/issues/4801)
- Add timestamp fork support, including shanghaiTime and cancunTime forks [#4743](https://github.com/hyperledger/besu/pull/4743)
- Optimization:  Memoize transaction size and hash at the same time [#4812](https://github.com/hyperledger/besu/pull/4812)
- Add chain data pruning feature with three experimental CLI options: `--Xchain-pruning-enabled`, `--Xchain-pruning-blocks-retained` and `--Xchain-pruning-frequency` [#4686](https://github.com/hyperledger/besu/pull/4686)
  - Note that chain pruning is hidden and disabled by default. Once you choose to enable chain pruning, a new column family will be added to the db and you cannot roll back to a previous version of Besu.

### Bug Fixes
- Fix for segmentation faults on worldstate truncation, snap-sync starts [#4786](https://github.com/hyperledger/besu/pull/4786)
- Fix for worldstate mismatch on failed forkchoiceUpdate [#4862](https://github.com/hyperledger/besu/pull/4862)

### Download Links

## 22.10.3

### Breaking Changes
- Added `--rpc-max-logs-range` CLI option to allow limiting the number of blocks queried by `eth_getLogs` RPC API. Default value: 1000 [#4597](https://github.com/hyperledger/besu/pull/4597)
- The `graalvm` docker variant no longer meets the performance requirements for Ethereum Mainnet.  The `openjdk-11` and `openjdk-latest` variants are recommended in its place.

### Additions and Improvements
- Implement Eth/68 sub-protocol [#4715](https://github.com/hyperledger/besu/issues/4715)
- Increase the speed of modexp gas execution and execution. [#4780](https://github.com/hyperledger/besu/pull/4780)
- Added experimental CLI options `--Xeth-capability-max` and `--Xeth-capability-min` to specify a range of capabilities to be supported by the Eth protocol. [#4752](https://github.com/hyperledger/besu/pull/4752)
- Set the default curve in the EVMTool, like is done in production operations [#4790](https://github.com/hyperledger/besu/pull/4790)

### Bug Fixes
- Fix storage key format for eth_getProof so that it follows the EIP-1474 spec [#4564](https://github.com/hyperledger/besu/pull/4564)

### Download Links
https://hyperledger.jfrog.io/hyperledger/besu-binaries/besu/22.10.3/besu-22.10.3.tar.gz / sha256: 7213f9445a84a196e94ae1877c6fdb1e51d37bfb19615da02ef5121d4f40e38c
https://hyperledger.jfrog.io/hyperledger/besu-binaries/besu/22.10.3/besu-22.10.3.zip / sha256: 0bf6bc98e01b0c1045f1b7d841a390c575bc5203c2a4e543d922fbc1ea0d3d5d

## 22.10.2
This is a hotfix release to resolve a race condition that results in segfaults, introduced in 22.10.1 release.

### Bug Fixes
- bugfix for async operations on Snapshot worldstates [#4767](https://github.com/hyperledger/besu/pull/4767)

### Download Links
https://hyperledger.jfrog.io/hyperledger/besu-binaries/besu/22.10.2/besu-22.10.2.tar.gz  / sha256: cdb36141e3cba6379d35016e0a2de2edba579d4786124b5f7257b1e4a68867a2
https://hyperledger.jfrog.io/hyperledger/besu-binaries/besu/22.10.2/besu-22.10.2.zip / sha256: 4c9208f684762670cb4f2c6ebfb6930e05e339a7c3c586fe8caa9f26462830aa


## 22.10.1

### Breaking Changes
- Fields `publicKey` and `raw` removed from RPC API `Transaction` result object [#4575](https://github.com/hyperledger/besu/pull/4575)

### Additions and Improvements
- Explain and improve price validation for London and local transactions during block proposal selection [#4602](https://github.com/hyperledger/besu/pull/4602)
- Support for ephemeral testnet Shandong, for EOF testing. [#4599](https://github.com/hyperledger/besu/pull/4599)
- Improve performance of block processing by parallelizing some parts during the "commit" step [#4635](https://github.com/hyperledger/besu/pull/4635)
- Upgrade RocksDB version from 7.6.0 to 7.7.3
- Added new RPC endpoints `debug_setHead` & `debug_replayBlock  [#4580](https://github.com/hyperledger/besu/pull/4580)
- Upgrade OpenTelemetry to version 1.19.0 [#3675](https://github.com/hyperledger/besu/pull/3675)
- Implement Eth/67 sub-protocol [#4596](https://github.com/hyperledger/besu/issues/4596)
- Backward sync log UX improvements [#4655](https://github.com/hyperledger/besu/pull/4655)
- Enable RocksDB Bloom filters to improve read performance [#4682](https://github.com/hyperledger/besu/pull/4682)
- Backward sync: use retry switching peer when fetching data from peers [#4656](https://github.com/hyperledger/besu/pull/4656)
- Shanghai implementation of EIP-3651 Warm coinbase [#4620](https://github.com/hyperledger/besu/pull/4620) 
- Shanghai implementation of EIP-3855 Push0 [#4660](https://github.com/hyperledger/besu/pull/4660)
- Shanghai implementation of EIP-3540 and EIP-3670 Ethereum Object Format and Code Validation [#4644](https://github.com/hyperledger/besu/pull/4644)
- Remove some log statements that are keeping some objects live in heap for a long time, to reduce the amount of memory required during initial sync [#4705](https://github.com/hyperledger/besu/pull/4705)
- Add field `type` to Transaction receipt object (eth_getTransactionReceipt) [#4505](https://github.com/hyperledger/besu/issues/4505)
- Print an overview of configuration and system information at startup [#4451](https://github.com/hyperledger/besu/pull/4451)
- Do not send new payloads to backward sync if initial sync is in progress [#4720](https://github.com/hyperledger/besu/issues/4720)
- Improve the way transaction fee cap validation is done on London fee market to not depend on transient network conditions [#4598](https://github.com/hyperledger/besu/pull/4598) 
- Preload and cache account and storage data from RocksDB to improve performance  [#4737](https://github.com/hyperledger/besu/issues/4737)

### Bug Fixes
- Restore updating chain head and finalized block during backward sync [#4718](https://github.com/hyperledger/besu/pull/4718)

### Download Links
https://hyperledger.jfrog.io/hyperledger/besu-binaries/besu/22.10.1/besu-22.10.1.tar.gz  / sha256: b6757b9fc69b782cdabb95b1e784d31b1effcc2e25c6b198b2f9d6b3786c7a8a
https://hyperledger.jfrog.io/hyperledger/besu-binaries/besu/22.10.1/besu-22.10.1.zip / sha256: 0dbee534620c7cc0fac0596e6df0c7f8a74be9df9cecd9d4f1407016f30fb9a1

## 22.10.0

### Breaking Changes
- Internal and interface APIs relating to storage have migrated from `UInt256` to `Bytes32` [#4562](https://github.com/hyperledger/besu/pull/4562)
- Flexible Privacy Groups (early access) support to Tessera's EC encryptor (contracts modified) [#4282](https://github.com/hyperledger/besu/pull/4282)
  * Before this change, the `bytes32` type was used for the enclave public keys, just supporting encryptors with public keys of that length (like the default NaCl)
  * For the EC encryptor, the encoded public key length is 91
- `--tx-pool-hashes-max-size` option removed (deprecated in 22.1.3)
- `--Xmerge-support` option removed (deprecated in 22.4.2) [#4518](https://github.com/hyperledger/besu/pull/4518)
- Breaking API changes in the `OperationTracer` interface to enable performance work.
  * The `traceExecution` method has been replaced with `tracePreExecution` and `tracePostExecution` methods, called just before and just after operation execution.
  * See `DebugOperationTracer` and `StandardJsonTracer` for migration examples.

### Additions and Improvements
- Updated jackson-databind library to version 2.13.4.2 addressing [CVE-2022-42003](https://nvd.nist.gov/vuln/detail/CVE-2022-42003)
- Update snapsync feature to avoid restarting the download of the world state from scratch when restarting Besu [#4381](https://github.com/hyperledger/besu/pull/4381)
- Added worldstate snapshot isolation to improve the stability of bonsai (`--Xbonsai-use-snapshots=true`) [#4351](https://github.com/hyperledger/besu/pull/4531)
- Reduce the number of runtime exceptions (SecurityModuleException) and unnecessary executions during ECIES handshake, by trying to decrypt EIP-8 formatted messages first [#4508](https://github.com/hyperledger/besu/pull/4508).
- Improved RLP processing of zero-length string as 0x80 [#4283](https://github.com/hyperledger/besu/pull/4283) [#4388](https://github.com/hyperledger/besu/issues/4388)
- Increased level of detail in JSON-RPC parameter error log messages [#4510](https://github.com/hyperledger/besu/pull/4510)
- New unstable configuration options to set the maximum time, in milliseconds, a PoS block creation jobs is allowed to run [#4519](https://github.com/hyperledger/besu/pull/4519)
- Tune EthScheduler thread pools to avoid recreating too many threads [#4529](https://github.com/hyperledger/besu/pull/4529)
- RocksDB snapshot based worldstate and plugin-api addition of Snapshot interfaces [#4409](https://github.com/hyperledger/besu/pull/4409)
- Continuously try to build better block proposals until timeout or GetPayload is called [#4516](https://github.com/hyperledger/besu/pull/4516)
- Upgrade RocksDB database version from 6.29.5 to 7.6.0 [#4517](https://github.com/hyperledger/besu/pull/4517)
- Avoid connecting to self when using static-nodes [#4521](https://github.com/hyperledger/besu/pull/4521)
- EVM performance has increased 20%-100% depending on the particulars of the contract. [#4540](https://github.com/hyperledger/besu/pull/4540)
- Improve calculateRootHash method performance during Block processing [#4568](https://github.com/hyperledger/besu/pull/4568)
- Bring GraphQL into compliance with execution-api specs [#4112](https://github.com/hyperledger/besu/pull/4112)
- Refactor unverified forkchoice event [#4487](https://github.com/hyperledger/besu/pull/4487)
- Improve UX of initial sync logs, pushing not relevant logs to debug level [#4486](https://github.com/hyperledger/besu/pull/4486)
- Optimize pivot block selector on PoS networks [#4488](https://github.com/hyperledger/besu/pull/4488)
- Optimize Snap sync on PoS networks [#4462](https://github.com/hyperledger/besu/pull/4462)

### Bug Fixes
- Fixed default fromBlock value and improved parameter interpretation in eth_getLogs RPC handler [#4513](https://github.com/hyperledger/besu/pull/4513)
- Fix for NoSuchElementException for missing invalid reason when rejecting a local sent transaction [#4569](https://github.com/hyperledger/besu/pull/4569)
- Corrects treating a block as bad on internal error during either validation or processing [#4512](https://github.com/hyperledger/besu/issues/4512)
- Corrects emission of blockadded events when rewinding during a re-org. Fix for [#4495](https://github.com/hyperledger/besu/issues/4495)
- Always return a transaction type for pending transactions [#4364](https://github.com/hyperledger/besu/pull/4364)
- Avoid a cyclic reference while printing EngineExchangeTransitionConfigurationParameter [#4357](https://github.com/hyperledger/besu/pull/4357)
- Corrects treating a block as bad on internal error [#4512](https://github.com/hyperledger/besu/issues/4512)
- In GraphQL update scalar parsing to be variable friendly [#4522](https://github.com/hyperledger/besu/pull/4522)
- Initiate connection to maintained peers soon after startup. [#4469](https://github.com/hyperledger/besu/pull/4469)
- Update apache-commons-text to 1.10.0 to address CVE-2022-42889 [#4542](https://github.com/hyperledger/besu/pull/4542)

### Download Links

https://hyperledger.jfrog.io/hyperledger/besu-binaries/besu/22.10.0/besu-22.10.0.tar.gz  / sha256: 88fb5df567e4ec3547d7d2970cfef00debbd020c0da66b19166d43779b3b2b85
https://hyperledger.jfrog.io/hyperledger/besu-binaries/besu/22.10.0/besu-22.10.0.zip / sha256: c8e39f7c879409cb9b47f4d3de5e9c521249083830a8c9a45e8a14a319fe195d

## 22.10.0-RC2

### Breaking Changes
- Flexible Privacy Groups (early access) support to Tessera's EC encryptor (contracts modified) [#4282](https://github.com/hyperledger/besu/pull/4282)
  * Before this change, the `bytes32` type was used for the enclave public keys, just supporting encryptors with public keys of that length (like the default NaCl)
  * For the EC encryptor, the encoded public key length is 91
- `--tx-pool-hashes-max-size` option removed (deprecated in 22.1.3)
- `--Xmerge-support` option remove (deprecated in 22.4.2) [#4518](https://github.com/hyperledger/besu/pull/4518)
- Breaking API changes in the `OperationTracer` interface to enable performance work.
  * The `traceExecution` method has been replaced with `tracePreExecution` and `tracePostExecution` methods, called just before and just after operation execution. 
  * See `DebugOperationTracer` and `StandardJsonTracer` for migration examples.

### Additions and Improvements
- Reduce the number of runtime exceptions (SecurityModuleException) and unnecessary executions during ECIES handshake, by trying to decrypt EIP-8 formatted messages first [#4508](https://github.com/hyperledger/besu/pull/4508).
- Improved RLP processing of zero-length string as 0x80 [#4283](https://github.com/hyperledger/besu/pull/4283) [#4388](https://github.com/hyperledger/besu/issues/4388)
- Increased level of detail in JSON-RPC parameter error log messages [#4510](https://github.com/hyperledger/besu/pull/4510)
- New experimental configuration options to set the maximum time, in milliseconds, a PoS block creation jobs is allowed to run [#4519](https://github.com/hyperledger/besu/pull/4519)
- Tune EthScheduler thread pools to avoid recreating too many threads [#4529](https://github.com/hyperledger/besu/pull/4529)
- RocksDB snapshot based worldstate and plugin-api addition of Snapshot interfaces [#4409](https://github.com/hyperledger/besu/pull/4409)
- Continuously try to build better block proposals until timeout or GetPayload is called [#4516](https://github.com/hyperledger/besu/pull/4516)
- Upgrade RocksDB database version from 6.29.5 to 7.6.0 [#4517](https://github.com/hyperledger/besu/pull/4517)
- Avoid connecting to self when using static-nodes [#4521](https://github.com/hyperledger/besu/pull/4521)
- EVM performance has increased 20%-100% depending on the particulars of the contract. [#4540](https://github.com/hyperledger/besu/pull/4540)
- Improve calculateRootHash method performance during Block processing [#4568](https://github.com/hyperledger/besu/pull/4568)

### Bug Fixes
- Corrects emission of blockadded events when rewinding during a re-org. Fix for [#4495](https://github.com/hyperledger/besu/issues/4495)
- Always return a transaction type for pending transactions [#4364](https://github.com/hyperledger/besu/pull/4364)
- Avoid a cyclic reference while printing EngineExchangeTransitionConfigurationParameter [#4357](https://github.com/hyperledger/besu/pull/4357)
- Corrects treating a block as bad on internal error [#4512](https://github.com/hyperledger/besu/issues/4512)
- In GraphQL update scalar parsing to be variable friendly [#4522](https://github.com/hyperledger/besu/pull/4522)
- Initiate connection to maintained peers soon after startup. [#4469](https://github.com/hyperledger/besu/pull/4469)
- Update apache-commons-text to 1.10.0 to address CVE-2022-42889 [#4542](https://github.com/hyperledger/besu/pull/4542)

### Download Links


## 22.10.0-RC1

### Additions and Improvements
- Bring GraphQL into compliance with execution-api specs [#4112](https://github.com/hyperledger/besu/pull/4112)
- Refactor unverified forkchoice event [#4487](https://github.com/hyperledger/besu/pull/4487)
- Improve UX of initial sync logs, pushing not relevant logs to debug level [#4486](https://github.com/hyperledger/besu/pull/4486)
- Optimize pivot block selector on PoS networks [#4488](https://github.com/hyperledger/besu/pull/4488)
- Optimize Snap sync on PoS networks [#4462](https://github.com/hyperledger/besu/pull/4462)

### Bug Fixes

### Download Links
https://hyperledger.jfrog.io/artifactory/besu-binaries/besu/22.10.0-RC1/besu-22.10.0-RC1.zip / sha256: 16fd47533aa2986491143e5f4a052c0aa4866ebfa415abbf3ca868e4fbeac6ce
https://hyperledger.jfrog.io/artifactory/besu-binaries/besu/22.10.0-RC1/besu-22.10.0-RC1.tar.gz / sha256: 48fd3480e4380580ed9187302be987e9eca2b445935ec6a509e7269898d8a4a8

## 22.7.7

### Additions and Improvements
- Tune EthScheduler thread pools to avoid recreating too many threads [#4529](https://github.com/hyperledger/besu/issues/4529)
- Reduce the number of runtime exceptions (SecurityModuleException) and unnecessary executions during ECIES handshake, by trying to decrypt EIP-8 formatted messages first [#4508](https://github.com/hyperledger/besu/pull/4508).
- The block variable was keeping too much memory while waiting for future to finish [#4489](https://github.com/hyperledger/besu/issues/4489)

### Bug Fixes
- Corrects treating a block as bad on internal error [#4512](https://github.com/hyperledger/besu/issues/4512)
- update appache-commons-text to 1.10.0 to address CVE-2022-42889 [#4542](https://github.com/hyperledger/besu/pull/4542)
- In GraphQL update scalar parsing to be variable friendly [#4522](https://github.com/hyperledger/besu/pull/4522)

### Download Links
https://hyperledger.jfrog.io/hyperledger/besu-binaries/besu/22.7.7/besu-22.7.7.zip / sha256: 79b2b1518605603d8268f873f2576617ca8340d89c045e0eda6896f40defea0d
https://hyperledger.jfrog.io/hyperledger/besu-binaries/besu/22.7.7/besu-22.7.7.tar.gz / sha256: 161c52ba9be8508767e80dbce796b4ad2cc5b649f7ed15387c6359d1e15753f6

## 22.7.6
Hotfix release of the 22.7.x series to address [#4495](https://github.com/hyperledger/besu/issues/4495) which could result in failed block proposals on merge networks.

### Additions and Improvements
- Bring GraphQL into compliance with execution-api specs [#4112](https://github.com/hyperledger/besu/pull/4112)

### Bug Fixes
- Corrects emission of blockadded events when rewinding during a re-org. [#4497](https://github.com/hyperledger/besu/issues/4497)

### Download Links
https://hyperledger.jfrog.io/hyperledger/besu-binaries/besu/22.7.6/besu-22.7.6.zip / sha256: ae05040027b96ba458a08cfee8577dafe1d85a3afce793f00f798cedb3ab547d
https://hyperledger.jfrog.io/hyperledger/besu-binaries/besu/22.7.6/besu-22.7.6.tar.gz / sha256: 9e538852f16fd39b884c4c342beaad813e33ab24890634c01eee3d37dc1da893

## 22.7.5

### Additions and Improvements
- Avoid sending added block events to transaction pool, and processing incoming transactions during initial sync [#4457](https://github.com/hyperledger/besu/pull/4457)
- When building a new proposal, keep the best block built until now instead of the last one [#4455](https://github.com/hyperledger/besu/pull/4455)
- Add Mainnet to merged networks [#4463](https://github.com/hyperledger/besu/pull/4463)

### Bug Fixes
- Fixed logIndex value returned by eth_getLogs RPC call [#4355](https://github.com/hyperledger/besu/pull/4355)

### Download Links
https://hyperledger.jfrog.io/hyperledger/besu-binaries/besu/22.7.5/besu-22.7.5.zip / sha256: b5d7b255b249beea0f46ec397122823c75f2373083a71a9f7b4c98b2b0f94997
https://hyperledger.jfrog.io/hyperledger/besu-binaries/besu/22.7.5/besu-22.7.5.tar.gz / sha256: 91e3cbc16c46c53f7bf55bdd968553d0fb4087bff1e244cb03ac175ac54cf718


## 22.7.4

### Bug Fixes
- Remove records that track transactions by sender when they are empty to same memory in the transaction pool [#4415](https://github.com/hyperledger/besu/pull/4415)
- Add Toml configuration file support for _--Xplugin-rocksdb-high-spec-enabled_ flag [#4438](https://github.com/hyperledger/besu/pull/4438)

### Download Links
- https://hyperledger.jfrog.io/hyperledger/besu-binaries/besu/22.7.4/besu-22.7.4.zip / sha256: 4f2a0c20bee7f266ec1dcb45fa90ae1ca42f4b22e9b21a601b7705357259aea9
- https://hyperledger.jfrog.io/hyperledger/besu-binaries/besu/22.7.4/besu-22.7.4.tar.gz / sha256: a60efc4d515ac94710bbc6d61a24f409b03fcfc02323bee2a2d75c883fc99dce

## 22.7.3

### Additions and Improvements
- Allow free gas networks in the London fee market [#4061](https://github.com/hyperledger/besu/issues/4061)
- Upgrade besu-native to 0.6.0 and use Blake2bf native implementation if available by default [#4264](https://github.com/hyperledger/besu/pull/4264)
- Resets engine QoS timer with every call to the engine API instead of only when ExchangeTransitionConfiguration is called [#4411](https://github.com/hyperledger/besu/issues/4411)
- ExchangeTransitionConfiguration mismatch will only submit a debug log not a warning anymore [#4411](https://github.com/hyperledger/besu/issues/4411)
- Upgrade besu-native to 0.6.1 and include linux arm64 build of bls12-381 [#4416](https://github.com/hyperledger/besu/pull/4416)
- Create a new flag on RocksDB (_--Xplugin-rocksdb-high-spec-enabled_) for high spec hardware to boost performance
- Transaction pool improvements to avoid filling the pool with not executable transactions, that could result in empty or semi-empty block proposals [#4425](https://github.com/hyperledger/besu/pull/4425)
- Limit Transaction pool consumption by sender to a configurable percentage of the pool size [#4417](https://github.com/hyperledger/besu/pull/4417)

### Bug Fixes
- Retry block creation if there is a transient error and we still have time, to mitigate empty block issue [#4407](https://github.com/hyperledger/besu/pull/4407)
- Fix StacklessClosedChannelException in Besu and resulted timeout errors in CL clients ([#4398](https://github.com/hyperledger/besu/issues/4398), [#4400](https://github.com/hyperledger/besu/issues/4400))
- Return JSON-RPC error code instead of INVALID in engine api when certain storage exceptions are encountered ([#4349](https://github.com/hyperledger/besu/issues/4349))

### Download links
- https://hyperledger.jfrog.io/artifactory/besu-binaries/besu/22.7.3/besu-22.7.3.tar.gz / sha256: `b0863fe2406cab57caf8a02f2bf02632cc5198622ac48b69bc63c128703bbd79`
- https://hyperledger.jfrog.io/artifactory/besu-binaries/besu/22.7.3/besu-22.7.3.zip / sha256: `368c6cb86119f8fe30bb12ab8c63b4d95a0fd8baf9c9414307a0a4033756b709`

## 22.7.2
### Besu 22.7.2 is a recommended release for the Merge and Mainnet users. 22.7.1 remains Merge-ready. This release provides additional robustness before the Merge with some fixes and improvements in sync, peering, and logging.

### Additions and Improvements
- Better management of jemalloc presence/absence in startup script [#4237](https://github.com/hyperledger/besu/pull/4237)
- Retry mechanism when getting a broadcasted block fail on all peers [#4271](https://github.com/hyperledger/besu/pull/4271)
- Filter out disconnected peers when fetching available peers [#4269](https://github.com/hyperledger/besu/pull/4269)
- Updated the default value of fast-sync-min-peers post merge [#4298](https://github.com/hyperledger/besu/pull/4298)
- Log imported block info post merge [#4310](https://github.com/hyperledger/besu/pull/4310)
- Transaction pool eviction by sender from tail of transaction list [#4327](https://github.com/hyperledger/besu/pull/4327)
- Transaction pool sender future nonce limits [#4336](https://github.com/hyperledger/besu/pull/4336)
- Pandas! Pandas now appear in 3 phases: The black bear and polar bear that are preparing? Those will appear when
your client has TTD configured (which is setup by default for mainnet), is in sync, and processing Proof of Work blocks. In the second phase you will see them powering up when the Terminal Total Difficulty block is added to the blockchain.
The final form of the Ethereum Panda will appear when the first finalized block is received from the Consensus Layer.

### Bug Fixes
- Accept wit/80 from Nethermind [#4279](https://github.com/hyperledger/besu/pull/4279)
- Properly shutdown the miner executor, to avoid waiting 30 seconds when stopping [#4353](https://github.com/hyperledger/besu/pull/4353)

### Download links
- https://hyperledger.jfrog.io/artifactory/besu-binaries/besu/22.7.2/besu-22.7.2.tar.gz / sha256: `8030a48f824c7bbc138b38a9e84e5531950bc16f6d21cda8b215232cce334214`
- https://hyperledger.jfrog.io/artifactory/besu-binaries/besu/22.7.2/besu-22.7.2.zip / sha256: `72653171b1ddd910e705fc6f616d7f1f4c120ef0d91718f0376f3ee5f2982c11`


## 22.7.1
### Merge Ready Release. Required update for The Merge on ethereum mainnet!
### Additions and Improvements
- Introduce a cap to reputation score increase [#4230](https://github.com/hyperledger/besu/pull/4230)
- Add experimental CLI option for `--Xp2p-peer-lower-bound` [#4200](https://github.com/hyperledger/besu/pull/4200)
- Improve pending blocks retrieval mechanism [#4227](https://github.com/hyperledger/besu/pull/4227)
- Set mainnet terminal total difficulty [#4260](https://github.com/hyperledger/besu/pull/4260)

### Bug Fixes
- Fixes off-by-one error for mainnet TTD fallback [#4223](https://github.com/hyperledger/besu/pull/4223)
- Fix off-by-one error in AbstractRetryingPeerTask [#4254](https://github.com/hyperledger/besu/pull/4254)
- Refactor and fix retrying get block switching peer [#4256](https://github.com/hyperledger/besu/pull/4256)
- Fix encoding of key (short hex) in eth_getProof [#4261](https://github.com/hyperledger/besu/pull/4261)
- Fix for post-merge networks fast-sync [#4224](https://github.com/hyperledger/besu/pull/4224), [#4276](https://github.com/hyperledger/besu/pull/4276)

### Download links
- https://hyperledger.jfrog.io/artifactory/besu-binaries/besu/22.7.1/besu-22.7.1.tar.gz / sha256: `7cca4c11e1d7525c172f2af9fbf456d134ada60e970d8b6abcfcd6c623b5dd36`
- https://hyperledger.jfrog.io/artifactory/besu-binaries/besu/22.7.1/besu-22.7.1.zip / sha256: `ba6e0b9b65ac36d041a5072392f119ff76e8e9f53a3d7b1e1a658ef1e4705d7a`



## 22.7.0

### Additions and Improvements
- Deprecation warning for Ropsten, Rinkeby, Kiln [#4173](https://github.com/hyperledger/besu/pull/4173)

### Bug Fixes

- Fixes previous known issue [#3890](https://github.com/hyperledger/besu/issues/3890)from RC3 requiring a restart post-merge to continue correct transaction handling.
- Stop producing stack traces when a get headers response only contains the range start header [#4189](https://github.com/hyperledger/besu/pull/4189)
- Upgrade Spotless to 6.8.0 [#4195](https://github.com/hyperledger/besu/pull/4195)
- Upgrade Gradle to 7.5 [#4196](https://github.com/hyperledger/besu/pull/4196)

### Download links
- https://hyperledger.jfrog.io/artifactory/besu-binaries/besu/22.7.0/besu-22.7.0.tar.gz / sha256: `af21104a880c37706b660aa816e1c38b2b3f603a97420ddcbc889324b71aa50e`
- https://hyperledger.jfrog.io/artifactory/besu-binaries/besu/22.7.0/besu-22.7.0.zip / sha256: `5b1586362e6e739c206c25224bb753a372bad70c0b22dbe091f9253024ebdc45`

## 22.7.0-RC3

### Known/Outstanding issues:
- Besu requires a restart post-merge to re-enable remote transaction processing [#3890](https://github.com/hyperledger/besu/issues/3890)

### Additions and Improvements
- Engine API: Change expiration time for JWT tokens to 60s [#4168](https://github.com/hyperledger/besu/pull/4168)
- Sepolia mergeNetSplit block [#4158](https://github.com/hyperledger/besu/pull/4158)
- Goerli TTD [#4160](https://github.com/hyperledger/besu/pull/4160)
- Several logging improvements

### Bug Fixes
- Allow to set any value for baseFeePerGas in the genesis file [#4177](https://github.com/hyperledger/besu/pull/4177)
- Fix for stack overflow when searching for TTD block [#4169](https://github.com/hyperledger/besu/pull/4169)
- Fix for chain stuck issue [#4175](https://github.com/hyperledger/besu/pull/4175)

### Download links
- https://hyperledger.jfrog.io/artifactory/besu-binaries/besu/22.7.0-RC3/besu-22.7.0-RC3.tar.gz / sha256: `6a1ee89c82db9fa782d34733d8a8c726670378bcb71befe013da48d7928490a6`
- https://hyperledger.jfrog.io/artifactory/besu-binaries/besu/22.7.0-RC3/besu-22.7.0-RC3.zip / sha256: `5de22445ab2a270cf33e1850cd28f1946442b7104738f0d1ac253a009c53414e`

## 22.7.0-RC2

### Additions and Improvements
- Add a block to the bad blocks if it did not descend from the terminal block [#4080](https://github.com/hyperledger/besu/pull/4080)
- Backward sync exception improvements [#4092](https://github.com/hyperledger/besu/pull/4092)
- Remove block header checks during backward sync, since they will be always performed during block import phase [#4098](https://github.com/hyperledger/besu/pull/4098)
- Optimize the backward sync retry strategy [#4095](https://github.com/hyperledger/besu/pull/4095)
- Add support for jemalloc library to better handle rocksdb memory consumption [#4126](https://github.com/hyperledger/besu/pull/4126)
- RocksDB configuration changes to improve performance. [#4132](https://github.com/hyperledger/besu/pull/4132)

### Bug Fixes
- Changed max message size in the p2p layer to 16.7MB from 10MB to improve peering performance [#4120](https://github.com/hyperledger/besu/pull/4120)
- Fixes for parent stateroot mismatch when using Bonsai storage mode (please report if you encounter this bug on this version) [#4094](https://github.com/hyperledger/besu/pull/4094)
- Above Bonsai related fixes have addressed situations where the event log was not indexed properly [#3921](https://github.com/hyperledger/besu/pull/3921)
- Fixes related to backward sync and reorgs [#4097](https://github.com/hyperledger/besu/pull/4097)
- Checkpoint sync with more merge friendly checkpoint blocks [#4085](https://github.com/hyperledger/besu/pull/4085)
- Fixes around RocksDB performance and memory usage [#4128](https://github.com/hyperledger/besu/pull/4128)
- Fix for RPC performance parallelization to improve RPC performance under heavy load [#3959](https://github.com/hyperledger/besu/pull/3959)
- Fix for post-Merge peering after PoW is removed in our logic for weighting peers [#4116](https://github.com/hyperledger/besu/pull/4116)
- Various logging changes to improve UX- Return the correct latest valid hash in case of bad block when calling engine methods [#4056](https://github.com/hyperledger/besu/pull/4056)
- Add a PoS block header rule to check that the current block is more recent than its parent [#4066](https://github.com/hyperledger/besu/pull/4066)
- Fixed a trie log layer issue on bonsai during reorg [#4069](https://github.com/hyperledger/besu/pull/4069)
- Fix transition protocol schedule to return the pre Merge schedule when reorg pre TTD [#4078](https://github.com/hyperledger/besu/pull/4078)
- Remove hash to sync from the queue only if the sync step succeeds [#4105](https://github.com/hyperledger/besu/pull/4105)
- The build process runs successfully even though the system language is not English [#4102](https://github.com/hyperledger/besu/pull/4102)
- Avoid starting or stopping the BlockPropagationManager more than once [#4122](https://github.com/hyperledger/besu/pull/4122)

### Download links
- https://hyperledger.jfrog.io/artifactory/besu-binaries/besu/22.7.0-RC2/besu-22.7.0-RC2.tar.gz / sha256: `befe15b893820c9c6451a74fd87b41f555ff28561494b3bebadd5da5c7ce25d3`
- https://hyperledger.jfrog.io/artifactory/besu-binaries/besu/22.7.0-RC2/besu-22.7.0-RC2.zip / sha256: `d56c340f5982b882fbecca2697ca72a5bbefe0e978d2d4504211f012e2242a81`

## 22.7.0-RC1

### Additions and Improvements
- Do not require a minimum block height when downloading headers or blocks [#3911](https://github.com/hyperledger/besu/pull/3911)
- When on PoS the head can be only be updated by ForkchoiceUpdate [#3994](https://github.com/hyperledger/besu/pull/3994)
- Version information available in metrics [#3997](https://github.com/hyperledger/besu/pull/3997)
- Add TTD and DNS to Sepolia config [#4024](https://github.com/hyperledger/besu/pull/4024)
- Return `type` with value `0x0` when serializing legacy transactions [#4027](https://github.com/hyperledger/besu/pull/4027)
- Ignore `ForkchoiceUpdate` if `newHead` is an ancestor of the chain head [#4055](https://github.com/hyperledger/besu/pull/4055)

### Bug Fixes
- Fixed a snapsync issue that can sometimes block the healing step [#3920](https://github.com/hyperledger/besu/pull/3920)
- Support free gas networks in the London fee market [#4003](https://github.com/hyperledger/besu/pull/4003)
- Limit the size of outgoing eth subprotocol messages.  [#4034](https://github.com/hyperledger/besu/pull/4034)
- Fixed a state root mismatch issue on bonsai that may appear occasionally [#4041](https://github.com/hyperledger/besu/pull/4041)

### Download links
- https://hyperledger.jfrog.io/artifactory/besu-binaries/besu/22.7.0-RC1/besu-22.7.0-RC1.tar.gz / sha256: `60ad8b53402beb62c24ad791799d9cfe444623a58f6f6cf1d0728459cb641e63`
- https://hyperledger.jfrog.io/artifactory/besu-binaries/besu/22.7.0-RC1/besu-22.7.0-RC1.zip / sha256: `7acfb3a73382bf70f6337e83cb7e9e472b4e5a9da88c5ed2fbd9e82fcf2046dc`

## 22.4.3

### Additions and Improvements
- \[EXPERIMENTAL\] Add checkpoint sync `--sync-mode="X_CHECKPOINT"` [#3849](https://github.com/hyperledger/besu/pull/3849)
- Support `finalized` and `safe` as tags for the block parameter in RPC APIs [#3950](https://github.com/hyperledger/besu/pull/3950)
- Added verification of payload attributes in ForkchoiceUpdated [#3837](https://github.com/hyperledger/besu/pull/3837)
- Add support for Gray Glacier hardfork [#3961](https://github.com/hyperledger/besu/issues/3961)

### Bug Fixes
- alias engine-rpc-port parameter with the former rpc param name [#3958](https://github.com/hyperledger/besu/pull/3958)

## 22.4.2

### Additions and Improvements
- Engine API Update: Replace deprecated INVALID_TERMINAL_BLOCK with INVALID last valid hash 0x0 [#3882](https://github.com/hyperledger/besu/pull/3882)
- Deprecate experimental merge flag and engine-rpc-enabled flag [#3875](https://github.com/hyperledger/besu/pull/3875)
- Update besu-native dependencies to 0.5.0 for linux arm64 support
- Update ropsten TTD to 100000000000000000000000

### Bug Fixes
- Stop backward sync if genesis block has been reached [#3869](https://github.com/hyperledger/besu/pull/3869)
- Allow to backward sync to request headers back to last finalized block if present or genesis [#3888](https://github.com/hyperledger/besu/pull/3888)

### Download link
- https://hyperledger.jfrog.io/artifactory/besu-binaries/besu/22.4.2/besu-22.4.2.zip / sha256: `e8e9eb7e3f544ecefeec863712fb8d3f6a569c9d70825a4ed2581c596db8fd45`
- https://hyperledger.jfrog.io/artifactory/besu-binaries/besu/22.4.2/besu-22.4.2.tar.gz / sha256: `9db0c37440cb56bcf671b8de13e0ecb6235171a497bdad91020b8c4a9dac2a27`

## 22.4.1

### Additions and Improvements
- GraphQL - allow null log topics in queries which match any topic [#3662](https://github.com/hyperledger/besu/pull/3662)
- multi-arch docker builds for amd64 and arm64 [#2954](https://github.com/hyperledger/besu/pull/2954)
- Filter Netty native lib errors likewise the pure Java implementation [#3807](https://github.com/hyperledger/besu/pull/3807)
- Add ropsten terminal total difficulty config [#3871](https://github.com/hyperledger/besu/pull/3871)

### Bug Fixes
- Stop the BlockPropagationManager when it receives the TTD reached event [#3809](https://github.com/hyperledger/besu/pull/3809)
- Correct getMixHashOrPrevRandao to return the value present in the block header [#3839](https://github.com/hyperledger/besu/pull/3839)

## 22.4.0

### Breaking Changes
- Version 22.4.x will be the last series to support Java 11. Version 22.7.0 will require Java 17 to build and run.
- In the Besu EVM Library all references to SHA3 have been renamed to the more accurate name Keccak256, including class names and comment. [#3749](https://github.com/hyperledger/besu/pull/3749)
- Removed the Gas object and replaced it with a primitive long [#3674](https://github.com/hyperledger/besu/pull/3674)
- Column family added for backward sync [#3638](https://github.com/hyperledger/besu/pull/3638)
  - Note that this added column family makes this a one-way upgrade. That is, once you upgrade your db to this version, you cannot roll back to a previous version of Besu.

### Bug Fixes
- Fix nullpointer on snapsync [#3773](https://github.com/hyperledger/besu/pull/3773)
- Introduce RocksDbSegmentIdentifier to avoid changing the storage plugin [#3755](https://github.com/hyperledger/besu/pull/3755)

## Download Links
- https://hyperledger.jfrog.io/artifactory/besu-binaries/besu/22.4.0/besu-22.4.0.zip / SHA256 d89e102a1941e70be31c176a6dd65cd5f3d69c4c
- https://hyperledger.jfrog.io/artifactory/besu-binaries/besu/22.4.0/besu-22.4.0.tar.gz / SHA256 868e38749dd40debe028624f8267f1fce7587010

## 22.4.0-RC2

### Breaking Changes
- In the Besu EVM Library all references to SHA3 have been renamed to the more accurate name Kecack256, including class names and comment. [#3749](https://github.com/hyperledger/besu/pull/3749)

### Additions and Improvements
- Onchain node permissioning
  - Log the enodeURL that was previously only throwing an IllegalStateException during the isPermitted check [#3697](https://github.com/hyperledger/besu/pull/3697),
  - Fail startup if node permissioning smart contract version does not match [#3765](https://github.com/hyperledger/besu/pull/3765)
- \[EXPERIMENTAL\] Add snapsync `--sync-mode="X_SNAP"` (only as client) [#3710](https://github.com/hyperledger/besu/pull/3710)
- Adapt Fast sync, and Snap sync, to use finalized block, from consensus layer, as pivot after the Merge [#3506](https://github.com/hyperledger/besu/issues/3506)
- Add IPC JSON-RPC interface (BSD/MacOS and Linux only) [#3695](https://github.com/hyperledger/besu/pull/3695)
- Column family added for backward sync [#3638](https://github.com/hyperledger/besu/pull/3638)
  - Note that this added column family makes this a one-way upgrade. That is, once you upgrade your db to this version, you cannot roll back to a previous version of Besu.

## Download Links
- https://hyperledger.jfrog.io/artifactory/besu-binaries/besu/22.4.0-RC2/besu-22.4.0-RC2.zip /  SHA256 5fa7f927c6717ebf503291c058815cd0c5fcfab13245d3b6beb66eb20cf7ac24
- https://hyperledger.jfrog.io/artifactory/besu-binaries/besu/22.4.0-RC2/besu-22.4.0-RC2.tar.gz / SHA256 1c4ecd17552cf5ebf120fc35dad753f45cb951ea0f817381feb2477ec0fff9c9

## 22.4.0-RC1

### Additions and Improvements
- Unit tests are now executed with JUnit5 [#3620](https://github.com/hyperledger/besu/pull/3620)
- Removed the Gas object and replaced it with a primitive long [#3674]

### Bug Fixes
- Flexible Privacy Precompile handles null payload ID [#3664](https://github.com/hyperledger/besu/pull/3664)
- Subcommand blocks import throws exception [#3646](https://github.com/hyperledger/besu/pull/3646)

## Download Links
- https://hyperledger.jfrog.io/artifactory/besu-binaries/besu/22.4.0-RC1/besu-22.4.0-RC1.zip / SHA256 0779082acc20a98eb810eb08778e0c0e1431046c07bc89019a2761fd1baa4c25
- https://hyperledger.jfrog.io/artifactory/besu-binaries/besu/22.4.0-RC1/besu-22.4.0-RC1.tar.gz / SHA256 15d8b0e335f962f95da46864109db9f28ed4f7bc351995b2b8db477c12b94860

## 22.1.3

### Breaking Changes
- Remove the experimental flag for bonsai tries CLI options `--data-storage-format` and `--bonsai-maximum-back-layers-to-load` [#3578](https://github.com/hyperledger/besu/pull/3578)
- Column family added for backward sync [#3532](https://github.com/hyperledger/besu/pull/3532)
  - Note that this added column family makes this a one-way upgrade. That is, once you upgrade your db to this version, you cannot roll back to a previous version of Besu.

### Deprecations
- `--tx-pool-hashes-max-size` is now deprecated and has no more effect, and it will be removed in a future release.

### Additions and Improvements
- Tune transaction synchronization parameter to adapt to mainnet traffic [#3610](https://github.com/hyperledger/besu/pull/3610)
- Improve eth/66 support [#3616](https://github.com/hyperledger/besu/pull/3616)
- Avoid reprocessing remote transactions already seen [#3626](https://github.com/hyperledger/besu/pull/3626)
- Upgraded jackson-databind dependency version [#3647](https://github.com/hyperledger/besu/pull/3647)

## Download Links
- https://hyperledger.jfrog.io/artifactory/besu-binaries/besu/22.1.3/besu-22.1.3.zip /  SHA256 9dafb80f2ec9ce8d732fd9e9894ca2455dd02418971c89cd6ccee94c53354d5d
- https://hyperledger.jfrog.io/artifactory/besu-binaries/besu/22.1.3/besu-22.1.3.tar.gz / SHA256 f9f8d37353aa4b5d12e87c08dd86328c1cffc591c6fc9e076c0f85a1d4663dfe

## 22.1.2

### Additions and Improvements
- Execution layer (The Merge):
  - Execution specific RPC endpoint [#3378](https://github.com/hyperledger/besu/issues/3378)
  - Adds JWT authentication to Engine APIs
  - Supports kiln V2.1 spec
- Tracing APIs
  - new API methods: trace_rawTransaction, trace_get, trace_callMany
  - added revertReason to trace APIs including: trace_transaction, trace_get, trace_call, trace_callMany, and trace_rawTransaction
- Allow mining beneficiary to transition at specific blocks for ibft2 and qbft consensus mechanisms.  [#3115](https://github.com/hyperledger/besu/issues/3115)
- Return richer information from the PrecompiledContract interface. [\#3546](https://github.com/hyperledger/besu/pull/3546)

### Bug Fixes
- Reject locally-sourced transactions below the minimum gas price when not mining. [#3397](https://github.com/hyperledger/besu/pull/3397)
- Fixed bug with contract address supplied to `debug_accountAt` [#3518](https://github.com/hyperledger/besu/pull/3518)

## Download Links
- https://hyperledger.jfrog.io/artifactory/besu-binaries/besu/22.1.2/besu-22.1.2.zip /  SHA256 1b26e3f8982c3a9dbabc72171f83f1cfe89eef84ead45b184ee9101f411c1251
- https://hyperledger.jfrog.io/artifactory/besu-binaries/besu/22.1.2/besu-22.1.2.tar.gz / SHA256 1eca9abddf351eaaf4e6eaa1b9536b8b4fd7d30a81d39f9d44ffeb198627ee7a

## 22.1.1

### Additions and Improvements
- Allow optional RPC methods that bypass authentication [#3382](https://github.com/hyperledger/besu/pull/3382)
- Execution layer (The Merge):
  - Extend block creation and mining to support The Merge [#3412](https://github.com/hyperledger/besu/pull/3412)
  - Backward sync [#3410](https://github.com/hyperledger/besu/pull/3410)
  - Extend validateAndProcessBlock to return an error message in case of failure, so it can be returned to the caller of ExecutePayload API [#3411](https://github.com/hyperledger/besu/pull/3411)
  - Persist latest finalized block [#2913](https://github.com/hyperledger/besu/issues/2913)
  - Add PostMergeContext, and stop syncing after the switch to PoS [#3453](https://github.com/hyperledger/besu/pull/3453)
  - Add header validation rules needed to validate The Merge blocks [#3454](https://github.com/hyperledger/besu/pull/3454)
  - Add core components: controller builder, protocol scheduler, coordinator, block creator and processor. [#3461](https://github.com/hyperledger/besu/pull/3461)
  - Execution specific RPC endpoint [#2914](https://github.com/hyperledger/besu/issues/2914), [#3350](https://github.com/hyperledger/besu/pull/3350)
- QBFT consensus algorithm is production ready

## Download Links
- https://hyperledger.jfrog.io/artifactory/besu-binaries/besu/22.1.1/besu-22.1.1.zip /  SHA256 cfff79e19e5f9a184d0b62886990698b77d019a0745ea63b5f9373870518173e
- https://hyperledger.jfrog.io/artifactory/besu-binaries/besu/22.1.1/besu-22.1.1.tar.gz / SHA256 51cc9d35215f977ac7338e5c611c60f225fd6a8c1c26f188e661624a039e83f3

## 22.1.0

### Breaking Changes
- Plugin API: BlockHeader.getBaseFee() method now returns an optional Wei instead of an optional Long [#3065](https://github.com/hyperledger/besu/issues/3065)
- Removed deprecated hash variable `protected volatile Hash hash;` which was used for private transactions [#3110](https://github.com/hyperledger/besu/pull/3110)

### Additions and Improvements
- Add support for additional JWT authentication algorithms [#3017](https://github.com/hyperledger/besu/pull/3017)
- Represent baseFee as Wei instead of long accordingly to the spec [#2785](https://github.com/hyperledger/besu/issues/2785)
- Implements [EIP-4399](https://eips.ethereum.org/EIPS/eip-4399) to repurpose DIFFICULTY opcode after the merge as a source of entropy from the Beacon chain. [#3081](https://github.com/hyperledger/besu/issues/3081)
- Re-order external services (e.g JsonRpcHttpService) to start before blocks start processing [#3118](https://github.com/hyperledger/besu/pull/3118)
- Stream JSON RPC responses to avoid creating big JSON strings in memory [#3076](https://github.com/hyperledger/besu/pull/3076)
- Ethereum Classic Mystique Hard Fork [#3256](https://github.com/hyperledger/besu/pull/3256)
- Genesis file parameter `blockperiodseconds` is validated as a positive integer on startup to prevent unexpected runtime behaviour [#3186](https://github.com/hyperledger/besu/pull/3186)
- Add option to require replay protection for locally submitted transactions [\#1975](https://github.com/hyperledger/besu/issues/1975)
- Update to block header validation for IBFT and QBFT to support London fork EIP-1559 [#3251](https://github.com/hyperledger/besu/pull/3251)
- Move into SLF4J as logging facade [#3285](https://github.com/hyperledger/besu/pull/3285)
- Changing the order in which we traverse the word state tree during fast sync. This should improve fast sync during subsequent pivot changes.[#3202](https://github.com/hyperledger/besu/pull/3202)
- Updated besu-native to version 0.4.3 [#3331](https://github.com/hyperledger/besu/pull/3331)
- Refactor synchronizer to asynchronously retrieve blocks from peers, and to change peer when retrying to get a block. [#3326](https://github.com/hyperledger/besu/pull/3326)
- Disable RocksDB TTL compactions [#3356](https://github.com/hyperledger/besu/pull/3356)
- add a websocket frame size configuration CLI parameter [#3386](https://github.com/hyperledger/besu/pull/3386)
- Add `--ec-curve` parameter to export/export-address public-key subcommands [#3333](https://github.com/hyperledger/besu/pull/3333)

### Bug Fixes
- Change the base docker image from Debian Buster to Ubuntu 20.04 [#3171](https://github.com/hyperledger/besu/issues/3171) fixes [#3045](https://github.com/hyperledger/besu/issues/3045)
- Make 'to' field optional in eth_call method according to the spec [#3177](https://github.com/hyperledger/besu/pull/3177)
- Update to log4j 2.17.1. Resolves potential vulnerability only exploitable when using custom log4j configurations that are writable by untrusted users.
- Fix regression on cors-origin star value
- Fix for ethFeeHistory accepting hex values for blockCount
- Fix a sync issue, when the chain downloader incorrectly shutdown when a task in the pipeline is cancelled. [#3319](https://github.com/hyperledger/besu/pull/3319)
- add a websocket frame size configuration CLI parameter [3368][https://github.com/hyperledger/besu/pull/3379]
- Prevent node from peering to itself [#3342](https://github.com/hyperledger/besu/pull/3342)
- Fix an `IndexOutOfBoundsException` exception when getting block from peers. [#3304](https://github.com/hyperledger/besu/issues/3304)
- Handle legacy eth64 without throwing null pointer exceptions [#3343](https://github.com/hyperledger/besu/pull/3343)

### Download Links
- https://hyperledger.jfrog.io/artifactory/besu-binaries/besu/22.1.0/besu-22.1.0.tar.gz \ SHA256 232bd7f274691ca14c26289fdc289d3fcdf69426dd96e2fa1601f4d079645c2f
- https://hyperledger.jfrog.io/artifactory/besu-binaries/besu/22.1.0/besu-22.1.0.zip \ SHA256 1b701ff5b647b64aff3d73d6f1fe3fdf73f14adbe31504011eff1660ab56ad2b

## 21.10.9

### Bug Fixes
- Fix regression on cors-origin star value
- Fix for ethFeeHistory accepting hex values for blockCount

 **Full Changelog**: https://github.com/hyperledger/besu/compare/21.10.8...21.10.9

[besu-21.10.9.tar.gz](https://hyperledger.jfrog.io/artifactory/besu-binaries/besu/21.10.9/besu-21.10.9.tar.gz) a4b85ba72ee73017303e4b2f0fdde84a87d376c2c17fdcebfa4e34680f52fc71
[besu-21.10.9.zip](https://hyperledger.jfrog.io/artifactory/besu-binaries/besu/21.10.9/besu-21.10.9.zip) c3ba3f07340fa80064ba7c06f2c0ec081184e000f9a925d132084352d0665ef9

## 21.10.8

### Additions and Improvements
- Ethereum Classic Mystique Hard Fork [#3256](https://github.com/hyperledger/besu/pull/3256)

### Download Links
https://hyperledger.jfrog.io/artifactory/besu-binaries/besu/21.10.8/besu-21.10.8.tar.gz \ SHA256 d325e2e36bc38a707a9eebf92068f5021606a8c6b6464bb4b4d59008ef8014fc
https://hyperledger.jfrog.io/artifactory/besu-binaries/besu/21.10.8/besu-21.10.8.zip \ SHA256 a91da1e82fb378e16437327bba56dd299aafdb0614ba528167a1dae85440c5af

## 21.10.7

### Bug Fixes
- Update dependencies (including vert.x, kubernetes client-java, okhttp, commons-codec)

### Additions and Improvements
- Add support for additional JWT authentication algorithms [#3017](https://github.com/hyperledger/besu/pull/3017)
- Remove Orion ATs

### Download Links
https://hyperledger.jfrog.io/artifactory/besu-binaries/besu/21.10.7/besu-21.10.7.tar.gz \ SHA256 94cee804fcaea366c9575380ef0e30ed04bf2fc7451190a94887f14c07f301ff
https://hyperledger.jfrog.io/artifactory/besu-binaries/besu/21.10.7/besu-21.10.7.zip \ SHA256 faf1ebfb20aa6171aa6ea98d7653339272567c318711d11e350471b5bba62c00

## 21.10.6

### Bug Fixes
- Update log4j to 2.17.1

### Download Links
https://hyperledger.jfrog.io/artifactory/besu-binaries/besu/21.10.6/besu-21.10.6.tar.gz \ SHA256 ef579490031dd4eb3704b4041e352cfb2e7e787fcff7506b69ef88843d4e1220
https://hyperledger.jfrog.io/artifactory/besu-binaries/besu/21.10.6/besu-21.10.6.zip \ SHA256 0fdda65bc993905daa14824840724d0b74e3f16f771f5726f5307f6d9575a719

## 21.10.5

### Bug Fixes
- Update log4j to 2.17.0

### Download Links
https://hyperledger.jfrog.io/artifactory/besu-binaries/besu/21.10.5/besu-21.10.5.tar.gz \ SHA256 0d1b6ed8f3e1325ad0d4acabad63c192385e6dcbefe40dc6b647e8ad106445a8
https://hyperledger.jfrog.io/artifactory/besu-binaries/besu/21.10.5/besu-21.10.5.zip \ SHA256 a1689a8a65c4c6f633b686983a6a1653e7ac86e742ad2ec6351176482d6e0c57

## 21.10.4

### Bug Fixes
- Update log4j to 2.16.0.
- Change the base docker image from Debian Buster to Ubuntu 20.04 [#3171](https://github.com/hyperledger/besu/issues/3171) fixes [#3045](https://github.com/hyperledger/besu/issues/3045)

### Download links
This release is not recommended for production use.

## 21.10.3

### Additions and Improvements
- Updated log4j to 2.15.0 and disabled JNDI message format lookups to improve security.
- Represent baseFee as Wei instead of long accordingly to the spec [#2785](https://github.com/hyperledger/besu/issues/2785)
- Adding support of the NO_COLOR environment variable as described in the [NO_COLOR](https://no-color.org/) standard [#3085](https://github.com/hyperledger/besu/pull/3085)
- Add `privx_findFlexiblePrivacyGroup` RPC Method, `privx_findOnchainPrivacyGroup` will be removed in a future release [#3075](https://github.com/hyperledger/besu/pull/3075)
- The invalid value is now shown when `--bootnodes` cannot parse an item to make it easier to identify which option is invalid.
- Adding two new options to be able to specify desired TLS protocol version and Java cipher suites [#3105](https://github.com/hyperledger/besu/pull/3105)
- Implements [EIP-4399](https://eips.ethereum.org/EIPS/eip-4399) to repurpose DIFFICULTY opcode after the merge as a source of entropy from the Beacon chain. [#3081](https://github.com/hyperledger/besu/issues/3081)

### Bug Fixes
- Change the base docker image from Debian Buster to Ubuntu 20.04 [#3171](https://github.com/hyperledger/besu/issues/3171) fixes [#3045](https://github.com/hyperledger/besu/issues/3045)

### Download Link
This release is not recommended for production use.

## 21.10.2

### Additions and Improvements
- Add discovery options to genesis file [#2944](https://github.com/hyperledger/besu/pull/2944)
- Add validate-config subcommand to perform basic syntax validation of TOML config [#2994](https://github.com/hyperledger/besu/pull/2994)
- Updated Sepolia Nodes [#3034](https://github.com/hyperledger/besu/pull/3034) [#3035](https://github.com/hyperledger/besu/pull/3035)

### Bug Fixes
- Reduce shift calculations to shifts that may have an actual result. [#3039](https://github.com/hyperledger/besu/pull/3039)
- DNS Discovery daemon wasn't started [#3033](https://github.com/hyperledger/besu/pull/3033)

### Download Link
This release is not recommended for production use.

## 21.10.1

### Additions and Improvements
- Add CLI autocomplete scripts. [#2854](https://github.com/hyperledger/besu/pull/2854)
- Add support for PKCS11 keystore on PKI Block Creation. [#2865](https://github.com/hyperledger/besu/pull/2865)
- Optimize EVM Memory for MLOAD Operations [#2917](https://github.com/hyperledger/besu/pull/2917)
- Upgrade CircleCI OpenJDK docker image to version 11.0.12. [#2928](https://github.com/hyperledger/besu/pull/2928)
- Update JDK 11 to latest version in Besu Docker images. [#2925](https://github.com/hyperledger/besu/pull/2925)
- Add Sepolia proof-of-work testnet configurations [#2920](https://github.com/hyperledger/besu/pull/2920)
- Allow block period to be configured for IBFT2 and QBFT using transitions [#2902](https://github.com/hyperledger/besu/pull/2902)
- Add support for binary messages (0x02) for websocket. [#2980](https://github.com/hyperledger/besu/pull/2980)

### Bug Fixes
- Do not change the sender balance, but set gas fee to zero, when simulating a transaction without enforcing balance checks. [#2454](https://github.com/hyperledger/besu/pull/2454)
- Ensure genesis block has the default base fee if london is at block 0 [#2920](https://github.com/hyperledger/besu/pull/2920)
- Fixes the exit condition for loading a BonsaiPersistedWorldState for a sibling block of the last one persisted [#2967](https://github.com/hyperledger/besu/pull/2967)

### Early Access Features
- Enable plugins to expose custom JSON-RPC / WebSocket methods [#1317](https://github.com/hyperledger/besu/issues/1317)

### Download Link
This release is not recommended for production use.

## 21.10.0

### Additions and Improvements
- The EVM has been factored out into a standalone module, suitable for inclusion as a library. [#2790](https://github.com/hyperledger/besu/pull/2790)
- Low level performance improvements changes to cut worst-case EVM performance in half. [#2796](https://github.com/hyperledger/besu/pull/2796)
- Migrate `ExceptionalHaltReason` from an enum to an interface to allow downstream users of the EVM to add new exceptional halt reasons. [#2810](https://github.com/hyperledger/besu/pull/2810)
- reduces need for JUMPDEST analysis via caching [#2607](https://github.com/hyperledger/besu/pull/2821)
- Add support for custom private key file for public-key export and public-key export-address commands [#2801](https://github.com/hyperledger/besu/pull/2801)
- Add CLI autocomplete scripts. [#2854](https://github.com/hyperledger/besu/pull/2854)
- Added support for PKCS11 keystore on PKI Block Creation. [#2865](https://github.com/hyperledger/besu/pull/2865)
- add support for ArrowGlacier hardfork [#2943](https://github.com/hyperledger/besu/issues/2943)

### Bug Fixes
- Allow BESU_CONFIG_FILE environment to specify TOML file [#2455](https://github.com/hyperledger/besu/issues/2455)
- Fix bug with private contracts not able to call public contracts that call public contracts [#2816](https://github.com/hyperledger/besu/pull/2816)
- Fixes the exit condition for loading a BonsaiPersistedWorldState for a sibling block of the last one persisted [#2967](https://github.com/hyperledger/besu/pull/2967)
- Fixes bonsai getMutable regression affecting fast-sync [#2934](https://github.com/hyperledger/besu/pull/2934)
- Regression in RC1 involving LogOperation and frame memory overwrites [#2908](https://github.com/hyperledger/besu/pull/2908)
- Allow `eth_call` and `eth_estimateGas` to accept contract address as sender. [#2891](https://github.com/hyperledger/besu/pull/2891)

### Early Access Features
- Enable plugins to expose custom JSON-RPC / WebSocket methods [#1317](https://github.com/hyperledger/besu/issues/1317)

### Download Link
This release is not recommended for production use. \
SHA256: 71374454753c2ee595f4f34dc6913f731818d50150accbc98088aace313c6935

## 21.10.0-RC4

### Additions and Improvements

### Bug Fixes
- Fixes the exit condition for loading a BonsaiPersistedWorldState for a sibling block of the last one persisted [#2967](https://github.com/hyperledger/besu/pull/2967)
- Fixes bonsai getMutable regression affecting fast-sync [#2934](https://github.com/hyperledger/besu/pull/2934)

### Early Access Features
### Download Link
This release is not recommended for production use. \
SHA256: b16e15764b8bc06c5c3f9f19bc8b99fa48e7894aa5a6ccdad65da49bbf564793

## 21.10.0-RC3

### Bug Fixes
- Regression in RC1 involving LogOperation and frame memory overwrites [#2908](https://github.com/hyperledger/besu/pull/2908)
- Allow `eth_call` and `eth_estimateGas` to accept contract address as sender. [#2891](https://github.com/hyperledger/besu/pull/2891)
- Fix Concurrency issues in Ethpeers. [#2896](https://github.com/hyperledger/besu/pull/2896)

### Download
This release is not recommended for production use. \
SHA256: 3d4857589336717bf5e4e5ef711b9a7f3bc46b49e1cf5b3b6574a00ccc6eda94

## 21.10.0-RC1/RC2
### Additions and Improvements
- The EVM has been factored out into a standalone module, suitable for inclusion as a library. [#2790](https://github.com/hyperledger/besu/pull/2790)
- Low level performance improvements changes to cut worst-case EVM performance in half. [#2796](https://github.com/hyperledger/besu/pull/2796)
- Migrate `ExceptionalHaltReason` from an enum to an interface to allow downstream users of the EVM to add new exceptional halt reasons. [#2810](https://github.com/hyperledger/besu/pull/2810)
- reduces need for JUMPDEST analysis via caching [#2607](https://github.com/hyperledger/besu/pull/2821)
- Add support for custom private key file for public-key export and public-key export-address commands [#2801](https://github.com/hyperledger/besu/pull/2801)

### Bug Fixes
- Allow BESU_CONFIG_FILE environment to specify TOML file [#2455](https://github.com/hyperledger/besu/issues/2455)
- Fix bug with private contracts not able to call public contracts that call public contracts [#2816](https://github.com/hyperledger/besu/pull/2816)

### Early Access Features

### Download
This release is not recommended for production use. \
SHA256: 536612e5e4d7a5e7a582f729f01ba591ba68cc389e8379fea3571ed85322ff51


## 21.7.4
### Additions and Improvements
- Upgrade Gradle to 7.2, which supports building with Java 17 [#2761](https://github.com/hyperledger/besu/pull/2376)

### Bug Fixes
- Set an idle timeout for metrics connections, to clean up ports when no longer used [\#2748](https://github.com/hyperledger/besu/pull/2748)
- Onchain privacy groups can be unlocked after being locked without having to add a participant [\#2693](https://github.com/hyperledger/besu/pull/2693)
- Update Gas Schedule for Ethereum Classic [#2746](https://github.com/hyperledger/besu/pull/2746)

### Early Access Features
- \[EXPERIMENTAL\] Added support for QBFT with PKI-backed Block Creation. [#2647](https://github.com/hyperledger/besu/issues/2647)
- \[EXPERIMENTAL\] Added support for QBFT to use retrieve validators from a smart contract [#2574](https://github.com/hyperledger/besu/pull/2574)

### Download Link
https://hyperledger.jfrog.io/native/besu-binaries/besu/21.7.4/besu-21.7.4.zip \
SHA256: 778d3c42851db11fec9171f77b22662f2baeb9b2ce913d7cfaaf1042ec19b7f9

## 21.7.3
### Additions and Improvements
- Migration to Apache Tuweni 2.0 [\#2376](https://github.com/hyperledger/besu/pull/2376)
- \[EXPERIMENTAL\] Added support for DevP2P-over-TLS [#2536](https://github.com/hyperledger/besu/pull/2536)
- `eth_getWork`, `eth_submitWork` support over the Stratum port [#2581](https://github.com/hyperledger/besu/pull/2581)
- Stratum metrics [#2583](https://github.com/hyperledger/besu/pull/2583)
- Support for mining ommers [#2576](https://github.com/hyperledger/besu/pull/2576)
- Updated onchain permissioning to validate permissions on transaction submission [\#2595](https://github.com/hyperledger/besu/pull/2595)
- Removed deprecated CLI option `--privacy-precompiled-address` [#2605](https://github.com/hyperledger/besu/pull/2605)
- Removed code supporting EIP-1702. [#2657](https://github.com/hyperledger/besu/pull/2657)
- A native library was added for the alternative signature algorithm secp256r1, which will be used by default [#2630](https://github.com/hyperledger/besu/pull/2630)
- The command line option --Xsecp-native-enabled was added as an alias for --Xsecp256k1-native-enabled [#2630](https://github.com/hyperledger/besu/pull/2630)
- Added Labelled gauges for metrics [#2646](https://github.com/hyperledger/besu/pull/2646)
- support for `eth/66` networking protocol [#2365](https://github.com/hyperledger/besu/pull/2365)
- update RPC methods for post london 1559 transaction [#2535](https://github.com/hyperledger/besu/pull/2535)
- \[EXPERIMENTAL\] Added support for using DNS host name in place of IP address in onchain node permissioning rules [#2667](https://github.com/hyperledger/besu/pull/2667)
- Implement EIP-3607 Reject transactions from senders with deployed code. [#2676](https://github.com/hyperledger/besu/pull/2676)
- Ignore all unknown fields when supplied to eth_estimateGas or eth_call. [\#2690](https://github.com/hyperledger/besu/pull/2690)

### Bug Fixes
- Consider effective price and effective priority fee in transaction replacement rules [\#2529](https://github.com/hyperledger/besu/issues/2529)
- GetTransactionCount should return the latest transaction count if it is greater than the transaction pool [\#2633](https://github.com/hyperledger/besu/pull/2633)

### Early Access Features

## 21.7.2

### Additions and Improvements
This release contains improvements and bugfixes for optimum compatibility with other London client versions.

## Bug Fixes
- hotfix for private transaction identification for mainnet transactions [#2609](https://github.com/hyperledger/besu/pull/2609)

## Download Link
https://hyperledger.jfrog.io/artifactory/besu-binaries/besu/21.7.2/besu-21.7.2.zip \
db47fd9ba33b36436ed6798d2474f7621c733353fd04f49d6defffd12e3b6e14


## 21.7.1

### Additions and Improvements
- `priv_call` now uses NO_TRACING OperationTracer implementation which improves memory usage [\#2482](https://github.com/hyperledger/besu/pull/2482)
- Ping and Pong messages now support ENR encoding as scalars or bytes [\#2512](https://github.com/hyperledger/besu/pull/2512)

### Download Link
https://hyperledger.jfrog.io/artifactory/besu-binaries/besu/21.7.1/besu-21.7.1.zip \
sha256sum 83fc44e39a710a95d8b6cbbbf04010dea76122bafcc633a993cd15304905a402

## 21.7.0

### Additions and Improvements
This release contains the activation blocks for London across all supported testnets. They are:
  * Ropsten 10_499_401 (24 Jun 2021)
  * Goerli 5_062_605 (30 Jun 2021)
  * Rinkeby 8_897_988 (7 Jul 2021)
  * Mainnet 12_965_000 (4 Aug 2021)
- eip-1559 changes: accept transactions which have maxFeePerGas below current baseFee [\#2374](https://github.com/hyperledger/besu/pull/2374)
- Introduced transitions for IBFT2 block rewards [\#1977](https://github.com/hyperledger/besu/pull/1977)
- Change Ethstats's status from experimental feature to stable. [\#2405](https://github.com/hyperledger/besu/pull/2405)
- Fixed disabling of native libraries for secp256k1 and altBn128. [\#2163](https://github.com/hyperledger/besu/pull/2163)
- eth_feeHistory API for wallet providers [\#2466](https://github.com/hyperledger/besu/pull/2466)

### Bug Fixes
- Ibft2 could create invalid RoundChange messages in some circumstances containing duplicate prepares [\#2449](https://github.com/hyperledger/besu/pull/2449)
- Updated `eth_sendRawTransaction` to return an error when maxPriorityFeePerGas exceeds maxFeePerGas [\#2424](https://github.com/hyperledger/besu/pull/2424)
- Fixed NoSuchElementException with EIP1559 transaction receipts when using eth_getTransactionReceipt [\#2477](https://github.com/hyperledger/besu/pull/2477)

### Early Access Features
- QBFT is a Byzantine Fault Tolerant consensus algorithm, building on the capabilities of IBFT and IBFT 2.0. It aims to provide performance improvements in cases of excess round change, and provides interoperability with other EEA compliant clients, such as GoQuorum.
  - Note: QBFT currently only supports new networks. Existing networks using IBFT2.0 cannot migrate to QBFT. This will become available in a future release.
  - Note: QBFT is an early access feature pending community feedback. Please make use of QBFT in new development networks and reach out in case of issues or concerns
- GoQuorum-compatible privacy. This mode uses Tessera and is interoperable with GoQuorum.
  - Note: GoQuorum-compatible privacy is an early access feature pending community feedback.

### Download Link
https://hyperledger.jfrog.io/artifactory/besu-binaries/besu/21.7.0/besu-21.7.0.zip
sha256sum 389465fdcc2cc5e5007a02dc2b8a2c43d577198867316bc5cc4392803ed71034

## 21.7.0-RC2

### Additions and Improvements
- eth_feeHistory API for wallet providers [\#2466](https://github.com/hyperledger/besu/pull/2466)
### Bug Fixes
- Ibft2 could create invalid RoundChange messages in some circumstances containing duplicate prepares [\#2449](https://github.com/hyperledger/besu/pull/2449)

## Download Link
https://hyperledger.jfrog.io/artifactory/besu-binaries/besu/21.7.0-RC2/besu-21.7.0-RC2.zip
sha256sum 7bc97c359386cad84d449f786dc0a8ed8728616b6704ce473c63f1d94af3a9ef


## 21.7.0-RC1

### Additions and Improvements
- eip-1559 changes: accept transactions which have maxFeePerGas below current baseFee [\#2374](https://github.com/hyperledger/besu/pull/2374)
- Introduced transitions for IBFT2 block rewards [\#1977](https://github.com/hyperledger/besu/pull/1977)
- Change Ethstats's status from experimental feature to stable. [\#2405](https://github.com/hyperledger/besu/pull/2405)
- Fixed disabling of native libraries for secp256k1 and altBn128. [\#2163](https://github.com/hyperledger/besu/pull/2163)


### Bug Fixes

- Updated `eth_sendRawTransaction` to return an error when maxPriorityFeePerGas exceeds maxFeePerGas [\#2424](https://github.com/hyperledger/besu/pull/2424)

### Early Access Features
This release contains the activation blocks for London across all supported testnets. They are:
  * Ropsten 10_499_401 (24 Jun 2021)
  * Goerli 5_062_605 (30 Jun 2021)
  * Rinkeby 8_897_988 (7 Jul 2021)

## Download Link
https://hyperledger.jfrog.io/artifactory/besu-binaries/besu/21.7.0-RC1/besu-21.7.0-RC1.zip
sha256sum fc959646af65a0e267fc4d695e0af7e87331d774e6e8e890f5cc391549ed175a

## 21.1.7

## Privacy users - Orion Project Deprecation
Tessera is now the recommended Private Transaction Manager for Hyperledger Besu.

Now that all primary Orion functionality has been merged into Tessera, Orion is being deprecated.
We encourage all users with active projects to use the provided migration instructions,
documented [here](https://docs.orion.consensys.net/en/latest/Tutorials/Migrating-from-Orion-to-Tessera/).

We will continue to support Orion users until 30th November 2021. If you have any questions or
concerns, please reach out to the ConsenSys protocol engineering team in the
[#orion channel on Discord](https://discord.gg/hYpHRjK) or by [email](mailto:quorum@consensys.net).


### Additions and Improvements
* Upgrade OpenTelemetry to 1.2.0. [\#2313](https://github.com/hyperledger/besu/pull/2313)

* Ethereum Classic Magneto Hard Fork [\#2315](https://github.com/hyperledger/besu/pull/2315)

* Added support for the upcoming CALAVERAS ephemeral testnet and removed the configuration for the deprecated BAIKAL ephemeral testnet. [\#2343](https://github.com/hyperledger/besu/pull/2343)

### Bug Fixes
* Fix invalid transfer values with the tracing API specifically for CALL operation [\#2319](https://github.com/hyperledger/besu/pull/2319)

### Early Access Features

#### Previously identified known issues

- Fixed issue in discv5 where nonce was incorrectly reused. [\#2075](https://github.com/hyperledger/besu/pull/2075)
- Fixed issues in debug_standardTraceBadBlockToFile and debug_standardTraceBlockToFile. [\#2120](https://github.com/hyperledger/besu/pull/2120)
- Fixed invalid error code in several JSON RPC methods when the requested block is not in the range. [\#2138](https://github.com/hyperledger/besu/pull/2138)

## Download Link
https://hyperledger.jfrog.io/artifactory/besu-binaries/besu/21.1.7/besu-21.1.7.zip

sha256: f415c9b67d26819caeb9940324b2b1b9ce6e872c9181052739438545e84e2531


## 21.1.6

### Additions and Improvements

* Added support for the upcoming BAIKAL ephemeral testnet and removed the configuration for the deprecated YOLOv3 ephemeral testnet. [\#2237](https://github.com/hyperledger/besu/pull/2237)
* Implemented [EIP-3541](https://eips.ethereum.org/EIPS/eip-3541): Reject new contracts starting with the 0xEF byte [\#2243](https://github.com/hyperledger/besu/pull/2243)
* Implemented [EIP-3529](https://eips.ethereum.org/EIPS/eip-3529): Reduction in refunds [\#2238](https://github.com/hyperledger/besu/pull/2238)
* Implemented [EIP-3554](https://eips.ethereum.org/EIPS/eip-3554): Difficulty Bomb Delay [\#2289](https://github.com/hyperledger/besu/pull/2289)
* \[EXPERIMENTAL\] Added support for secp256r1 keys. [#2008](https://github.com/hyperledger/besu/pull/2008)

### Bug Fixes

- Added ACCESS_LIST transactions to the list of transactions using legacy gas pricing for 1559 [\#2239](https://github.com/hyperledger/besu/pull/2239)
- Reduced logging level of public key decoding failure of malformed packets. [\#2143](https://github.com/hyperledger/besu/pull/2143)
- Add 1559 parameters to json-rpc responses.  [\#2222](https://github.com/hyperledger/besu/pull/2222)

### Early Access Features

#### Previously identified known issues

- Fixed issue in discv5 where nonce was incorrectly reused. [\#2075](https://github.com/hyperledger/besu/pull/2075)
- Fixed issues in debug_standardTraceBadBlockToFile and debug_standardTraceBlockToFile. [\#2120](https://github.com/hyperledger/besu/pull/2120)
- Fixed invalid error code in several JSON RPC methods when the requested block is not in the range. [\#2138](https://github.com/hyperledger/besu/pull/2138)

## Download Link
https://hyperledger.jfrog.io/artifactory/besu-binaries/besu/21.1.6/besu-21.1.6.zip

sha256: 3952c69a32bb390ec84ccf4c2c3eb600ea3696af9a05914985d10e1632ef8488

## 21.1.5

### Additions and Improvements

- Ignore `nonce` when supplied to eth_estimateGas or eth_call. [\#2133](https://github.com/hyperledger/besu/pull/2133)
- Ignore `privateFor` for tx estimation. [\#2160](https://github.com/hyperledger/besu/pull/2160)

### Bug Fixes

- Fixed `NullPointerException` when crossing network upgrade blocks when peer discovery is disabled. [\#2140](https://github.com/hyperledger/besu/pull/2140)

### Early Access Features

#### Previously identified known issues

- Fixed issue in discv5 where nonce was incorrectly reused. [\#2075](https://github.com/hyperledger/besu/pull/2075)
- Fixed issues in debug_standardTraceBadBlockToFile and debug_standardTraceBlockToFile. [\#2120](https://github.com/hyperledger/besu/pull/2120)

## Download Link
https://hyperledger.jfrog.io/artifactory/besu-binaries/besu/21.1.5/besu-21.1.5.zip

sha256: edd78fcc772cfa97d11d8ee7b5766e6fac4b31b582f940838a292f2aeb204777

## 21.1.4

### Additions and Improvements

- Adds `--discovery-dns-url` CLI command [\#2088](https://github.com/hyperledger/besu/pull/2088)

### Bug Fixes

- Fixed issue in discv5 where nonce was incorrectly reused. [\#2075](https://github.com/hyperledger/besu/pull/2075)
- Fixed issues in debug_standardTraceBadBlockToFile and debug_standardTraceBlockToFile. [\#2120](https://github.com/hyperledger/besu/pull/2120)

### Early Access Features

#### Previously identified known issues

- [Fast sync when running Besu on cloud providers](KNOWN_ISSUES.md#fast-sync-when-running-besu-on-cloud-providers)
- [Privacy users with private transactions created using v1.3.4 or earlier](KNOWN_ISSUES.md#privacy-users-with-private-transactions-created-using-v134-or-earlier)

## Download Link
https://hyperledger.jfrog.io/artifactory/besu-binaries/besu/21.1.4/besu-21.1.4.zip
58ae55b492680d92aeccfbed477e8b9c25ccc1a97cca71895e27448d754a7d8b

## 21.1.3

### Additions and Improvements
* Increase node diversity when downloading blocks [\#2033](https://github.com/hyperledger/besu/pull/2033)

### Bug Fixes
* Ethereum Node Records are now dynamically recalculated when we pass network upgrade blocks. This allows for better peering through transitions without needing to restart the node. [\#1998](https://github.com/hyperledger/besu/pull/1998)


### Early Access Features

#### Previously identified known issues

- [Fast sync when running Besu on cloud providers](KNOWN_ISSUES.md#fast-sync-when-running-besu-on-cloud-providers)
- [Privacy users with private transactions created using v1.3.4 or earlier](KNOWN_ISSUES.md#privacy-users-with-private-transactions-created-using-v134-or-earlier)

### Download link
https://hyperledger.jfrog.io/artifactory/besu-binaries/besu/21.1.3/besu-21.1.3.zip
38893cae225e5c53036d06adbeccc30aeb86ef08c543fb742941a8c618485c8a

## 21.1.2

### Berlin Network Upgrade

### Important note: the 21.1.1 release contains an outdated version of the Berlin network upgrade. If you are using Besu on public Ethereum networks, you must upgrade to 21.1.2.

This release contains the activation blocks for Berlin across all supported testnets and the Ethereum mainnet. They are:
  * Ropsten 9_812_189 (10 Mar 2021)
  * Goerli 4_460_644 (17 Mar 2021)
  * Rinkeby 8_290_928 (24 Mar 2021)
  * Ethereum 12_244_000 (14 Apr 2021)


### Additions and Improvements
- Added option to set a limit for JSON-RPC connections
  * HTTP connections `--rpc-http-max-active-connections` [\#1996](https://github.com/hyperledger/besu/pull/1996)
  * WS connections `--rpc-ws-max-active-connections` [\#2006](https://github.com/hyperledger/besu/pull/2006)
- Added ASTOR testnet ETC support [\#2017](https://github.com/hyperledger/besu/pull/2017)
### Bug Fixes
* Don't Register BLS12 precompiles for Berlin [\#2015](https://github.com/hyperledger/besu/pull/2015)

#### Previously identified known issues

- [Fast sync when running Besu on cloud providers](KNOWN_ISSUES.md#fast-sync-when-running-besu-on-cloud-providers)
- [Privacy users with private transactions created using v1.3.4 or earlier](KNOWN_ISSUES.md#privacy-users-with-private-transactions-created-using-v134-or-earlier)

### Download link
https://hyperledger.jfrog.io/artifactory/besu-binaries/besu/21.1.2/besu-21.1.2.zip
02f4b6622756b77fed814d8c1bbf986c6178d8f5adb9d61076e061124c3d12aa

## 21.1.1

### Berlin Network Upgrade

### Important note: this release contains an outdated version of the Berlin network upgrade. If you are using Besu on public Ethereum networks, you must upgrade to 21.1.2.

This release contains the activation blocks for Berlin across all supported testnets and the Ethereum mainnet. They are:
  * Ropsten 9_812_189 (10 Mar 2021)
  * Goerli 4_460_644 (17 Mar 2021)
  * Rinkeby 8_290_928 (24 Mar 2021)
  * Ethereum 12_244_000 (14 Apr 2021)

### Additions and Improvements
* Removed EIP-2315 from the Berlin network upgrade [\#1983](https://github.com/hyperledger/besu/pull/1983)
* Added `besu_transaction_pool_transactions` to the reported metrics, counting the mempool size [\#1869](https://github.com/hyperledger/besu/pull/1869)
* Distributions and maven artifacts have been moved off of bintray [\#1886](https://github.com/hyperledger/besu/pull/1886)
* admin_peers json RPC response now includes the remote nodes enode URL
* add support for keccak mining and a ecip1049_dev network [\#1882](https://github.com/hyperledger/besu/pull/1882)
### Bug Fixes
* Fixed incorrect `groupId` in published maven pom files.
* Fixed GraphQL response for missing account, return empty account instead [\#1946](https://github.com/hyperledger/besu/issues/1946)

### Early Access Features

#### Previously identified known issues

- [Fast sync when running Besu on cloud providers](KNOWN_ISSUES.md#fast-sync-when-running-besu-on-cloud-providers)
- [Privacy users with private transactions created using v1.3.4 or earlier](KNOWN_ISSUES.md#privacy-users-with-private-transactions-created-using-v134-or-earlier)

### Download link
sha256: `c22a80a54e9fed864734b9fbd69a0a46840fd27ca5211648a3eaf8a955417218 `


## 21.1.0

### Important note: this release contains an outdated version of the Berlin network upgrade, which was changed on March 5, 2021 ([link](https://github.com/ethereum/pm/issues/263#issuecomment-791473406)). If you are using Besu on public Ethereum networks, you must upgrade to 21.1.2.

## 21.1.0 Features

Features added between 20.10.0 to 21.1.0 include:
* Berlin Network Upgrade: this release contains the activation blocks for Berlin across all supported testnets and the Ethereum mainnet. They are:
  * Ropsten 9_812_189 (10 Mar 2021)
  * Goerli 4_460_644 (17 Mar 2021)
  * Rinkeby 8_290_928 (24 Mar 2021)
  * Ethereum 12_244_000 (14 Apr 2021)
* Besu Launcher: Besu now has support for the [Quorum Mainnet Launcher](https://github.com/ConsenSys/quorum-mainnet-launcher) which makes it easy for users to configure and launch Besu on the Ethereum mainnet.
* Bonsai Tries: A new database format which reduces storage requirements and improves performance for access to recent state. _Note: only full sync is currently supported._
* Miner Data JSON-RPC: The `eth_getMinerDataByBlockHash` and `eth_getMinerDataByBlockNumber` endpoints return miner rewards and coinbase address for a given block.
* EIP-1898 support: [The EIP](https://eips.ethereum.org/EIPS/eip-1898) adds `blockHash` to JSON-RPC methods which accept a default block parameter.

### Early Access Features
* Bonsai Tries: A new database format which reduces storage requirements and improves performance for access to recent state. _Note: only full sync is currently supported._
* QBFT: A new consensus algorithm to support interoperability with other Enterprise Ethereum Alliance compatible clients.

### 21.1.0 Breaking Changes
* `--skip-pow-validation-enabled` is now an error with `block import --format JSON`. This is because the JSON format doesn't include the nonce so the proof of work must be calculated.
* `eth_call` will not return a JSON-RPC result if the call fails, but will return an error instead. If it was for a revert the revert reason will be included.
* `eth_call` will not fail for account balance issues by default. An parameter `"strict": true` can be added to the call parameters (with `to` and `from`) to enforce balance checks.

### Additions and Improvements
* Added `besu_transaction_pool_transactions` to the reported metrics, counting the mempool size [\#1869](https://github.com/hyperledger/besu/pull/1869)
* Added activation blocks for Berlin Network Upgrade [\#1929](https://github.com/hyperledger/besu/pull/1929)

### Bug Fixes
* Fixed representation of access list for access list transactions in JSON-RPC results.

#### Previously identified known issues

- [Fast sync when running Besu on cloud providers](KNOWN_ISSUES.md#fast-sync-when-running-besu-on-cloud-providers)
- [Privacy users with private transactions created using v1.3.4 or earlier](KNOWN_ISSUES.md#privacy-users-with-private-transactions-created-using-v134-or-earlier)

### Download link
sha256: `e4c8fe4007e3e5f7f2528cbf1eeb5457caf06536c974a6ff4305035ff5724476`

## 21.1.0-RC2
### Additions and Improvements
* Support for the Berlin Network Upgrade, although the block number must be set manually with `--override-genesis-config=berlinBlock=<blocknumber>`. This is because the block numbers haven't been determined yet. The next release will include the number in the genesis file so it will support Berlin with no intervention. [\#1898](https://github.com/hyperledger/besu/pull/1898)

## 21.1.0-RC1

### 21.1.0 Breaking Changes
* `--skip-pow-validation-enabled` is now an error with `block import --format JSON`. This is because the JSON format doesn't include the nonce so the proof of work must be calculated.
* `eth_call` will not return a JSON-RPC result if the call fails, but will return an error instead. If it was for a revert the revert reason will be included.
* `eth_call` will not fail for account balance issues by default. An parameter `"strict": true` can be added to the call parameters (with `to` and `from`) to enforce balance checks.

### Additions and Improvements
* Removed unused flags in default genesis configs [\#1812](https://github.com/hyperledger/besu/pull/1812)
* `--skip-pow-validation-enabled` is now an error with `block import --format JSON`. This is because the JSON format doesn't include the nonce so the proof of work must be calculated. [\#1815](https://github.com/hyperledger/besu/pull/1815)
* Added a new CLI option `--Xlauncher` to start a mainnet launcher. It will help to configure Besu easily.
* Return the revert reason from `eth_call` JSON-RPC api calls when the contract causes a revert. [\#1829](https://github.com/hyperledger/besu/pull/1829)
* Added `chainId`, `publicKey`, and `raw` to JSON-RPC api calls returning detailed transaction results. [\#1835](https://github.com/hyperledger/besu/pull/1835)

### Bug Fixes
* Ethereum classic heights will no longer be reported in mainnet metrics. Issue [\#1751](https://github.com/hyperledger/besu/pull/1751) Fix [\#1820](https://github.com/hyperledger/besu/pull/1820)
* Don't enforce balance checks in `eth_call` unless explicitly requested. Issue [\#502](https://github.com/hyperledger/besu/pull/502) Fix [\#1834](https://github.com/hyperledger/besu/pull/1834)

### Early Access Features

#### Previously identified known issues

- [Fast sync when running Besu on cloud providers](KNOWN_ISSUES.md#fast-sync-when-running-besu-on-cloud-providers)
- [Privacy users with private transactions created using v1.3.4 or earlier](KNOWN_ISSUES.md#privacy-users-with-private-transactions-created-using-v134-or-earlier)


### Download link

Link removed because this release contains an outdated version of the Berlin network upgrade, which was changed on March 5, 2021 ([link](https://github.com/ethereum/pm/issues/263#issuecomment-791473406)). If you are using Besu on public Ethereum networks, you must upgrade to 21.1.1. sha256 hash left for reference.

sha256: `b0fe3942052b8fd43fc3025a298a6c701f9edae2e100f0c563a1c5a4ceef71f1`

## 20.10.4

### Additions and Improvements
* Implemented [EIP-778](https://eips.ethereum.org/EIPS/eip-778): Ethereum Node Records (ENR) [\#1680](https://github.com/hyperledger/besu/pull/1680)
* Implemented [EIP-868](https://eips.ethereum.org/EIPS/eip-868): Node Discovery v4 ENR Extension [\#1721](https://github.com/hyperledger/besu/pull/1721)
* Added revert reason to eth_estimateGas RPC call. [\#1730](https://github.com/hyperledger/besu/pull/1730)
* Added command line option --static-nodes-file. [#1644](https://github.com/hyperledger/besu/pull/1644)
* Implemented [EIP-1898](https://eips.ethereum.org/EIPS/eip-1898): Add `blockHash` to JSON-RPC methods which accept a default block parameter [\#1757](https://github.com/hyperledger/besu/pull/1757)

### Bug Fixes
* Accept locally-sourced transactions below the minimum gas price. [#1480](https://github.com/hyperledger/besu/issues/1480) [#1743](https://github.com/hyperledger/besu/pull/1743)

#### Previously identified known issues

- [Fast sync when running Besu on cloud providers](KNOWN_ISSUES.md#fast-sync-when-running-besu-on-cloud-providers)
- [Privacy users with private transactions created using v1.3.4 or earlier](KNOWN_ISSUES.md#privacy-users-with-private-transactions-created-using-v134-or-earlier)

### Download link
https://hyperledger.jfrog.io/artifactory/besu-binaries/besu/20.10.4/besu-20.10.4.zip
sha256: f15cd5243b809659bba1706c1745aecafc012d3fc44a91419522da925493537c

## 20.10.3

### Additions and Improvements
* Added `memory` as an option to `--key-value-storage`.  This ephemeral storage is intended for sync testing and debugging.  [\#1617](https://github.com/hyperledger/besu/pull/1617)
* Fixed gasPrice parameter not always respected when passed to `eth_estimateGas` endpoint [\#1636](https://github.com/hyperledger/besu/pull/1636)
* Enabled eth65 by default [\#1682](https://github.com/hyperledger/besu/pull/1682)
* Warn that bootnodes will be ignored if specified with discovery disabled [\#1717](https://github.com/hyperledger/besu/pull/1717)

### Bug Fixes
* Accept to use default port values if not in use. [#1673](https://github.com/hyperledger/besu/pull/1673)
* Block Validation Errors should be at least INFO level not DEBUG or TRACE.  Bug [\#1568](https://github.com/hyperledger/besu/pull/1568) PR [\#1706](https://github.com/hyperledger/besu/pull/1706)
* Fixed invalid and wrong trace data, especially when calling a precompiled contract [#1710](https://github.com/hyperledger/besu/pull/1710)

#### Previously identified known issues

- [Fast sync when running Besu on cloud providers](KNOWN_ISSUES.md#fast-sync-when-running-besu-on-cloud-providers)
- [Privacy users with private transactions created using v1.3.4 or earlier](KNOWN_ISSUES.md#privacy-users-with-private-transactions-created-using-v134-or-earlier)

### Download link
https://hyperledger.jfrog.io/artifactory/besu-binaries/besu/20.10.3/besu-20.10.3.zip
sha256: `b5f46d945754dedcbbb1e5dd96bf2bfd13272ff09c6a66c0150b979a578f4389`

## 20.10.2

### Additions and Improvements
* Added support for batched requests in WebSockets. [#1583](https://github.com/hyperledger/besu/pull/1583)
* Added protocols section to `admin_peers` to provide info about peer health. [\#1582](https://github.com/hyperledger/besu/pull/1582)
* Added CLI option `--goquorum-compatibility-enabled` to enable GoQuorum compatibility mode. [#1598](https://github.com/hyperledger/besu/pull/1598). Note that this mode is incompatible with Mainnet.

### Bug Fixes

* Ibft2 will discard any received messages targeting a chain height <= current head - this resolves some corner cases in system correctness directly following block import. [#1575](https://github.com/hyperledger/besu/pull/1575)
* EvmTool now throws `UnsupportedForkException` when there is an unknown fork and is YOLOv2 compatible [\#1584](https://github.com/hyperledger/besu/pull/1584)
* `eth_newFilter` now supports `blockHash` parameter as per the spec [\#1548](https://github.com/hyperledger/besu/issues/1540). (`blockhash` is also still supported.)
* Fixed an issue that caused loss of peers and desynchronization when eth65 was enabled [\#1601](https://github.com/hyperledger/besu/pull/1601)

#### Previously identified known issues

- [Fast sync when running Besu on cloud providers](KNOWN_ISSUES.md#fast-sync-when-running-besu-on-cloud-providers)
- [Privacy users with private transactions created using v1.3.4 or earlier](KNOWN_ISSUES.md#privacy-users-with-private-transactions-created-using-v134-or-earlier)

### Download Link

https://hyperledger.jfrog.io/artifactory/besu-binaries/besu/20.10.2/besu-20.10.2.zip
sha256: `710aed228dcbe9b8103aef39e4431b0c63e73c3a708ce88bcd1ecfa1722ad307`

## 20.10.1

### Additions and Improvements
* `--random-peer-priority-enabled` flag added. Allows for incoming connections to be prioritized randomly. This will prevent (typically small, stable) networks from forming impenetrable peer cliques. [#1440](https://github.com/hyperledger/besu/pull/1440)
* `miner_changeTargetGasLimit` RPC added. If a target gas limit is set, allows the node operator to change it at runtime.
* Hide deprecated `--host-whitelist` option. [\#1444](https://github.com/hyperledger/besu/pull/1444)
* Prioritize high gas prices during mining. Previously we ordered only by the order in which the transactions were received. This will increase expected profit when mining. [\#1449](https://github.com/hyperledger/besu/pull/1449)
* Added support for the updated smart contract-based [node permissioning EEA interface](https://entethalliance.github.io/client-spec/spec.html#dfn-connectionallowed). [\#1435](https://github.com/hyperledger/besu/pull/1435) and [\#1496](https://github.com/hyperledger/besu/pull/1496)
* Added EvmTool binary to the distribution.  EvmTool is a CLI that can execute EVM bytecode and execute ethereum state tests. [\#1465](https://github.com/hyperledger/besu/pull/1465)
* Updated the libraries for secp256k1 and AltBN series precompiles. These updates provide significant performance improvements to those areas. [\#1499](https://github.com/hyperledger/besu/pull/1499)
* Provide MegaGas/second measurements in the log when doing a full block import, such as the catch up phase of a fast sync. [\#1512](https://github.com/hyperledger/besu/pull/1512)
* Added new endpoints to get miner data, `eth_getMinerDataByBlockHash` and `eth_getMinerDataByBlockNumber`. [\#1538](https://github.com/hyperledger/besu/pull/1538)
* Added direct support for OpenTelemetry metrics [\#1492](https://github.com/hyperledger/besu/pull/1492)
* Added support for `qip714block` config parameter in genesis file, paving the way towards permissioning interoperability between Besu and GoQuorum. [\#1545](https://github.com/hyperledger/besu/pull/1545)
* Added new CLI option `--compatibility-eth64-forkid-enabled`. [\#1542](https://github.com/hyperledger/besu/pull/1542)

### Bug Fixes

* Fix a bug on `eth_estimateGas` which returned `Internal error` instead of `Execution reverted` in case of reverted transaction. [\#1478](https://github.com/hyperledger/besu/pull/1478)
* Fixed a bug where Local Account Permissioning was being incorrectly enforced on block import/validation. [\#1510](https://github.com/hyperledger/besu/pull/1510)
* Fixed invalid enode URL when discovery is disabled  [\#1521](https://github.com/hyperledger/besu/pull/1521)
* Removed duplicate files from zip and tar.gz distributions. [\#1566](https://github.com/hyperledger/besu/pull/1566)
* Add a more rational value to eth_gasPrice, based on a configurable percentile of prior block's transactions (default: median of last 100 blocks).  [\#1563](https://github.com/hyperledger/besu/pull/1563)

## Deprecated

### --privacy-precompiled-address (Scheduled for removal in _Next_ Release)
Deprecated in 1.5.1
- CLI option `--privacy-precompiled-address` option removed. This address is now derived, based	on `--privacy-onchain-groups-enabled`. [\#1222](https://github.com/hyperledger/besu/pull/1222)

### Besu Sample Network repository

The [Besu Sample Networks repository](https://github.com/ConsenSys/besu-sample-networks) has been replaced by the [Quorum Developer Quickstart](https://besu.hyperledger.org/en/latest/Tutorials/Developer-Quickstart).

#### Previously identified known issues

- [Eth/65 loses peers](KNOWN_ISSUES.md#eth65-loses-peers)
- [Fast sync when running Besu on cloud providers](KNOWN_ISSUES.md#fast-sync-when-running-besu-on-cloud-providers)
- [Privacy users with private transactions created using v1.3.4 or earlier](KNOWN_ISSUES.md#privacy-users-with-private-transactions-created-using-v134-or-earlier)

### Download Link

https://hyperledger.jfrog.io/artifactory/besu-binaries/besu/20.10.1/besu-20.10.1.zip
sha256: `ac4fae310957c176564396f73c0f03c60c41129d43d078560d0dab533a69fd2a`

## 20.10.0

## Release format

Hyperledger Besu is moving its versioning scheme to [CalVer](https://calver.org/) starting with the 20.10.0 (formerly 1.6.0) release. More information about the specific version of CalVer Besu is using can be found on the [wiki](https://wiki.hyperledger.org/display/BESU/Using+CalVer+for+Besu+Releases).

## 20.10 Breaking Changes

When upgrading to 20.10, ensure you've taken into account the following breaking changes.

### JSON-RPC HTTP Error Codes For Valid Calls ([\#1426](https://github.com/hyperledger/besu/pull/1426))

Prior versions of Besu would set the HTTP Status 400 Bad Request for JSON-RPC requests that completed in an error, regardless of the kind of error.  These responses could include a complete JSON-RPC response with an error field.

In Besu version 20.10, properly formatted requests that have valid parameters (count and content) will return a HTTP Status 200 OK, with an error field if an error occurred. For example, requesting an account that does not exist in the chain, or a block by hash that Besu does not have, will now return HTTP 200 OK responses. Unparsable requests, improperly formatted requests, or requests with invalid parameters will continue to return HTTP 400 Bad Request.

Users of Web3J should note that many calls will now return a result with the error field containing the message whereas before a call would throw an exception with the error message as the exception message.

## 20.10.0 Additions and Improvements

* Added support for ECIP-1099 / Classic Thanos Fork: Calibrate Epoch Duration. [\#1421](https://github.com/hyperledger/besu/pull/1421) [\#1441](https://github.com/hyperledger/besu/pull/1441) [\#1462](https://github.com/hyperledger/besu/pull/1462)
* Added the Open Telemetry Java agent to report traces to a remote backend. Added an example to showcase the trace reporting capabilities.
* Added EvmTool binary to the distribution.  EvmTool is a CLI that can execute EVM bytecode and execute ethereum state tests. Documentation for it is available [here](https://besu.hyperledger.org/en/stable/HowTo/Troubleshoot/Use-EVM-Tool/). [\#1465](https://github.com/hyperledger/besu/pull/1465)
* Added support for the upcoming YOLOv2 ephemeral testnet and removed the flag for the deprecated YOLOv1 ephemeral testnet. [#1386](https://github.com/hyperledger/besu/pull/1386)
* Added `debug_standardTraceBlockToFile` JSON-RPC API. This API accepts a block hash and will replay the block. It returns a list of files containing the result of the trace (one file per transaction). [\#1392](https://github.com/hyperledger/besu/pull/1392)
* Added `debug_standardTraceBadBlockToFile` JSON-RPC API. This API is similar to `debug_standardTraceBlockToFile`, but can be used to obtain info about a block which has been rejected as invalid. [\#1403](https://github.com/hyperledger/besu/pull/1403)
* Added support for EIP-2929 to YOLOv2. [#1387](https://github.com/hyperledger/besu/pull/1387)
* Added `--start-block` and `--end-block` to the `blocks import` subcommand [\#1399](https://github.com/hyperledger/besu/pull/1399)
* Added support for multi-tenancy when using the early access feature of [onchain privacy group management](https://besu.hyperledger.org/en/stable/Concepts/Privacy/Onchain-PrivacyGroups/)
* \[Reverted\] Fixed memory leak in eth/65 subprotocol behavior. It is now enabled by default. [\#1420](https://github.com/hyperledger/besu/pull/1420), [#1348](https://github.com/hyperledger/besu/pull/1348), [#1321](https://github.com/hyperledger/besu/pull/1321)

### Bug Fixes

* Log block import rejection reasons at "INFO" level.  Bug [#1412](https://github.com/hyperledger/besu/issues/1412)
* Fixed NPE when executing `eth_estimateGas` with privacy enabled.  Bug [#1404](https://github.com/hyperledger/besu/issues/1404)

#### Previously identified known issues

- [Eth/65 loses peers](KNOWN_ISSUES.md#eth65-loses-peers)
- [Fast sync when running Besu on cloud providers](KNOWN_ISSUES.md#fast-sync-when-running-besu-on-cloud-providers)
- [Privacy users with private transactions created using v1.3.4 or earlier](KNOWN_ISSUES.md#privacy-users-with-private-transactions-created-using-v134-or-earlier)

## Deprecated and Scheduled for removal in _Next_ Release

### --privacy-precompiled-address
Deprecated in 1.5.1
- CLI option `--privacy-precompiled-address` option removed. This address is now derived, based
on `--privacy-onchain-groups-enabled`. [\#1222](https://github.com/hyperledger/besu/pull/1222)

### Download link
https://hyperledger.jfrog.io/artifactory/besu-binaries/besu/20.10.0/besu-20.10.0.zip

sha256sum: `2b50a375aae64b838a2cd9d43747006492cae573f1be11745b7f643646fd5a01`

## 1.5.5

### Additions and Improvements
* The new version of the [web3js-eea library (v0.10)](https://github.com/PegaSysEng/web3js-eea) supports the onchain privacy group management changes made in Besu v1.5.3.

### Bug Fixes
* Added `debug_getBadBlocks` JSON-RPC API to analyze and detect consensus flaws. Even if a block is rejected it will be returned by this method [\#1378](https://github.com/hyperledger/besu/pull/1378)
* Fix logs queries missing results against chain head [\#1351](https://github.com/hyperledger/besu/pull/1351) and [\#1381](https://github.com/hyperledger/besu/pull/1381)

#### Previously identified known issues

- [Eth/65 loses peers](KNOWN_ISSUES.md#eth65-loses-peers)
- [Fast sync when running Besu on cloud providers](KNOWN_ISSUES.md#fast-sync-when-running-besu-on-cloud-providers)
- [Privacy users with private transactions created using v1.3.4 or earlier](KNOWN_ISSUES.md#privacy-users-with-private-transactions-created-using-v134-or-earlier)
- [Changes not saved to database correctly causing inconsistent private states](KNOWN_ISSUES.md#Changes-not-saved-to-database-correctly-causing-inconsistent-private-states)

### Download link

https://hyperledger.jfrog.io/artifactory/besu-binaries/besu/1.5.5/besu-1.5.5.zip

sha256sum: `e67b0a899dc4421054eaa9a8112cb89e1e5f6a56f0d8aa1b0c5111c53dfad2ad`


## 1.5.4

### Additions and Improvements

* Added `priv_debugGetStateRoot` JSON-RPC API to retrieve the state root of a specified privacy group. [\#1326](https://github.com/hyperledger/besu/pull/1326)
* Added reorg logging and `--reorg-logging-threshold` to configure the same. Besu now logs any reorgs where the old or new chain head is more than the threshold away from their common ancestors. The default is 6.
* Added `debug_batchSendRawTransaction` JSON-RPC API to submit multiple signed transactions with a single call. [\#1350](https://github.com/hyperledger/besu/pull/1350)

### Bug Fixes

* The metrics HTTP server no longer rejects requests containing `Accept` header that doesn't precisely match the prometheus text format [\#1345](https://github.com/hyperledger/besu/pull/1345)
* JSON-RPC method `net_version` should return network ID instead of chain ID [\#1355](https://github.com/hyperledger/besu/pull/1355)

#### Previously identified known issues

- [Logs queries missing results against chain head](KNOWN_ISSUES.md#Logs-queries-missing-results-against-chain-head)
- [Eth/65 loses peers](KNOWN_ISSUES.md#eth65-loses-peers)
- [Fast sync when running Besu on cloud providers](KNOWN_ISSUES.md#fast-sync-when-running-besu-on-cloud-providers)
- [Privacy users with private transactions created using v1.3.4 or earlier](KNOWN_ISSUES.md#privacy-users-with-private-transactions-created-using-v134-or-earlier)
- [Changes not saved to database correctly causing inconsistent private states](KNOWN_ISSUES.md#Changes-not-saved-to-database-correctly-causing-inconsistent-private-states)

### Download link
https://hyperledger.jfrog.io/artifactory/besu-binaries/besu/1.5.4/besu-1.5.4.zip

sha256sum: `1f4df8e1c5e3b5b3abf6289ccfe70f302aa7c29a652b2eb713ffbdc507670420`

## 1.5.3

### Additions and Improvements

* The EvmTool now processes State Tests from the Ethereum Reference Tests. [\#1311](https://github.com/hyperledger/besu/pull/1311)
* Early access DNS support added via the `--Xdns-enabled` and `--Xdns-update-enabled` CLI options. [\#1247](https://github.com/hyperledger/besu/pull/1247)
* Add genesis config option `ecip1017EraRounds` for Ethereum Classic chains. [\#1329](https://github.com/hyperledger/besu/pull/1329)

### Bug Fixes

* K8S Permissioning to use of Service IP's rather than pod IP's which can fail [\#1190](https://github.com/hyperledger/besu/issues/1190)

#### Previously identified known issues

- [Logs queries missing results against chain head](KNOWN_ISSUES.md#Logs-queries-missing-results-against-chain-head)
- [Eth/65 loses peers](KNOWN_ISSUES.md#eth65-loses-peers)
- [Fast sync when running Besu on cloud providers](KNOWN_ISSUES.md#fast-sync-when-running-besu-on-cloud-providers)
- [Privacy users with private transactions created using v1.3.4 or earlier](KNOWN_ISSUES.md#privacy-users-with-private-transactions-created-using-v134-or-earlier)
- [Changes not saved to database correctly causing inconsistent private states](KNOWN_ISSUES.md#Changes-not-saved-to-database-correctly-causing-inconsistent-private-states)

### Breaking Change to Onchain Privacy Group Management

This [early access feature](https://besu.hyperledger.org/en/stable/Concepts/Privacy/Onchain-PrivacyGroups/) was changed in a way that makes onchain privacy groups created with previous versions no longer usable.

To enhance control over permissions on the privacy group management contract:

* The enclave key was removed as the first parameter for `addParticipant` and `removeParticipant`.
* The owner of the privacy group management contract is the signer of the private transaction that creates
  the privacy group. In the default onchain privacy group management contract implementation, only the
  owner can add and remove participants, and upgrade the management contract.

The onchain privacy support in the current version of the web3js-eea library (v0.9) will not be compatible with Besu v1.5.3.  We are actively working on an upgrade to webj3-eea that will support these changes.

### Download link
https://hyperledger.jfrog.io/artifactory/besu-binaries/besu/1.5.3/besu-1.5.3.zip

sha256sum: `735cd511e1dae1590f2829d9535cb383aa8c526f059b3451859e5fcfccc48985`

## 1.5.2

### Additions and Improvements

* Experimental offline backup and restore has been added via the `operator x-backup-state` and `operator x-restore-state` CLI commands.  Data formats will be fluid for as long as the `x-` prefix is present in the CLI so it is advised not to rely on these backups for disaster recovery. [\#1235](https://github.com/hyperledger/besu/pull/1235)
* Experimental ethstats support added via the `Xethstats` and `Xethstats-contact` CLI commands. [\#1239](https://github.com/hyperledger/besu/pull/1239)
* Peers added via the JSON-RPC `admin_addPeer` and `admin_removePeer` will be shared or no longer shared via discovery respectively.  Previously they were not shared. [\#1177](https://github.com/hyperledger/besu/pull/1177) contributed by [br0tchain](https://github.com/br0tchain).
* New Docker Images (see below). [\#1277](https://github.com/hyperledger/besu/pull/1277)
* Reworked static peer discovery handling. [\#1292](https://github.com/hyperledger/besu/pull/1292)

### New Java VMs in Docker Image

* New docker images are being generated to use the latest version of OpenJDK (currently 14.0.1) with the tag suffix of `-openjdk-latest`, for example `1.5.2-openjdk-latest`.
* New docker images are being generated to use [GraalVM](https://www.graalvm.org/) with the tag suffix of `-graalvm`, for example `1.5.2-graalvm`.
* The existing images based on Java 11 are also being tagged with the suffix `-openjdk-11`, for example `1.5.2-openjdk-11`, as well as `1.5.2`.

The intent is that the major Java VM version or Java VM type shipped with the default docker images (`latest`, `1.5.x`, etc.) may be changed during future quarterly releases but will remain consistent within quarterly releases.

### Bug Fixes
- Offchain permissioning - fixed bug where sync status check prevented peering if static nodes configured. [\#1252](https://github.com/hyperledger/besu/issues/1252)

- GraphQL queries of `miner` in IBFT networks will no longer return an error.  PR [\#1282](https://github.com/hyperledger/besu/pull/1282) issue [\#1272](https://github.com/hyperledger/besu/issues/1272).

#### Previously identified known issues

- [Logs queries missing results against chain head](KNOWN_ISSUES.md#Logs-queries-missing-results-against-chain-head)
- [Eth/65 loses peers](KNOWN_ISSUES.md#eth65-loses-peers)
- [Fast sync when running Besu on cloud providers](KNOWN_ISSUES.md#fast-sync-when-running-besu-on-cloud-providers)
- [Privacy users with private transactions created using v1.3.4 or earlier](KNOWN_ISSUES.md#privacy-users-with-private-transactions-created-using-v134-or-earlier)
- [Permissioning issues on Kubernetes](KNOWN_ISSUES.md#Kubernetes-permissioning-uses-Service-IPs-rather-than-pod-IPs-which-can-fail)
- [Restarts caused by insufficient memory can cause inconsistent private state](KNOWN_ISSUES.md#Restart-caused-by-insufficient-memory-can-cause-inconsistent-private-state)

### New and Old Maintainer

- [David Mechler](https://github.com/hyperledger/besu/commits?author=davemec) has been added as a [new maintainer](https://github.com/hyperledger/besu/pull/1267).
- [Edward Evans](https://github.com/hyperledger/besu/commits?author=EdJoJob) voluntarily moved to [emeritus status](https://github.com/hyperledger/besu/pull/1270).

### Download link
https://hyperledger.jfrog.io/artifactory/besu-binaries/besu/1.5.2/besu-1.5.2.zip

sha256sum: `629f44e230a635b09f8d82f2196d70d31193233718118a46412f11c50772dc85`

## 1.5.1

### Deprecated
- CLI option `--privacy-precompiled-address` option is deprecated. This address is now derived, based
on `--privacy-onchain-groups-enabled`. [\#1222](https://github.com/hyperledger/besu/pull/1222)

### Additions and Improvements

* In an IBFT2 network, a fixed block reward value and recipient address can be defined in genesis file [\#1132](https://github.com/hyperledger/besu/pull/1132)
* JSON-RPC HTTP API Authorization: exit early when checking user permissions. [\#1144](https://github.com/hyperledger/besu/pull/1144)
* HTTP/2 is enabled for JSON-RPC HTTP API over TLS. [\#1145](https://github.com/hyperledger/besu/pull/1145)
* Color output in consoles. It can be disabled with `--color-enabled=false` [\#1257](https://github.com/hyperledger/besu/pull/1257)
* Add compatibility with ClusterIP services for the Kubernetes Nat Manager  [\#1156](https://github.com/hyperledger/besu/pull/1156)
* In an IBFT2 network; a fixed block reward value and recipient address can be defined in genesis file [\#1132](https://github.com/hyperledger/besu/pull/1132)
* Add fee cap for transactions submitted via RPC. [\#1137](https://github.com/hyperledger/besu/pull/1137)

### Bug fixes

* When the default sync mode was changed to fast sync for named networks, there was one caveat we didn't address. The `dev` network should've been full sync by default. This has now been fixed. [\#1257](https://github.com/hyperledger/besu/pull/1257)
* Fix synchronization timeout issue when the blocks were too large [\#1149](https://github.com/hyperledger/besu/pull/1149)
* Fix missing results from eth_getLogs request. [\#1154](https://github.com/hyperledger/besu/pull/1154)
* Fix issue allowing Besu to be used for DDoS amplification. [\#1146](https://github.com/hyperledger/besu/pull/1146)

### Known Issues

Known issues are open issues categorized as [Very High or High impact](https://wiki.hyperledger.org/display/BESU/Defect+Prioritisation+Policy).

#### Previously identified known issues

- [Scope of logs query causing Besu to hang](KNOWN_ISSUES.md#scope-of-logs-query-causing-besu-to-hang)
- [Eth/65 loses peers](KNOWN_ISSUES.md#eth65-loses-peers)
- [Fast sync when running Besu on cloud providers](KNOWN_ISSUES.md#fast-sync-when-running-besu-on-cloud-providers)
- [Privacy users with private transactions created using v1.3.4 or earlier](KNOWN_ISSUES.md#privacy-users-with-private-transactions-created-using-v134-or-earlier)
- [Permissioning issues on Kubernetes](KNOWN_ISSUES.md#Kubernetes-permissioning-uses-Service-IPs-rather-than-pod-IPs-which-can-fail)
- [Restarts caused by insufficient memory can cause inconsistent private state](KNOWN_ISSUES.md#Restart-caused-by-insufficient-memory-can-cause-inconsistent-private-state)

### Download link
https://hyperledger.jfrog.io/artifactory/besu-binaries/besu/1.5.1/besu-1.5.1.zip

sha256sum: `c17f49b6b8686822417184952487fc135772f0be03514085926a6984fd955b88`

## 1.5 Breaking changes

When upgrading to 1.5, ensure you've taken into account the following breaking changes.

### Docker users with volume mounts

To maintain best security practices, we're changing the `user:group` on the Docker container to `besu`.

What this means for you:

* If you are running Besu as a binary, there is no impact.
* If you are running Besu as a Docker container *and* have a volume mount for data,  ensure that the
permissions on the directory allow other users and groups to r/w. Ideally this should be set to
`besu:besu` as the owner.

Note that the `besu` user only exists within the container not outside it. The same user ID may match
a different user outside the image.

If you’re mounting local folders, it is best to set the user via the Docker `—user` argument. Use the
UID because the username may not exist inside the docker container. Ensure the directory being mounted
is owned by that user.

### Remove Manual NAT method

The NAT manager `MANUAL` method has been removed.
If you have been using the `MANUAL` method, use the `NONE` method instead. The behavior of the
`NONE` method is the same as the previously supported `MANUAL` methods.

### Privacy users

Besu minor version upgrades require upgrading Orion to the latest minor version. That is, for
Besu <> Orion node pairs, when upgrading Besu to v1.5, it is required that Orion is upgraded to
v1.6. Older versions of Orion will no longer work with Besu v1.5.

## 1.5 Features

Features added between from 1.4 to 1.5 include:
* Mining Support
  Besu supports `eth_hashrate` and `eth_submitHashrate` to obtain the hashrate when we mine with a GPU mining worker.
* Tracing
  The [Tracing API](https://besu.hyperledger.org/en/latest/Reference/API-Methods/#trace-methods) is no longer an Early Access feature and now has full support for `trace_replayBlockTransactions`, `trace_Block` and `trace_transaction`.
* Plugin API Block Events
  `BlockAdded` and `BlockReorg` are now exposed via the [Plugin API](https://javadoc.io/doc/org.hyperledger.besu/plugin-api/latest/org/hyperledger/besu/plugin/services/BesuEvents.html).
* [Filters](https://besu.hyperledger.org/en/stable/HowTo/Interact/Filters/Accessing-Logs-Using-JSON-RPC/) and
  [subscriptions](https://besu.hyperledger.org/en/stable/HowTo/Interact/APIs/RPC-PubSub/) for private contracts.
* [SecurityModule Plugin API](https://javadoc.io/doc/org.hyperledger.besu/plugin-api/latest/org/hyperledger/besu/plugin/services/SecurityModuleService.html)
  This allows use of a different [security module](https://besu.hyperledger.org/en/stable/Reference/CLI/CLI-Syntax/#security-module)
  as a plugin to provide cryptographic function that can be used by NodeKey (such as sign, ECDHKeyAgreement etc.).
* [Onchain privacy groups](https://besu.hyperledger.org/en/latest/Concepts/Privacy/Onchain-PrivacyGroups/)
  with add and remove members. This is an early access feature. Early access features are not recommended
  for production networks and may have unstable interfaces.

## 1.5 Additions and Improvements

* Public Networks Default to Fast Sync: The default sync mode for named permissionless networks, such as the Ethereum mainnet and testnets, is now `FAST`.
  * The default is unchanged for private networks. That is, the sync mode defaults to `FULL` for private networks.
  * Use the [`--sync-mode` command line option](https://besu.hyperledger.org/Reference/CLI/CLI-Syntax/#sync-mode) to change the sync mode. [\#384](https://github.com/hyperledger/besu/pull/384)
* Proper Mining Support: Added full support for `eth_hashrate` and `eth_submitHashrate`. It is now possible to have the hashrate when we mine with a GPU mining worker [\#1063](https://github.com/hyperledger/besu/pull/1063)
* Performance Improvements: The addition of native libraries ([\#775](https://github.com/hyperledger/besu/pull/775)) and changes to data structures in the EVM ([\#1089](https://github.com/hyperledger/besu/pull/1089)) have improved Besu sync and EVM execution times.
* Tracing API Improvements: The [Tracing API](https://besu.hyperledger.org/en/latest/Reference/API-Methods/#trace-methods) is no longer an Early Access feature and now has full support for `trace_replayBlockTransactions`, `trace_Block` and `trace_transaction`.
* New Plugin API Block Events: `BlockAdded` and `BlockReorg` are now exposed via the Plugin API [\#637](https://github.com/hyperledger/besu/pull/637).
* Added experimental CLI option `--Xnat-kube-pod-name` to specify the name of the loadbalancer used by the Kubernetes nat manager [\#1078](https://github.com/hyperledger/besu/pull/1078)
- Local permissioning TOML config now supports additional keys (`nodes-allowlist` and `accounts-allowlist`).
Support for `nodes-whitelist` and `accounts-whitelist` will be removed in a future release.
- Add missing `mixHash` field for `eth_getBlockBy*` JSON RPC endpoints. [\#1098](https://github.com/hyperledger/besu/pull/1098)
* Besu now has a strict check on private transactions to ensure the privateFrom in the transaction
matches the sender Orion key that has distributed the payload. Besu 1.5+ requires Orion 1.6+ to work.
[#357](https://github.com/PegaSysEng/orion/issues/357)

### Bug fixes

No bug fixes with [user impact in this release](https://wiki.hyperledger.org/display/BESU/Changelog).

### Known Issues

Known issues are open issues categorized as [Very High or High impact](https://wiki.hyperledger.org/display/BESU/Defect+Prioritisation+Policy).

#### New known issues

- K8S permissioning uses of Service IPs rather than pod IPs which can fail. [\#1190](https://github.com/hyperledger/besu/pull/1190)
Workaround - Do not use permissioning on K8S.

- Restart caused by insufficient memory can cause inconsistent private state. [\#1110](https://github.com/hyperledger/besu/pull/1110)
Workaround - Ensure you allocate enough memory for the Java Runtime Environment that the node does not run out of memory.

#### Previously identified known issues

- [Scope of logs query causing Besu to hang](KNOWN_ISSUES.md#scope-of-logs-query-causing-besu-to-hang)
- [Eth/65 loses peers](KNOWN_ISSUES.md#eth65-loses-peers)
- [Fast sync when running Besu on cloud providers](KNOWN_ISSUES.md#fast-sync-when-running-besu-on-cloud-providers)
- [Privacy users with private transactions created using v1.3.4 or earlier](KNOWN_ISSUES.md#privacy-users-with-private-transactions-created-using-v134-or-earlier)

### Download link
https://hyperledger.jfrog.io/artifactory/besu-binaries/besu/1.5.0/besu-1.5.0.zip

sha256sum: `56929d6a71cc681688351041c919e9630ab6df7de37dd0c4ae9e19a4f44460b2`

**For download links of releases prior to 1.5.0, please visit https://hyperledger.jfrog.io/artifactory/besu-binaries/besu/**

## 1.4.6

### Additions and Improvements

- Print node address on startup. [\#938](https://github.com/hyperledger/besu/pull/938)
- Transaction pool: price bump replacement mechanism configurable through CLI. [\#928](https://github.com/hyperledger/besu/pull/928) [\#930](https://github.com/hyperledger/besu/pull/930)

### Bug Fixes

- Added timeout to queries. [\#986](https://github.com/hyperledger/besu/pull/986)
- Fixed issue where networks using onchain permissioning could stall when the bootnodes were not validators. [\#969](https://github.com/hyperledger/besu/pull/969)
- Update getForks method to ignore ClassicForkBlock chain parameter to fix issue with ETC syncing. [\#1014](https://github.com/hyperledger/besu/pull/1014)

### Known Issues

Known issues are open issues categorized as [Very High or High impact](https://wiki.hyperledger.org/display/BESU/Defect+Prioritisation+Policy).

#### Previously identified known issues

- [Scope of logs query causing Besu to hang](KNOWN_ISSUES.md#scope-of-logs-query-causing-besu-to-hang)
- [Eth/65 loses peers](KNOWN_ISSUES.md#eth65-loses-peers)
- [Fast sync when running Besu on cloud providers](KNOWN_ISSUES.md#fast-sync-when-running-besu-on-cloud-providers)
- [Privacy users with private transactions created using v1.3.4 or earlier](KNOWN_ISSUES.md#privacy-users-with-private-transactions-created-using-v134-or-earlier)

## 1.4.5

### Additions and Improvements

- Implemented WebSocket logs subscription for private contracts (`priv_subscribe`/`priv_unsubscribe`) [\#762](https://github.com/hyperledger/besu/pull/762)
- Introduced SecurityModule plugin API. This allows use of a different security module as a plugin to
  provide cryptographic function that can be used by NodeKey (such as sign, ECDHKeyAgreement etc.). KeyPairSecurityModule
  is registered and used by default. The CLI option `--security-module=<name> (defaults to localfile)` can be used
  to identify the security module plugin name to use instead. [\#713](https://github.com/hyperledger/besu/pull/713)
- Several testing related changes to improve compatibility with [Hive](https://hivetests.ethdevops.io/) and Retesteth.
  [\#806](https://github.com/hyperledger/besu/pull/806) and [#845](https://github.com/hyperledger/besu/pull/845)
- Native libraries for secp256k1 and Altbn128 encryption are enabled by default.  To disable these libraries use
  `--Xsecp256k1-native-enabled=false` and `--Xaltbn128-native-enabled=false`. [\#775](https://github.com/hyperledger/besu/pull/775)

### Bug Fixes

- Fixed `eth_estimateGas` JSON RPC so it no longer returns gas estimates that are too low. [\#842](https://github.com/hyperledger/besu/pull/842)
- Full help not displayed unless explicitly requested. [\#437](https://github.com/hyperledger/besu/pull/437)
- Compatibility with undocumented Geth `eth_subscribe` fields. [\#654](https://github.com/hyperledger/besu/pull/654)
- Current block number included as part of `eth_getWork` response. [\#849](https://github.com/hyperledger/besu/pull/849)

### Known Issues

Known issues are open issues categorized as [Very High or High impact](https://wiki.hyperledger.org/display/BESU/Defect+Prioritisation+Policy).

#### New known issues

* Scope of logs query causing Besu to crash. [\#944](https://github.com/hyperledger/besu/pull/944)

Workaround - Limit the number of blocks queried by each `eth_getLogs` call.

#### Previously identified known issues

- [`Intrinsic gas exceeds gas limit` returned when calling `delete mapping[addr]` or `mapping[addr] = 0`](KNOWN_ISSUES.md#intrinsic-gas-exceeds-gas-limit)
- [Eth/65 not backwards compatible](KNOWN_ISSUES.md#eth65-not-backwards-compatible)
- [Error full syncing with pruning](KNOWN_ISSUES.md#error-full-syncing-with-pruning)
- [Fast sync when running Besu on cloud providers](KNOWN_ISSUES.md#fast-sync-when-running-besu-on-cloud-providers)
- [Bootnodes must be validators when using onchain permissioning](KNOWN_ISSUES.md#bootnodes-must-be-validators-when-using-onchain-permissioning)
- [Privacy users with private transactions created using v1.3.4 or earlier](KNOWN_ISSUES.md#privacy-users-with-private-transactions-created-using-v134-or-earlier)

## 1.4.4

### Additions and Improvements

- Implemented [`priv_getLogs`](https://besu.hyperledger.org/en/latest/Reference/API-Methods/#priv_getlogs). [\#686](https://github.com/hyperledger/besu/pull/686)
- Implemented private contract log filters including JSON-RPC methods to interact with private filters. [\#735](https://github.com/hyperledger/besu/pull/735)
- Implemented EIP-2315: Simple Subroutines for the EVM [\#717](https://github.com/hyperledger/besu/pull/717)
- Implemented Splunk logging. [\#725](https://github.com/hyperledger/besu/pull/725)
- Implemented optional native library encryption. [\#675](https://github.com/hyperledger/besu/pull/675).  To enable add `--Xsecp256k1-native-enabled` (for transaciton signatures) and/or `--Xaltbn128-native-enabled` (for altbn128 precomiled contracts) as command line options.

### Bug Fixes

- Flag added to toggle `eth/65` off by default. `eth/65` will remain toggled off by default until
a fix is completed for the [eth/65 known issue](KNOWN_ISSUES.md). [\#741](https://github.com/hyperledger/besu/pull/741)
- Resolve crashing NAT detectors on GKE. [\#731](https://github.com/hyperledger/besu/pull/731) fixes [\#507](https://github.com/hyperledger/besu/issues/507).
[Besu-Kubernetes Readme](https://github.com/PegaSysEng/besu-kubernetes/blob/master/README.md#network-topology-and-high-availability-requirements)
updated to reflect changes.
- Deal with quick service start failures [\#714](https://github.com/hyperledger/besu/pull/714) fixes [\#662](https://github.com/hyperledger/besu/issues/662)

### Known Issues

Known issues are open issues categorized as [Very High or High impact](https://wiki.hyperledger.org/display/BESU/Defect+Prioritisation+Policy).

#### New known issues

- `Intrinsic gas exceeds gas limit` returned when calling `delete mapping[addr]` or `mapping[addr] = 0` [\#696](https://github.com/hyperledger/besu/issues/696)

Calling delete and set to 0 Solidity mapping in Solidity fail.

#### Previously identified known issues

- [Eth/65 not backwards compatible](KNOWN_ISSUES.md#eth65-not-backwards-compatible)
- [Error full syncing with pruning](KNOWN_ISSUES.md#error-full-syncing-with-pruning)
- [Fast sync when running Besu on cloud providers](KNOWN_ISSUES.md#fast-sync-when-running-besu-on-cloud-providers)
- [Bootnodes must be validators when using onchain permissioning](KNOWN_ISSUES.md#bootnodes-must-be-validators-when-using-onchain-permissioning)
- [Privacy users with private transactions created using v1.3.4 or earlier](KNOWN_ISSUES.md#privacy-users-with-private-transactions-created-using-v134-or-earlier)

## 1.4.3

### Issues identified with 1.4.3 release

The `eth/65` change is not [backwards compatible](https://github.com/hyperledger/besu/issues/723).
This has the following impact:
* In a private network, nodes using the 1.4.3 client cannot interact with nodes using 1.4.2 or earlier
clients.
* On mainnet, synchronizing eventually stalls.

Workaround -> revert to v1.4.2.

A [fix](https://github.com/hyperledger/besu/pull/732) is currently [being tested](https://github.com/hyperledger/besu/pull/733).

### Critical Issue for Privacy Users

A critical issue for privacy users with private transactions created using Hyperledger Besu v1.3.4
or earlier has been identified. If you have a network with private transaction created using v1.3.4
or earlier, please read the following and take the appropriate steps:
https://wiki.hyperledger.org/display/BESU/Critical+Issue+for+Privacy+Users

### Additions and Improvements

- Added `eth/65` support. [\#608](https://github.com/hyperledger/besu/pull/608)
- Added block added and block reorg events. Added revert reason to block added transactions. [\#637](https://github.com/hyperledger/besu/pull/637)

### Deprecated

- Private Transaction `hash` field and `getHash()` method have been deprecated. They will be removed
in 1.5.0 release. [\#639](https://github.com/hyperledger/besu/pull/639)

### Known Issues

#### Fast sync when running Besu on cloud providers

A known [RocksDB issue](https://github.com/facebook/rocksdb/issues/6435) causes fast sync to fail
when running Besu on certain cloud providers. The following error is displayed repeatedly:

```
...
EthScheduler-Services-1 (importBlock) | ERROR | PipelineChainDownloader | Chain download failed. Restarting after short delay.
java.util.concurrent.CompletionException: org.hyperledger.besu.plugin.services.exception.StorageException: org.rocksdb.RocksDBException: block checksum mismatch:
....
```

This behaviour has been seen on AWS and Digital Ocean.

Workaround -> On AWS, a full restart of the AWS VM is required to restart the fast sync.

Fast sync is not currently supported on Digital Ocean. We are investigating options to
[add support for fast sync on Digital Ocean](https://github.com/hyperledger/besu/issues/591).

#### Error full syncing with pruning

- Error syncing with mainnet on Besu 1.3.7 node - MerkleTrieException [\#580](https://github.com/hyperledger/besu/issues/580)
The associated error is `Unable to load trie node value for hash` and is caused by the combination of
full sync and pruning.

Workarounds:
1. Explicitly disable pruning using `--pruning-enabled=false` when using fast sync.
2. If the `MerkleTrieException` occurs, delete the database and resync.

A fix for this issue is being actively worked on.

#### Fast sync reverting to full sync

In some cases of FastSyncException, fast sync reverts back to a full sync before having reached the
pivot block. [\#683](https://github.com/hyperledger/besu/issues/683)

Workaround -> To re-attempt fast syncing rather than continue full syncing, stop Besu, delete your
database, and start again.

#### Bootnodes must be validators when using onchain permissioning

- Onchain permissioning nodes can't peer when using a non-validator bootnode [\#528](https://github.com/hyperledger/besu/issues/528)

Workaround -> When using onchain permissioning, ensure bootnodes are also validators.


## 1.4.2

### Additions and Improvements

- Added `trace_block` JSON RPC API [\#449](https://github.com/hyperledger/besu/pull/449)
- Added `pulledStates` and `knownStates` to the EthQL `syncing` query and `eth_syncing` JSON-RPC api [\#565](https://github.com/hyperledger/besu/pull/565)

### Bug Fixes

- Fixed file parsing behaviour for privacy enclave keystore password file [\#554](https://github.com/hyperledger/besu/pull/554) (thanks to [magooster](https://github.com/magooster))
- Fixed known issue with being unable to re-add members to onchain privacy groups [\#471](https://github.com/hyperledger/besu/pull/471)

### Updated Early Access Features

* [Onchain privacy groups](https://besu.hyperledger.org/en/latest/Concepts/Privacy/Onchain-PrivacyGroups/) with add and remove members. Known issue resolved (see above).
* [TRACE API](https://besu.hyperledger.org/en/latest/Reference/API-Methods/#trace-methods) now includes `trace_block`, `trace_replayBlockTransactions`, and `trace_transaction`.
Fixed some issues on the trace replay block transactions API [\#522](https://github.com/hyperledger/besu/pull/522).

### Known Issues

#### Fast sync defaulting to full sync

-  When fast sync cannot find enough valid peers rapidly enough, Besu defaults to full sync.

Workarounds:
1. To re-attempt fast syncing rather than continue full syncing, stop Besu, delete your database,
and start again.
2. When fast syncing, explicitly disable pruning using `--pruning-enabled=false` to reduce the likelihood
of encountering the pruning bug.

A fix to remove the default to full sync is [in progress](https://github.com/hyperledger/besu/pull/427)
is being actively worked on.

#### Error full syncing with pruning

- Error syncing with mainnet on Besu 1.3.7 node - MerkleTrieException [\#BESU-160](https://jira.hyperledger.org/browse/BESU-160)
The associated error is `Unable to load trie node value for hash` and is caused by the combination of
full sync and pruning.

Workarounds:
1. Explicitly disable pruning using `--pruning-enabled=false` when using fast sync.
2. If the `MerkleTrieException` occurs, delete the database and resync.

A fix for this issue is being actively worked on.

#### Bootnodes must be validators when using onchain permissioning

- Onchain permissioning nodes can't peer when using a non-validator bootnode [\#BESU-181](https://jira.hyperledger.org/browse/BESU-181)

Workaround -> When using onchain permissioning, ensure bootnodes are also validators.

## 1.4.1

### Additions and Improvements

- Added priv_getCode [\#250](https://github.com/hyperledger/besu/pull/408). Gets the bytecode associated with a private address.
- Added `trace_transaction` JSON RPC API [\#441](https://github.com/hyperledger/besu/pull/441)
- Removed -X unstable prefix for pruning options (`--pruning-blocks-retained`, `--pruning-block-confirmations`) [\#440](https://github.com/hyperledger/besu/pull/440)
- Implemented [ECIP-1088](https://ecips.ethereumclassic.org/ECIPs/ecip-1088): Phoenix EVM and Protocol upgrades. [\#434](https://github.com/hyperledger/besu/pull/434)

### Bug Fixes

- [BESU-25](https://jira.hyperledger.org/browse/BESU-25) Use v5 Devp2p when pinging [\#392](https://github.com/hyperledger/besu/pull/392)
- Fixed a bug to manage concurrent access to cache files [\#438](https://github.com/hyperledger/besu/pull/438)
- Fixed configuration file bug: `pruning-blocks-retained` now accepts an integer in the config [\#440](https://github.com/hyperledger/besu/pull/440)
- Specifying RPC credentials file should not force RPC Authentication to be enabled [\#454](https://github.com/hyperledger/besu/pull/454)
- Enhanced estimateGas messages [\#436](https://github.com/hyperledger/besu/pull/436). When a estimateGas request fails a validation check, an improved error message is returned in the response.

### Early Access Features

Early access features are available features that are not recommended for production networks and may
have unstable interfaces.

* [Onchain privacy groups](https://besu.hyperledger.org/en/latest/Concepts/Privacy/Onchain-PrivacyGroups/) with add and remove members.
  Not being able to to re-add a member to an onchain privacy group is a [known issue](https://github.com/hyperledger/besu/issues/455)
  with the add and remove functionality.

### Known Issues

#### Fast sync defaulting to full sync

-  When fast sync cannot find enough valid peers rapidly enough, Besu defaults to full sync.

Workarounds:
1. To re-attempt fast syncing rather than continue full syncing, stop Besu, delete your database,
and start again.
2. When fast syncing, explicitly disable pruning using `--pruning-enabled=false` to reduce the likelihood
of encountering the pruning bug.

A fix to remove the default to full sync is [in progress](https://github.com/hyperledger/besu/pull/427)
and is planned for inclusion in v1.4.1.

#### Error full syncing with pruning

- Error syncing with mainnet on Besu 1.3.7 node - MerkleTrieException [\#BESU-160](https://jira.hyperledger.org/browse/BESU-160)
The associated error is `Unable to load trie node value for hash` and is caused by the combination of
full sync and pruning.

Workarounds:
1. Explicitly disable pruning using `--pruning-enabled=false` when using fast sync.
2. If the `MerkleTrieException` occurs, delete the database and resync.

Investigation of this issue is in progress and a fix is targeted for v1.4.1.

#### Bootnodes must be validators when using onchain permissioning

- Onchain permissioning nodes can't peer when using a non-validator bootnode [\#BESU-181](https://jira.hyperledger.org/browse/BESU-181)

Workaround -> When using onchain permissioning, ensure bootnodes are also validators.

## 1.4.0

### Private State Migration

Hyperledger Besu v1.4 implements a new data structure for private state storage that is not backwards compatible.
A migration will be performed when starting v1.4 for the first time to reprocess existing private transactions
and re-create the private state data in the v1.4 format.

If you have existing private transactions, see [migration details](docs/Private-Txns-Migration.md).

### Additions and Improvements

* [TLS support](https://besu.hyperledger.org/en/latest/Concepts/TLS/) to secure client and server communication.

* [Multi-tenancy](https://besu.hyperledger.org/en/latest/Concepts/Privacy/Multi-Tenancy/) to enable multiple participants to use the same Besu and Orion node.

* [Plugin APIs](https://besu.hyperledger.org/en/latest/Concepts/Plugins/) to enable building of Java plugins to extend Hyperledger Besu.

* Support for additional [NAT methods](https://besu.hyperledger.org/en/latest/HowTo/Find-and-Connect/Specifying-NAT/).

* Added [`priv_call`](https://besu.hyperledger.org/en/latest/Reference/API-Methods/#priv_call) which invokes
a private contract function locally and does not change the private state.

* Besu has moved from an internal Bytes library to the [Apache Tuweni](https://tuweni.apache.org/) Bytes library.
This includes using the library in the Plugins API interfaces. [#295](https://github.com/hyperledger/besu/pull/295) and [#215](https://github.com/hyperledger/besu/pull/215)

### Early Access Features

Early access features are available features that are not recommended for production networks and may
have unstable interfaces.

* [Reorg compatible privacy](https://besu.hyperledger.org/en/latest/Concepts/Privacy/Privacy-Overview/#reorg-compatible-privacy)
to enable private transactions on networks using consensus mechanisms that fork.

* [Tracing API](https://besu.hyperledger.org/en/latest/Concepts/Transactions/Trace-Types) to obtain detailed information about transaction processing.

### Bug Fixes

See RC and Beta sections below.

### Known Issues

#### Fast sync defaulting to full sync

-  When fast sync cannot find enough valid peers rapidly enough, Besu defaults to full sync.

Workarounds:
1. To re-attempt fast syncing rather than continue full syncing, stop Besu, delete your database,
and start again.
2. When fast syncing, explicitly disable pruning using `--pruning-enabled=false` to reduce the likelihood
of encountering the pruning bug.

A fix to remove the default to full sync is [in progress](https://github.com/hyperledger/besu/pull/427)
and is planned for inclusion in v1.4.1.

#### Error full syncing with pruning

- Error syncing with mainnet on Besu 1.3.7 node - MerkleTrieException [\#BESU-160](https://jira.hyperledger.org/browse/BESU-160)
The associated error is `Unable to load trie node value for hash` and is caused by the combination of
full sync and pruning.

Workarounds:
1. Explicitly disable pruning using `--pruning-enabled=false` when using fast sync.
2. If the `MerkleTrieException` occurs, delete the database and resync.

Investigation of this issue is in progress and a fix is targeted for v1.4.1.

#### Bootnodes must be validators when using onchain permissioning

- Onchain permissioning nodes can't peer when using a non-validator bootnode [\#BESU-181](https://jira.hyperledger.org/browse/BESU-181)

Workaround -> When using onchain permissioning, ensure bootnodes are also validators.


## 1.4.0 RC-2

### Private State Migration
Hyperledger Besu v1.4 implements a new data structure for private state storage that is not backwards compatible.
A migration will be performed when starting v1.4 for the first time to reprocess existing private transactions
and re-create the private state data in the v1.4 format.
If you have existing private transactions, see [migration details](docs/Private-Txns-Migration.md).

## 1.4.0 RC-1

### Additions and Improvements

- New`trace_replayBlockTransactions` JSON-RPC API

This can be enabled using the `--rpc-http-api TRACE` CLI flag.  There are some philosophical differences between Besu and other implementations that are outlined in [trace_rpc_apis](docs/trace_rpc_apis.md).

- Ability to automatically detect Docker NAT settings from inside the conainter.

The default NAT method (AUTO) can detect this so no user intervention is required to enable this.

- Added [Multi-tenancy](https://besu.hyperledger.org/en/latest/Concepts/Privacy/Multi-Tenancy/) support which allows multiple participants to use the same Besu node for private transactions.

- Added TLS support for communication with privacy enclave

### Bug Fixes

- Private transactions are now validated before sent to the enclave [\#356](https://github.com/hyperledger/besu/pull/356)

### Known Bugs

- Error syncing with mainnet on Besu 1.3.7 node - MerkleTrieException [\#BESU-160](https://jira.hyperledger.org/browse/BESU-160)

Workaround -> Don't enable pruning when syncing to mainnet.

- Onchain permissioning nodes can't peer when using a non-validator bootnode [\#BESU-181](https://jira.hyperledger.org/browse/BESU-181)

Workaround -> When using onchain permissioning, ensure bootnodes are also validators.

## 1.4 Beta 3

### Additions and Improvements

- CLI option to enable TLS client auth for JSON-RPC HTTP [\#340](https://github.com/hyperledger/besu/pull/340)

Added CLI options to enable TLS client authentication and trusting client certificates:
~~~
--rpc-http-tls-client-auth-enabled - Enable TLS client authentication for the JSON-RPC HTTP service (default: false)
--rpc-http-tls-known-clients-file - Path to file containing client's certificate common name and fingerprint for client authentication.
--rpc-http-tls-ca-clients-enabled - Enable to accept clients certificate signed by a valid CA for client authentication (default: false)
~~~
If client-auth is enabled, user must either enable CA signed clients OR provide a known-clients file. An error is reported
if both CA signed clients is disabled and known-clients file is not specified.

- Stable Plugins APIs [\#346](https://github.com/hyperledger/besu/pull/346)

The `BesuEvents` service and related `data` package have been marked as a stable plugin API.

### Bug Fixes

- Return missing signers from getSignerMetrics [\#343](https://github.com/hyperledger/besu/pull/)

### Experimental Features

- Experimental support for `trace_replayBlockTransactions` - multiple PRs

Added support for the `trace_replayBlockTransactions` JSON-RPC call. To enable this API add
`TRACE` to the `rpc-http-api` options (for example,  `--rpc-http-api TRACE` on the command line).

This is not a production ready API.  There are known bugs relating to traced memory from calls and
returns, and the gas calculation reported in the flat traces does not always match up with the
correct gas calculated for consensus.

## 1.4 Beta 2

### Additions and Improvements

- Enable TLS for JSON-RPC HTTP Service [\#253](https://github.com/hyperledger/besu/pull/253)

Exposes new command line parameters to enable TLS on Ethereum JSON-RPC HTTP interface to allow clients like EthSigner to connect via TLS:
`--rpc-http-tls-enabled=true`
(Optional - Only required if `--rpc-http-enabled` is set to true) Set to `true` to enable TLS. False by default.
`--rpc-http-tls-keystore-file="/path/to/cert.pfx"`
(Must be specified if TLS is enabled) Path to PKCS12 format key store which contains server's certificate and it's private key
`--rpc-http-tls-keystore-password-file="/path/to/cert.passwd"`
(Must be specified if TLS is enabled) Path to the text file containing password for unlocking key store.
`--rpc-http-tls-known-clients-file="/path/to/rpc_tls_clients.txt"`
(Optional) Path to a plain text file containing space separated client’s certificate’s common name and its sha-256 fingerprints when
they are not signed by a known CA. The presence of this file (even empty) enables TLS client authentication. That is, the client
presents the certificate to server on TLS handshake and server establishes that the client certificate is either signed by a
proper/known CA. Otherwise, server trusts client certificate by reading the sha-256 fingerprint from known clients file specified above.

The format of the file is (as an example):
`localhost DF:65:B8:02:08:5E:91:82:0F:91:F5:1C:96:56:92:C4:1A:F6:C6:27:FD:6C:FC:31:F2:BB:90:17:22:59:5B:50`

### Bug Fixes

- TotalDifficulty is a BigInteger [\#253](https://github.com/hyperledger/besu/pull/253).
  Don't try and cast total difficulty down to a long because it will overflow long in a reasonable timeframe.

## 1.4 Beta 1

### Additions and Improvements

- Besu has moved from an internal Bytes library to the [Apache Tuweni](https://tuweni.apache.org/) Bytes library.  This includes using the library in the Plugins API interfaces. [#295](https://github.com/hyperledger/besu/pull/295) and [#215](https://github.com/hyperledger/besu/pull/215)
- Besu stops processing blocks if Orion is unavailable [\#253](https://github.com/hyperledger/besu/pull/253)
- Added priv_call [\#250](https://github.com/hyperledger/besu/pull/250).  Invokes a private contract function locally and does not change the private state.
- Support for [EIP-2124](https://github.com/ethereum/EIPs/blob/master/EIPS/eip-2124.md), which results in faster peer discovery [\#156](https://github.com/hyperledger/besu/pull/156)

## 1.3.8

### Additions and Improvements

- `admin_generateLogBloomCache` JSON-RPC API to generate a cache of the block bloombits that improves performance for log queries [\#262](https://github.com/hyperledger/besu/pull/262)

## Critical Fix in 1.3.7

1.3.7 includes a critical fix for Ethereum MainNet users and the Muir Glacier upgrade. We recommend users of Ethereum public networks
(MainNet, Ropsten, Rinkeby, and Goerli) upgrade immediately. This upgrade is also strongly recommended for users of private networks.

For more details, see [Hyperledger Besu Wiki](https://wiki.hyperledger.org/display/BESU/Mainnet+Consensus+Bug+Identified+and+Resolved+in+Hyperledger+Besu).

## Muir Glacier Compatibility

For compatibility with Ethereum Muir Glacier upgrade, use v1.3.7 or later.

## ETC Agharta Compatibility

For compatibility with ETC Agharta upgrade, use 1.3.7 or later.

### 1.3.7

### Additions and Improvements

- Hard Fork Support: Configures the Agharta activation block for the ETC MainNet configuration [\#251](https://github.com/hyperledger/besu/pull/251) (thanks to [soc1c](https://github.com/soc1c))
- `operator generate-log-bloom-cache` command line option to generate a cache of the block bloombits that improves performance for log queries  [\#245](https://github.com/hyperledger/besu/pull/245)

### Bug Fixes

- Resolves a Mainnet consensus issue [\#254](https://github.com/hyperledger/besu/pull/254)

### New Maintainer

[Edward Mack](https://github.com/hyperledger/besu/commits?author=edwardmack) added as a [new maintainer](https://github.com/hyperledger/besu/pull/219).

### 1.3.6

### Additions and Improvements

- Performance improvements:
  * Multithread Websockets to increase throughput [\#231](https://github.com/hyperledger/besu/pull/231)
  * NewBlockHeaders performance improvement [\#230](https://github.com/hyperledger/besu/pull/230)
- EIP2384 - Ice Age Adustment around Istanbul [\#211](https://github.com/hyperledger/besu/pull/211)
- Documentation updates include:
  * [Configuring mining using the Stratum protocol](https://besu.hyperledger.org/en/latest/HowTo/Configure/Configure-Mining/)
  * [ETC network command line options](https://besu.hyperledger.org/en/latest/Reference/CLI/CLI-Syntax/#network)
- Hard Fork Support:
   * MuirGlacier for Ethereum Mainnet and Ropsten Testnet
   * Agharta for Kotti and Mordor Testnets

### Bug Fixes

- [\#210](https://github.com/hyperledger/besu/pull/210) fixes WebSocket frames handling
  User impact: PING/PONG frames handling in Websocket services was not implemented

### 1.3.5

### Additions and Improvements

- Log Event Streaming for Plugin API [\#186](https://github.com/hyperledger/besu/pull/186)
- Allow use a external JWT public key in authenticated APIs [\#183](https://github.com/hyperledger/besu/pull/183)
- ETC Configuration, classic fork peer validator [\#176](https://github.com/hyperledger/besu/pull/176) (thanks to [edwardmack](https://github.com/edwardmack))
- Allow IBFT validators to be changed at a given block [\#173](https://github.com/hyperledger/besu/pull/173)
- Support external mining using Stratum [\#140](https://github.com/hyperledger/besu/pull/140) (thanks to [atoulme](https://github.com/atoulme))
- Add more fields to private transaction receipt [\#85](https://github.com/hyperledger/besu/pull/85) (thanks to [josh-richardson](https://github.com/josh-richardson))
- [Pruning documentation](https://besu.hyperledger.org/en/latest/Concepts/Pruning/)

### Technical Improvements

- ETC - Cleanup [\#201](https://github.com/hyperledger/besu/pull/201) (thanks to [GregTheGreek](https://github.com/GregTheGreek))
- User specific enclave public key configuration in auth file [\#196](https://github.com/hyperledger/besu/pull/196)
- Change CustomForks -\> Transitions [\#193](https://github.com/hyperledger/besu/pull/193)
- Pass identity information into RpcMethod from Http Service [\#189](https://github.com/hyperledger/besu/pull/189)
- Remove the use of JsonRpcParameters from RpcMethods [\#188](https://github.com/hyperledger/besu/pull/188)
- Repaired Metrics name collision between Privacy and RocksDB [\#187](https://github.com/hyperledger/besu/pull/187)
- Multi-Tenancy: Do not specify a public key anymore when requesting a … [\#185](https://github.com/hyperledger/besu/pull/185)
- Updates to circle building acceptance tests [\#184](https://github.com/hyperledger/besu/pull/184)
- Move Apache Tuweni dependency to official release [\#181](https://github.com/hyperledger/besu/pull/181) (thanks to [atoulme](https://github.com/atoulme))
- Update Gradle to 6.0, support Java 13 [\#180](https://github.com/hyperledger/besu/pull/180)
- ETC Atlantis fork [\#179](https://github.com/hyperledger/besu/pull/179) (thanks to [edwardmack](https://github.com/edwardmack))
- ETC Gotham Fork [\#178](https://github.com/hyperledger/besu/pull/178) (thanks to [edwardmack](https://github.com/edwardmack))
- ETC DieHard fork support [\#177](https://github.com/hyperledger/besu/pull/177) (thanks to [edwardmack](https://github.com/edwardmack))
- Remove 'parentHash', 'number' and 'gasUsed' fields from the genesis d… [\#175](https://github.com/hyperledger/besu/pull/175) (thanks to [SweeXordious](https://github.com/SweeXordious))
- Enable pruning by default for fast sync and validate conflicts with privacy [\#172](https://github.com/hyperledger/besu/pull/172)
- Update RocksDB [\#170](https://github.com/hyperledger/besu/pull/170)
- Vpdate ver to 1.3.5-snapshot [\#169](https://github.com/hyperledger/besu/pull/169)
- Added PoaQueryService method that returns local node signer… [\#163](https://github.com/hyperledger/besu/pull/163)
- Add versioning to privacy storage [\#149](https://github.com/hyperledger/besu/pull/149)
- Update reference tests [\#139](https://github.com/hyperledger/besu/pull/139)

### 1.3.4

- Reverted _Enable pruning by default for fast sync (#135)_ [\#164](https://github.com/hyperledger/besu/pull/164)

### 1.3.3

### Technical Improvements

- Add --identity flag for client identification in node browsers [\#150](https://github.com/hyperledger/besu/pull/150)
- Istanbul Mainnet Block [\#145](https://github.com/hyperledger/besu/pull/150)
- Add priv\_getEeaTransactionCount [\#110](https://github.com/hyperledger/besu/pull/110)

### Additions and Improvements

- Redesign of how JsonRpcMethods are created [\#159](https://github.com/hyperledger/besu/pull/159)
- Moving JsonRpcMethods classes into the same package, prior to refactor [\#154](https://github.com/hyperledger/besu/pull/154)
- Reflect default logging in CLI help [\#148](https://github.com/hyperledger/besu/pull/148)
- Handle zero port better in NAT [\#147](https://github.com/hyperledger/besu/pull/147)
- Rework how filter and log query parameters are created/used [\#146](https://github.com/hyperledger/besu/pull/146)
- Don't generate shutdown tasks in controller [\#141](https://github.com/hyperledger/besu/pull/141)
- Ibft queries [\#138](https://github.com/hyperledger/besu/pull/138)
- Enable pruning by default for fast sync [\#135](https://github.com/hyperledger/besu/pull/135)
- Ensure spotless runs in CI [\#132](https://github.com/hyperledger/besu/pull/132)
- Add more logging around peer disconnects [\#131](https://github.com/hyperledger/besu/pull/131)
- Repair EthGetLogs returning incorrect results [\#128](https://github.com/hyperledger/besu/pull/128)
- Use Bloombits for Logs queries [\#127](https://github.com/hyperledger/besu/pull/127)
- Improve message when extraData missing [\#121](https://github.com/hyperledger/besu/pull/121)
- Fix miner startup logic [\#104](https://github.com/hyperledger/besu/pull/104)
- Support log reordring from reorgs in `LogSubscriptionService` [\#86](https://github.com/hyperledger/besu/pull/86)

### 1.3.2

### Additions and Improvements

- besu -v to print plugin versions[\#123](https://github.com/hyperledger/besu/pull/123)

### Technical Improvements

- Update Governance and Code of Conduct verbiage [\#120](https://github.com/hyperledger/besu/pull/120)
- Fix private transaction root mismatch [\#118](https://github.com/hyperledger/besu/pull/118)
- Programatically enforce plugin CLI variable names [\#117](https://github.com/hyperledger/besu/pull/117)
- Additional unit test for selecting replaced pending transactions [\#116](https://github.com/hyperledger/besu/pull/116)
- Only set sync targets that have an estimated height value [\#115](https://github.com/hyperledger/besu/pull/115)
- Fix rlpx startup [\#114](https://github.com/hyperledger/besu/pull/114)
- Expose getPayload in Transaction plugin-api interface. [\#113](https://github.com/hyperledger/besu/pull/113)
- Dependency Version Upgrades [\#112](https://github.com/hyperledger/besu/pull/112)
- Add hash field in Transaction plugin interface. [\#111](https://github.com/hyperledger/besu/pull/111)
- Rework sync status events [\#106](https://github.com/hyperledger/besu/pull/106)

### 1.3.1

### Additions and Improvements

- Added GraphQL query/logs support [\#94](https://github.com/hyperledger/besu/pull/94)

### Technical Improvements

- Add totalDiffculty to BlockPropagated events. [\#97](https://github.com/hyperledger/besu/pull/97)
- Merge BlockchainQueries classes [\#101](https://github.com/hyperledger/besu/pull/101)
- Fixed casing of dynamic MetricCategorys [\#99](https://github.com/hyperledger/besu/pull/99)
- Fix private transactions breaking evm [\#96](https://github.com/hyperledger/besu/pull/96)
- Make SyncState variables thread-safe [\#95](https://github.com/hyperledger/besu/pull/95)
- Fix transaction tracking by sender [\#93](https://github.com/hyperledger/besu/pull/93)
- Make logic in PersistBlockTask more explicit to fix a LGTM warning [\#92](https://github.com/hyperledger/besu/pull/92)
- Removed Unused methods in the transaction simulator. [\#91](https://github.com/hyperledger/besu/pull/91)
- Fix ThreadBesuNodeRunner BesuConfiguration setup [\#90](https://github.com/hyperledger/besu/pull/90)
- JsonRpc method disabled error condition rewrite and unit test [\#80](https://github.com/hyperledger/besu/pull/80)
- Round trip testing of state trie account values [\#31](https://github.com/hyperledger/besu/pull/31)

### 1.3

### Breaking Change

- Disallow comments in Genesis JSON file. [\#49](https://github.com/hyperledger/besu/pull/49)

### Additions and Improvements

- Add `--required-block` command line option to deal with chain splits [\#79](https://github.com/hyperledger/besu/pull/79)
- Store db metadata file in the root data directory. [\#46](https://github.com/hyperledger/besu/pull/46)
- Add `--target-gas-limit` command line option. [\#24](https://github.com/hyperledger/besu/pull/24)(thanks to new contributor [cfelde](https://github.com/cfelde))
- Allow private contracts to access public state. [\#9](https://github.com/hyperledger/besu/pull/9)
- Documentation updates include:
  - Added [sample load balancer configurations](https://besu.hyperledger.org/en/latest/HowTo/Configure/Configure-HA/Sample-Configuration/)
  - Added [`retesteth`](https://besu.hyperledger.org/en/latest/Reference/CLI/CLI-Subcommands/#retesteth) subcommand
  - Added [`debug_accountRange`](https://besu.hyperledger.org/en/latest/Reference/API-Methods/#debug_accountrange) JSON-RPC API method
  - Clarified purpose of [static nodes](https://besu.hyperledger.org/en/latest/HowTo/Find-and-Connect/Managing-Peers/#static-nodes)
  - Added links [Kubernetes reference implementations](https://besu.hyperledger.org/en/latest/HowTo/Deploy/Kubernetes/)
  - Added content about [access between private and public states](https://besu.hyperledger.org/en/latest/Concepts/Privacy/Privacy-Groups/#access-between-states)
  - Added restriction that [account permissioning cannot be used with random key signing](https://besu.hyperledger.org/en/latest/HowTo/Use-Privacy/Sign-Privacy-Marker-Transactions/).
  - Added high availability requirement for [private transaction manager](https://besu.hyperledger.org/en/latest/Concepts/Privacy/Privacy-Overview/#availability) (ie, Orion)
  - Added [genesis file reference](https://besu.hyperledger.org/en/latest/Reference/Config-Items/)

### Technical Improvements

- Less verbose synching subscriptions [\#59](https://github.com/hyperledger/besu/pull/59)
- Return enclave key instead of private transaction hash [\#53](https://github.com/hyperledger/besu/pull/53)
- Fix mark sweep pruner bugs where nodes that should be kept were being swept  [\#50](https://github.com/hyperledger/besu/pull/50)
- Clean up BesuConfiguration construction [\#51](https://github.com/hyperledger/besu/pull/51)
- Private tx nonce errors return same msg as any tx [\#48](https://github.com/hyperledger/besu/pull/48)
- Fix default logging [\#47](https://github.com/hyperledger/besu/pull/47)
- Introduce virtual operation. [\#45](https://github.com/hyperledger/besu/pull/45)
- Downgrade RocksDBPlugin Logging Levels [\#44](https://github.com/hyperledger/besu/pull/44)
- Infrastructure for exposing PoA metrics for plugins. [\#37](https://github.com/hyperledger/besu/pull/37)
- Refactor privacy storage. [\#7](https://github.com/hyperledger/besu/pull/7)

## 1.2.4

### Additions and Improvements

- Add Istanbul block (5435345) for Rinkeby [\#35](https://github.com/hyperledger/besu/pull/35)
- Add Istanbul block (1561651) for Goerli [\#27](https://github.com/hyperledger/besu/pull/27)
- Add Istanbul block (6485846) for Ropsten [\#26](https://github.com/hyperledger/besu/pull/26)
- Add privDistributeRawTransaction endpoint [\#23](https://github.com/hyperledger/besu/pull/23) (thanks to [josh-richardson](https://github.com/josh-richardson))

### Technical Improvements

- Refactors pantheon private key to signing private key [\#34](https://github.com/hyperledger/besu/pull/34) (thanks to [josh-richardson](https://github.com/josh-richardson))
- Support both BESU\_ and PANTHEON\_ env var prefixes [\#32](https://github.com/hyperledger/besu/pull/32)
- Use only fully validated peers for fast sync pivot selection [\#21](https://github.com/hyperledger/besu/pull/21)
- Support Version Rollbacks for RocksDB \(\#6\) [\#19](https://github.com/hyperledger/besu/pull/19)
- Update Cava library to Tuweni Library [\#18](https://github.com/hyperledger/besu/pull/18)
- StateTrieAccountValue:Version should be written as an int, not a long [\#17](https://github.com/hyperledger/besu/pull/17)
- Handle discovery peers with updated endpoints [\#12](https://github.com/hyperledger/besu/pull/12)
- Change retesteth port [\#11](https://github.com/hyperledger/besu/pull/11)
- Renames eea\_getTransactionReceipt to priv\_getTransactionReceipt [\#10](https://github.com/hyperledger/besu/pull/10) (thanks to [josh-richardson](https://github.com/josh-richardson))
- Support Version Rollbacks for RocksDB [\#6](https://github.com/hyperledger/besu/pull/6)
- Moving AT DSL into its own module [\#3](https://github.com/hyperledger/besu/pull/3)

## 1.2.3

### Additions and Improvements
- Added an override facility for genesis configs [\#1915](https://github.com/PegaSysEng/pantheon/pull/1915)
- Finer grained logging configuration [\#1895](https://github.com/PegaSysEng/pantheon/pull/1895) (thanks to [matkt](https://github.com/matkt))

### Technical Improvements

- Add archiving of docker test reports [\#1921](https://github.com/PegaSysEng/pantheon/pull/1921)
- Events API: Transaction dropped, sync status, and renames [\#1919](https://github.com/PegaSysEng/pantheon/pull/1919)
- Remove metrics from plugin registration [\#1918](https://github.com/PegaSysEng/pantheon/pull/1918)
- Replace uses of Instant.now from within the IBFT module [\#1911](https://github.com/PegaSysEng/pantheon/pull/1911)
- Update plugins-api build script [\#1908](https://github.com/PegaSysEng/pantheon/pull/1908)
- Ignore flaky tracing tests [\#1907](https://github.com/PegaSysEng/pantheon/pull/1907)
- Ensure plugin-api module gets published at the correct maven path [\#1905](https://github.com/PegaSysEng/pantheon/pull/1905)
- Return the plugin-apis to this repo [\#1900](https://github.com/PegaSysEng/pantheon/pull/1900)
- Stop autogenerating BesuInfo.java [\#1899](https://github.com/PegaSysEng/pantheon/pull/1899)
- Extracted Metrics interfaces to plugins-api. [\#1898](https://github.com/PegaSysEng/pantheon/pull/1898)
- Fix key value storage clear so it removes all values [\#1894](https://github.com/PegaSysEng/pantheon/pull/1894)
- Ethsigner test [\#1892](https://github.com/PegaSysEng/pantheon/pull/1892) (thanks to [iikirilov](https://github.com/iikirilov))
- Return null private transaction receipt instead of error [\#1872](https://github.com/PegaSysEng/pantheon/pull/1872) (thanks to [iikirilov](https://github.com/iikirilov))
- Implement trace replay block transactions trace option [\#1886](https://github.com/PegaSysEng/pantheon/pull/1886)
- Use object parameter instead of list of parameters for priv\_createPrivacyGroup [\#1868](https://github.com/PegaSysEng/pantheon/pull/1868) (thanks to [iikirilov](https://github.com/iikirilov))
- Refactor privacy acceptance tests [\#1864](https://github.com/PegaSysEng/pantheon/pull/1864) (thanks to [iikirilov](https://github.com/iikirilov))

## 1.2.2

### Additions and Improvements
- Support large numbers for the `--network-id` option [\#1891](https://github.com/PegaSysEng/pantheon/pull/1891)
- Added eea\_getTransactionCount Json Rpc [\#1861](https://github.com/PegaSysEng/pantheon/pull/1861)
- PrivacyMarkerTransaction to be signed with a randomly generated key [\#1844](https://github.com/PegaSysEng/pantheon/pull/1844)
- Implement eth\_getproof JSON RPC API [\#1824](https://github.com/PegaSysEng/pantheon/pull/1824) (thanks to [matkt](https://github.com/matkt))
- Documentation updates include:
  - [Improved navigation](https://docs.pantheon.pegasys.tech/en/latest/)
  - [Added permissioning diagram](https://docs.pantheon.pegasys.tech/en/latest/Concepts/Permissioning/Permissioning-Overview/#onchain)
  - [Added Responsible Disclosure policy](https://docs.pantheon.pegasys.tech/en/latest/Reference/Responsible-Disclosure/)
  - [Added `blocks export` subcommand](https://besu.hyperledger.org/en/latest/Reference/CLI/CLI-Subcommands/#export)

### Technical Improvements
- Update the `pantheon blocks export` command usage [\#1887](https://github.com/PegaSysEng/pantheon/pull/1887) (thanks to [matkt](https://github.com/matkt))
- Stop Returning null for 'pending' RPC calls [\#1883](https://github.com/PegaSysEng/pantheon/pull/1883)
- Blake validation errors are hard errors [\#1882](https://github.com/PegaSysEng/pantheon/pull/1882)
- Add test cases for trace\_replayBlockTransactions [\#1881](https://github.com/PegaSysEng/pantheon/pull/1881)
- Simplify json rpc spec test setup [\#1880](https://github.com/PegaSysEng/pantheon/pull/1880)
- Tweak JSON import format [\#1878](https://github.com/PegaSysEng/pantheon/pull/1878)
- Transactions listeners should use the subscriber pattern [\#1877](https://github.com/PegaSysEng/pantheon/pull/1877)
- Maven spotless [\#1876](https://github.com/PegaSysEng/pantheon/pull/1876)
- Don't cache for localbalance [\#1875](https://github.com/PegaSysEng/pantheon/pull/1875)
- EIP-1108 - Reprice alt\_bn128  [\#1874](https://github.com/PegaSysEng/pantheon/pull/1874)
- Create stub trace\_replayBlockTransactions json-rpc method  [\#1873](https://github.com/PegaSysEng/pantheon/pull/1873)
- Improve trace log [\#1870](https://github.com/PegaSysEng/pantheon/pull/1870)
- Pruning Command Line Flags [\#1869](https://github.com/PegaSysEng/pantheon/pull/1869)
- Re-enable istanbul [\#1865](https://github.com/PegaSysEng/pantheon/pull/1865)
- Fix logic to disconnect from peers on fork [\#1863](https://github.com/PegaSysEng/pantheon/pull/1863)
- Blake 2b tweaks [\#1862](https://github.com/PegaSysEng/pantheon/pull/1862)
- Sweep state roots before child nodes [\#1854](https://github.com/PegaSysEng/pantheon/pull/1854)
- Update export subcommand to export blocks in rlp format [\#1852](https://github.com/PegaSysEng/pantheon/pull/1852)
- Updating docker tests to make it easier to follow & ensure it listens on the right interface on docker [\#1851](https://github.com/PegaSysEng/pantheon/pull/1851)
- Disable Istanbul block [\#1849](https://github.com/PegaSysEng/pantheon/pull/1849)
- Add read-only blockchain factory method [\#1845](https://github.com/PegaSysEng/pantheon/pull/1845)
- Removing the release plugin in favour of the new process with branches [\#1843](https://github.com/PegaSysEng/pantheon/pull/1843)
- Update Görli bootnodes [\#1842](https://github.com/PegaSysEng/pantheon/pull/1842)
- Upgrade graphql library to version 13.0 [\#1834](https://github.com/PegaSysEng/pantheon/pull/1834)
- Database versioning and enable multi-column database [\#1830](https://github.com/PegaSysEng/pantheon/pull/1830)
- Fixes invalid JsonGetter, comment [\#1811](https://github.com/PegaSysEng/pantheon/pull/1811) (thanks to [josh-richardson](https://github.com/josh-richardson))
- Add EthSigner acceptance test [\#1655](https://github.com/PegaSysEng/pantheon/pull/1655) (thanks to [iikirilov](https://github.com/iikirilov))
- Support plugin Richdata APIs via implementation [\#1581](https://github.com/PegaSysEng/pantheon/pull/1581)

## 1.2.1

### Additions and Improvements

- Removed the release plugin in favour of the new process with branches
[#1841](https://github.com/PegaSysEng/pantheon/pull/1841)
[#1843](https://github.com/PegaSysEng/pantheon/pull/1843)
[#1848](https://github.com/PegaSysEng/pantheon/pull/1848)
[#1855](https://github.com/PegaSysEng/pantheon/pull/1855)
- Updated Görli bootnodes [#1842](https://github.com/PegaSysEng/pantheon/pull/1842)
- Removed unnecessary test dependency [#1839](https://github.com/PegaSysEng/pantheon/pull/1839)
- Added warning when comments are used in genesis file [#1838](https://github.com/PegaSysEng/pantheon/pull/1838)
- Added an experimental flag for disabling timers [#1837](https://github.com/PegaSysEng/pantheon/pull/1837)
- Fixed FlatFileTaskCollection tests [#1833](https://github.com/PegaSysEng/pantheon/pull/1833)
- Added chain json import utility [#1832](https://github.com/PegaSysEng/pantheon/pull/1832)
- Added tests to AllNodesVisitor trie traversal [#1831](https://github.com/PegaSysEng/pantheon/pull/1831)
- Updated privateFrom to be required [#1829](https://github.com/PegaSysEng/pantheon/pull/1829) (thanks to [iikirilov](https://github.com/iikirilov))
- Made explicit that streamed accounts may be missing their address [#1828](https://github.com/PegaSysEng/pantheon/pull/1828)
- Refactored normalizeKeys method [#1826](https://github.com/PegaSysEng/pantheon/pull/1826)
- Removed dead parameters [#1825](https://github.com/PegaSysEng/pantheon/pull/1825)
- Added a nicer name for Corretto [#1819](https://github.com/PegaSysEng/pantheon/pull/1819)
- Changed core JSON-RPC method to support ReTestEth
[#1815](https://github.com/PegaSysEng/pantheon/pull/1815)
[#1818](https://github.com/PegaSysEng/pantheon/pull/1818)
- Added rewind to block functionality [#1814](https://github.com/PegaSysEng/pantheon/pull/1814)
- Added support for NoReward and NoProof seal engines [#1813](https://github.com/PegaSysEng/pantheon/pull/1813)
- Added strict short hex strings for retesteth [#1812](https://github.com/PegaSysEng/pantheon/pull/1812)
- Cleaned up genesis parsing [#1809](https://github.com/PegaSysEng/pantheon/pull/1809)
- Updating Orion to v1.3.2 [#1805](https://github.com/PegaSysEng/pantheon/pull/1805)
- Updaated newHeads subscription to emit events only for canonical blocks [#1798](https://github.com/PegaSysEng/pantheon/pull/1798)
- Repricing for trie-size-dependent opcodes [#1795](https://github.com/PegaSysEng/pantheon/pull/1795)
- Revised Istanbul Versioning assignemnts [#1794](https://github.com/PegaSysEng/pantheon/pull/1794)
- Updated RevertReason to return BytesValue [#1793](https://github.com/PegaSysEng/pantheon/pull/1793)
- Updated way priv_getPrivacyPrecompileAddress source [#1786](https://github.com/PegaSysEng/pantheon/pull/1786) (thanks to [iikirilov](https://github.com/iikirilov))
- Updated Chain ID opcode to return 0 as default [#1785](https://github.com/PegaSysEng/pantheon/pull/1785)
- Allowed fixedDifficulty=1 [#1784](https://github.com/PegaSysEng/pantheon/pull/1784)
- Updated Docker image defaults host interfaces [#1782](https://github.com/PegaSysEng/pantheon/pull/1782)
- Added tracking of world state account key preimages [#1780](https://github.com/PegaSysEng/pantheon/pull/1780)
- Modified PrivGetPrivateTransaction to take public tx hash [#1778](https://github.com/PegaSysEng/pantheon/pull/1778) (thanks to [josh-richardson](https://github.com/josh-richardson))
- Removed enclave public key from parameter
[#1789](https://github.com/PegaSysEng/pantheon/pull/1789)
[#1777](https://github.com/PegaSysEng/pantheon/pull/1777) (thanks to [iikirilov](https://github.com/iikirilov))
- Added storage key preimage tracking [#1772](https://github.com/PegaSysEng/pantheon/pull/1772)
- Updated priv_getPrivacyPrecompileAddress method return [#1766](https://github.com/PegaSysEng/pantheon/pull/1766) (thanks to [iikirilov](https://github.com/iikirilov))
- Added tests for permissioning with static nodes behaviour [#1764](https://github.com/PegaSysEng/pantheon/pull/1764)
- Added integration test for contract creation with privacyGroupId [#1762](https://github.com/PegaSysEng/pantheon/pull/1762) (thanks to [josh-richardson](https://github.com/josh-richardson))
- Added report node local address as the coinbase in Clique and IBFT
[#1758](https://github.com/PegaSysEng/pantheon/pull/1758)
[#1760](https://github.com/PegaSysEng/pantheon/pull/1760)
- Fixed private tx signature validation [#1753](https://github.com/PegaSysEng/pantheon/pull/1753)
- Updated CI configuration
[#1751](https://github.com/PegaSysEng/pantheon/pull/1751)
[#1835](https://github.com/PegaSysEng/pantheon/pull/1835)
- Added CLI flag for setting WorldStateDownloader task cache size [#1749](https://github.com/PegaSysEng/pantheon/pull/1749) (thanks to [matkt](https://github.com/matkt))
- Updated vertx to 2.8.0 [#1748](https://github.com/PegaSysEng/pantheon/pull/1748)
- changed RevertReason to BytesValue [#1746](https://github.com/PegaSysEng/pantheon/pull/1746)
- Added static nodes acceptance test [#1745](https://github.com/PegaSysEng/pantheon/pull/1745)
- Added report 0 hashrate when the mining coordinator doesn't support mining
[#1744](https://github.com/PegaSysEng/pantheon/pull/1744)
[#1757](https://github.com/PegaSysEng/pantheon/pull/1757)
- Implemented EIP-2200 - Net Gas Metering Revised [#1743](https://github.com/PegaSysEng/pantheon/pull/1743)
- Added chainId validation to PrivateTransactionValidator [#1741](https://github.com/PegaSysEng/pantheon/pull/1741)
- Reduced intrinsic gas cost [#1739](https://github.com/PegaSysEng/pantheon/pull/1739)
- De-duplicated test blocks data files [#1737](https://github.com/PegaSysEng/pantheon/pull/1737)
- Renamed various EEA methods to priv methods [#1736](https://github.com/PegaSysEng/pantheon/pull/1736) (thanks to [josh-richardson](https://github.com/josh-richardson))
- Permissioning Acceptance Test [#1735](https://github.com/PegaSysEng/pantheon/pull/1735)
 [#1759](https://github.com/PegaSysEng/pantheon/pull/1759)
- Add nonce handling to GenesisState [#1728](https://github.com/PegaSysEng/pantheon/pull/1728)
- Added 100-continue to HTTP [#1727](https://github.com/PegaSysEng/pantheon/pull/1727)
- Fixed get_signerMetrics [#1725](https://github.com/PegaSysEng/pantheon/pull/1725) (thanks to [matkt](https://github.com/matkt))
- Reworked "in-sync" checks [#1720](https://github.com/PegaSysEng/pantheon/pull/1720)
- Added Accounts Permissioning Acceptance Tests [#1719](https://github.com/PegaSysEng/pantheon/pull/1719)
- Added PrivateTransactionValidator to unify logic [#1713](https://github.com/PegaSysEng/pantheon/pull/1713)
- Added JSON-RPC API to report validator block production information [#1687](https://github.com/PegaSysEng/pantheon/pull/1687) (thanks to [matkt](https://github.com/matkt))
- Added Mark Sweep Pruner [#1638](https://github.com/PegaSysEng/pantheon/pull/1638)
- Added the Blake2b F compression function as a precompile in Besu [#1614](https://github.com/PegaSysEng/pantheon/pull/1614) (thanks to [iikirilov](https://github.com/iikirilov))
- Documentation updates include:
  - Added CPU requirements [#1734](https://github.com/PegaSysEng/pantheon/pull/1734)
  - Added reference to Ansible role [#1733](https://github.com/PegaSysEng/pantheon/pull/1733)
  - Updated revert reason example [#1754](https://github.com/PegaSysEng/pantheon/pull/1754)
  - Added content on deploying for production [#1774](https://github.com/PegaSysEng/pantheon/pull/1774)
  - Updated docker docs for location of data path [#1790](https://github.com/PegaSysEng/pantheon/pull/1790)
  - Updated permissiong documentation
  [#1792](https://github.com/PegaSysEng/pantheon/pull/1792)
  [#1652](https://github.com/PegaSysEng/pantheon/pull/1652)
  - Added permissioning webinar in the resources [#1717](https://github.com/PegaSysEng/pantheon/pull/1717)
  - Add web3.js-eea reference doc [#1617](https://github.com/PegaSysEng/pantheon/pull/1617)
  - Updated privacy documentation
  [#1650](https://github.com/PegaSysEng/pantheon/pull/1650)
  [#1721](https://github.com/PegaSysEng/pantheon/pull/1721)
  [#1722](https://github.com/PegaSysEng/pantheon/pull/1722)
  [#1724](https://github.com/PegaSysEng/pantheon/pull/1724)
  [#1729](https://github.com/PegaSysEng/pantheon/pull/1729)
  [#1730](https://github.com/PegaSysEng/pantheon/pull/1730)
  [#1731](https://github.com/PegaSysEng/pantheon/pull/1731)
  [#1732](https://github.com/PegaSysEng/pantheon/pull/1732)
  [#1740](https://github.com/PegaSysEng/pantheon/pull/1740)
  [#1750](https://github.com/PegaSysEng/pantheon/pull/1750)
  [#1761](https://github.com/PegaSysEng/pantheon/pull/1761)
  [#1765](https://github.com/PegaSysEng/pantheon/pull/1765)
  [#1769](https://github.com/PegaSysEng/pantheon/pull/1769)
  [#1770](https://github.com/PegaSysEng/pantheon/pull/1770)
  [#1771](https://github.com/PegaSysEng/pantheon/pull/1771)
  [#1773](https://github.com/PegaSysEng/pantheon/pull/1773)
  [#1787](https://github.com/PegaSysEng/pantheon/pull/1787)
  [#1788](https://github.com/PegaSysEng/pantheon/pull/1788)
  [#1796](https://github.com/PegaSysEng/pantheon/pull/1796)
  [#1803](https://github.com/PegaSysEng/pantheon/pull/1803)
  [#1810](https://github.com/PegaSysEng/pantheon/pull/1810)
  [#1817](https://github.com/PegaSysEng/pantheon/pull/1817)
  - Added documentation for getSignerMetrics [#1723](https://github.com/PegaSysEng/pantheon/pull/1723) (thanks to [matkt](https://github.com/matkt))
  - Added Java 11+ as a prerequisite for installing Besu using Homebrew. [#1755](https://github.com/PegaSysEng/pantheon/pull/1755)
  - Fixed documentation formatting and typos [#1718](https://github.com/PegaSysEng/pantheon/pull/1718)
  [#1742](https://github.com/PegaSysEng/pantheon/pull/1742)
  [#1763](https://github.com/PegaSysEng/pantheon/pull/1763)
  [#1779](https://github.com/PegaSysEng/pantheon/pull/1779)
  [#1781](https://github.com/PegaSysEng/pantheon/pull/1781)
  [#1827](https://github.com/PegaSysEng/pantheon/pull/1827)
  [#1767](https://github.com/PegaSysEng/pantheon/pull/1767) (thanks to [helderjnpinto](https://github.com/helderjnpinto))
  - Moved the docs to a [new doc repos](https://github.com/PegaSysEng/doc.pantheon) [#1822](https://github.com/PegaSysEng/pantheon/pull/1822)
- Explicitly configure some maven artifactIds [#1853](https://github.com/PegaSysEng/pantheon/pull/1853)
- Update export subcommand to export blocks in rlp format [#1852](https://github.com/PegaSysEng/pantheon/pull/1852)
- Implement `eth_getproof` JSON RPC API [#1824](https://github.com/PegaSysEng/pantheon/pull/1824)
- Database versioning and enable multi-column database [#1830](https://github.com/PegaSysEng/pantheon/pull/1830)
- Disable smoke tests on windows [#1847](https://github.com/PegaSysEng/pantheon/pull/1847)
- Add read-only blockchain factory method [#1845](https://github.com/PegaSysEng/pantheon/pull/1845)

## 1.2

### Additions and Improvements

- Add UPnP Support [\#1334](https://github.com/PegaSysEng/pantheon/pull/1334) (thanks to [notlesh](https://github.com/notlesh))
- Limit the fraction of wire connections initiated by peers [\#1665](https://github.com/PegaSysEng/pantheon/pull/1665)
- EIP-1706 - Disable SSTORE with gasleft lt call stipend  [\#1706](https://github.com/PegaSysEng/pantheon/pull/1706)
- EIP-1108 - Reprice alt\_bn128 [\#1704](https://github.com/PegaSysEng/pantheon/pull/1704)
- EIP-1344 ChainID Opcode [\#1690](https://github.com/PegaSysEng/pantheon/pull/1690)
- New release docker image [\#1664](https://github.com/PegaSysEng/pantheon/pull/1664)
- Support changing log level at runtime [\#1656](https://github.com/PegaSysEng/pantheon/pull/1656) (thanks to [matkt](https://github.com/matkt))
- Implement dump command to dump a specific block from storage [\#1641](https://github.com/PegaSysEng/pantheon/pull/1641) (thanks to [matkt](https://github.com/matkt))
- Add eea\_findPrivacyGroup endpoint to Besu [\#1635](https://github.com/PegaSysEng/pantheon/pull/1635) (thanks to [Puneetha17](https://github.com/Puneetha17))
- Updated eea send raw transaction with privacy group ID [\#1611](https://github.com/PegaSysEng/pantheon/pull/1611) (thanks to [iikirilov](https://github.com/iikirilov))
- Added Revert Reason [\#1603](https://github.com/PegaSysEng/pantheon/pull/1603)
- Documentation updates include:
  - Added [UPnP content](https://besu.hyperledger.org/en/latest/HowTo/Find-and-Connect/Using-UPnP/)
  - Added [load balancer image](https://besu.hyperledger.org/en/stable/)
  - Added [revert reason](https://besu.hyperledger.org/en/latest/HowTo/Send-Transactions/Revert-Reason/)
  - Added [admin\_changeLogLevel](https://besu.hyperledger.org/en/latest/Reference/API-Methods/#admin_changeloglevel) JSON RPC API (thanks to [matkt](https://github.com/matkt))
  - Updated for [new Docker image](https://besu.hyperledger.org/en/stable/)
  - Added [Docker image migration content](https://besu.hyperledger.org/en/latest/HowTo/Get-Started/Migration-Docker/)
  - Added [transaction validation content](https://besu.hyperledger.org/en/latest/Concepts/Transactions/Transaction-Validation/)
  - Updated [permissioning overview](https://besu.hyperledger.org/en/stable/) for onchain account permissioning
  - Updated [quickstart](https://besu.hyperledger.org/en/latest/HowTo/Deploy/Monitoring-Performance/#monitor-node-performance-using-prometheus) to include Prometheus and Grafana
  - Added [remote connections limits options](https://besu.hyperledger.org/en/latest/Reference/CLI/CLI-Syntax/#remote-connections-limit-enabled)
  - Updated [web3.js-eea reference](https://docs.pantheon.pegasys.tech/en/latest/Reference/web3js-eea-Methods/) to include privacy group methods
  - Updated [onchain permissioning to include account permissioning](hhttps://besu.hyperledger.org/en/latest/Concepts/Permissioning/Onchain-Permissioning/) and [Permissioning Management Dapp](https://besu.hyperledger.org/en/latest/Tutorials/Permissioning/Getting-Started-Onchain-Permissioning/#start-the-development-server-for-the-permissioning-management-dapp)
  - Added [deployment procedure for Permissioning Management Dapp](https://besu.hyperledger.org/en/stable/)
  - Added privacy content for [EEA-compliant and Besu-extended privacy](https://besu.hyperledger.org/en/latest/Concepts/Privacy/Privacy-Groups/)
  - Added content on [creating and managing privacy groups](https://besu.hyperledger.org/en/latest/Reference/web3js-eea-Methods/#createprivacygroup)
  - Added content on [accessing private and privacy marker transactions](https://besu.hyperledger.org/en/latest/HowTo/Use-Privacy/Access-Private-Transactions/)
  - Added content on [system requirements](https://besu.hyperledger.org/en/latest/HowTo/Get-Started/System-Requirements/)
  - Added reference to [Besu role on Galaxy to deploy using Ansible](https://besu.hyperledger.org/en/latest/HowTo/Deploy/Ansible/).

### Technical Improvements

- Remove enclave public key from parameter [\#1789](https://github.com/PegaSysEng/pantheon/pull/1789)
- Update defaults host interfaces [\#1782](https://github.com/PegaSysEng/pantheon/pull/1782)
- Modifies PrivGetPrivateTransaction to take public tx hash [\#1778](https://github.com/PegaSysEng/pantheon/pull/1778)
- Remove enclave public key from parameter [\#1777](https://github.com/PegaSysEng/pantheon/pull/1777)
- Return the ethereum address of the privacy precompile from priv_getPrivacyPrecompileAddress [\#1766](https://github.com/PegaSysEng/pantheon/pull/1766)
- Report node local address as the coinbase in Clique and IBFT [\#1760](https://github.com/PegaSysEng/pantheon/pull/1760)
- Additional integration test for contract creation with privacyGroupId [\#1762](https://github.com/PegaSysEng/pantheon/pull/1762)
- Report 0 hashrate when the mining coordinator doesn't support mining [\#1757](https://github.com/PegaSysEng/pantheon/pull/1757)
- Fix private tx signature validation [\#1753](https://github.com/PegaSysEng/pantheon/pull/1753)
- RevertReason changed to BytesValue [\#1746](https://github.com/PegaSysEng/pantheon/pull/1746)
- Renames various eea methods to priv methods [\#1736](https://github.com/PegaSysEng/pantheon/pull/1736)
- Update Orion version [\#1716](https://github.com/PegaSysEng/pantheon/pull/1716)
- Rename CLI flag for better ordering of options [\#1715](https://github.com/PegaSysEng/pantheon/pull/1715)
- Routine dependency updates [\#1712](https://github.com/PegaSysEng/pantheon/pull/1712)
- Fix spelling error in getApplicationPrefix method name [\#1711](https://github.com/PegaSysEng/pantheon/pull/1711)
- Wait and retry if best peer's chain is too short for fast sync [\#1708](https://github.com/PegaSysEng/pantheon/pull/1708)
- Eea get private transaction fix [\#1707](https://github.com/PegaSysEng/pantheon/pull/1707) (thanks to [iikirilov](https://github.com/iikirilov))
- Rework remote connection limit flag defaults [\#1705](https://github.com/PegaSysEng/pantheon/pull/1705)
- Report invalid options from config file [\#1703](https://github.com/PegaSysEng/pantheon/pull/1703)
- Add ERROR to list of CLI log level options [\#1699](https://github.com/PegaSysEng/pantheon/pull/1699)
- Enable onchain account permissioning CLI option [\#1686](https://github.com/PegaSysEng/pantheon/pull/1686)
- Exempt static nodes from all connection limits [\#1685](https://github.com/PegaSysEng/pantheon/pull/1685)
- Enclave refactoring [\#1684](https://github.com/PegaSysEng/pantheon/pull/1684)
- Add opcode and precompiled support for versioning  [\#1683](https://github.com/PegaSysEng/pantheon/pull/1683)
- Use a percentage instead of fraction for the remote connections percentage CLI option. [\#1682](https://github.com/PegaSysEng/pantheon/pull/1682)
- Added error msg for calling eth\_sendTransaction [\#1681](https://github.com/PegaSysEng/pantheon/pull/1681)
- Remove instructions for installing with Chocolatey [\#1680](https://github.com/PegaSysEng/pantheon/pull/1680)
- remove zulu-jdk8 from smoke tests [\#1679](https://github.com/PegaSysEng/pantheon/pull/1679)
- Add new MainNet bootnodes [\#1678](https://github.com/PegaSysEng/pantheon/pull/1678)
- updating smoke tests to use \>= jdk11 [\#1677](https://github.com/PegaSysEng/pantheon/pull/1677)
- Fix handling of remote connection limit [\#1676](https://github.com/PegaSysEng/pantheon/pull/1676)
- Add accountVersion to MessageFrame [\#1675](https://github.com/PegaSysEng/pantheon/pull/1675)
- Change getChildren return type [\#1674](https://github.com/PegaSysEng/pantheon/pull/1674)
- Use Log4J message template instead of String.format [\#1673](https://github.com/PegaSysEng/pantheon/pull/1673)
- Return hashrate of 0 when not mining. [\#1672](https://github.com/PegaSysEng/pantheon/pull/1672)
- Add hooks for validation  [\#1671](https://github.com/PegaSysEng/pantheon/pull/1671)
- Upgrade to pantheon-build:0.0.6-jdk11 which really does include jdk11 [\#1670](https://github.com/PegaSysEng/pantheon/pull/1670)
- Onchain permissioning startup check [\#1669](https://github.com/PegaSysEng/pantheon/pull/1669)
- Update BesuCommand to accept minTransactionGasPriceWei as an integer [\#1668](https://github.com/PegaSysEng/pantheon/pull/1668) (thanks to [matkt](https://github.com/matkt))
- Privacy group id consistent [\#1667](https://github.com/PegaSysEng/pantheon/pull/1667) (thanks to [iikirilov](https://github.com/iikirilov))
- Change eea\_getPrivateTransaction endpoint to accept hex [\#1666](https://github.com/PegaSysEng/pantheon/pull/1666) (thanks to [Puneetha17](https://github.com/Puneetha17))
- Factorise metrics code for KeyValueStorage database [\#1663](https://github.com/PegaSysEng/pantheon/pull/1663))
- Create a metric tracking DB size [\#1662](https://github.com/PegaSysEng/pantheon/pull/1662)
- AT- Removing unused methods on KeyValueStorage [\#1661](https://github.com/PegaSysEng/pantheon/pull/1661)
- Add Prerequisites and Quick-Start [\#1660](https://github.com/PegaSysEng/pantheon/pull/1660) (thanks to [lazaridiscom](https://github.com/lazaridiscom))
- Java 11 updates [\#1658](https://github.com/PegaSysEng/pantheon/pull/1658)
- Make test generated keys deterministic w/in block generator [\#1657](https://github.com/PegaSysEng/pantheon/pull/1657)
- Rename privacyGroupId to createPrivacyGroupId [\#1654](https://github.com/PegaSysEng/pantheon/pull/1654) (thanks to [Puneetha17](https://github.com/Puneetha17))
- Intermittent Test Failures in TransactionsMessageSenderTest [\#1653](https://github.com/PegaSysEng/pantheon/pull/1653)
- Sanity check the generated distribution files before upload [\#1648](https://github.com/PegaSysEng/pantheon/pull/1648)
- Use JDK 11 for release builds [\#1647](https://github.com/PegaSysEng/pantheon/pull/1647)
- Support multiple private marker transactions in a block  [\#1646](https://github.com/PegaSysEng/pantheon/pull/1646)
- Display World State Sync Progress in Logs [\#1645](https://github.com/PegaSysEng/pantheon/pull/1645)
- Remove the docker gradle plugin, handle building docker with shell now [\#1644](https://github.com/PegaSysEng/pantheon/pull/1644)
- Switch to using metric names from EIP-2159 [\#1634](https://github.com/PegaSysEng/pantheon/pull/1634)
- Account versioning [\#1612](https://github.com/PegaSysEng/pantheon/pull/1612)

## 1.1.4

### Additions and Improvements

- \[PAN-2832\] Support setting config options via environment variables [\#1597](https://github.com/PegaSysEng/pantheon/pull/1597)
- Print Besu version when starting [\#1593](https://github.com/PegaSysEng/pantheon/pull/1593)
- \[PAN-2746\] Add eea\_createPrivacyGroup & eea\_deletePrivacyGroup endpoint [\#1560](https://github.com/PegaSysEng/pantheon/pull/1560) (thanks to [Puneetha17](https://github.com/Puneetha17))

Documentation updates include:
- Added [readiness and liveness endpoints](https://besu.hyperledger.org/en/latest/HowTo/Interact/APIs/Using-JSON-RPC-API/#readiness-and-liveness-endpoints)
- Added [high availability content](https://besu.hyperledger.org/en/latest/HowTo/Configure/Configure-HA/High-Availability/)
- Added [web3js-eea client library](https://besu.hyperledger.org/en/latest/Tutorials/Quickstarts/Privacy-Quickstart/#clone-eeajs-libraries)
- Added content on [setting CLI options using environment variables](https://besu.hyperledger.org/en/latest/Reference/CLI/CLI-Syntax/#specifying-options)

### Technical Improvements

- Read config from env vars when no config file specified [\#1639](https://github.com/PegaSysEng/pantheon/pull/1639)
- Upgrade jackson-databind to 2.9.9.1 [\#1636](https://github.com/PegaSysEng/pantheon/pull/1636)
- Update Reference Tests [\#1633](https://github.com/PegaSysEng/pantheon/pull/1633)
- Ignore discport during static node permissioning check [\#1631](https://github.com/PegaSysEng/pantheon/pull/1631)
- Check connections more frequently during acceptance tests [\#1630](https://github.com/PegaSysEng/pantheon/pull/1630)
- Refactor experimental CLI options [\#1629](https://github.com/PegaSysEng/pantheon/pull/1629)
- JSON-RPC api net_services should display the actual ports [\#1628](https://github.com/PegaSysEng/pantheon/pull/1628)
- Refactor CLI [\#1627](https://github.com/PegaSysEng/pantheon/pull/1627)
- Simplify BesuCommand `run` and `parse` methods. [\#1626](https://github.com/PegaSysEng/pantheon/pull/1626)
- PAN-2860: Ignore discport during startup whitelist validation [\#1625](https://github.com/PegaSysEng/pantheon/pull/1625)
- Freeze plugin api version [\#1624](https://github.com/PegaSysEng/pantheon/pull/1624)
- Implement incoming transaction messages CLI option as an unstable command. [\#1622](https://github.com/PegaSysEng/pantheon/pull/1622)
- Update smoke tests docker images for zulu and openjdk to private ones [\#1620](https://github.com/PegaSysEng/pantheon/pull/1620)
- Remove duplication between EeaTransactionCountRpc & PrivateTransactionHandler [\#1619](https://github.com/PegaSysEng/pantheon/pull/1619)
- \[PAN-2709\] - nonce too low error [\#1618](https://github.com/PegaSysEng/pantheon/pull/1618)
- Cache TransactionValidationParams instead of creating new object for each call [\#1616](https://github.com/PegaSysEng/pantheon/pull/1616)
- \[PAN-2850\] Create a transaction pool configuration object [\#1615](https://github.com/PegaSysEng/pantheon/pull/1615)
- Add TransactionValidationParam to TxProcessor [\#1613](https://github.com/PegaSysEng/pantheon/pull/1613)
- Expose a CLI option to configure the life time of transaction messages. [\#1610](https://github.com/PegaSysEng/pantheon/pull/1610)
- Implement Prometheus metric counter for skipped expired transaction messages. [\#1609](https://github.com/PegaSysEng/pantheon/pull/1609)
- Upload jars to bintray as part of releases [\#1608](https://github.com/PegaSysEng/pantheon/pull/1608)
- Avoid publishing docker-pantheon directory to bintray during a release [\#1606](https://github.com/PegaSysEng/pantheon/pull/1606)
- \[PAN-2756\] Istanbul scaffolding [\#1605](https://github.com/PegaSysEng/pantheon/pull/1605)
- Implement a timeout in TransactionMessageProcessor [\#1604](https://github.com/PegaSysEng/pantheon/pull/1604)
- Reject transactions with gas price below the configured minimum [\#1602](https://github.com/PegaSysEng/pantheon/pull/1602)
- Always build the k8s image, only push to dockerhub for master branch [\#1601](https://github.com/PegaSysEng/pantheon/pull/1601)
- Properly validate AltBN128 pairing precompile input [\#1600](https://github.com/PegaSysEng/pantheon/pull/1600)
- \[PAN-2871\] Columnar rocksdb [\#1599](https://github.com/PegaSysEng/pantheon/pull/1599)
- Reverting change to dockerfile [\#1594](https://github.com/PegaSysEng/pantheon/pull/1594)
- Update dependency versions [\#1592](https://github.com/PegaSysEng/pantheon/pull/1592)
- \[PAN-2797\] Clean up failed connections [\#1591](https://github.com/PegaSysEng/pantheon/pull/1591)
- Cleaning up the build process for docker [\#1590](https://github.com/PegaSysEng/pantheon/pull/1590)
- \[PAN-2786\] Stop Transaction Pool Queue from Growing Unbounded [\#1586](https://github.com/PegaSysEng/pantheon/pull/1586)

## 1.1.3

### Additions and Improvements

- \[PAN-2811\] Be more lenient with discovery message deserialization. Completes our support for EIP-8 and enables Besu to work on Rinkeby again. [\#1580](https://github.com/PegaSysEng/pantheon/pull/1580)
- Added liveness and readiness probe stub endpoints [\#1553](https://github.com/PegaSysEng/pantheon/pull/1553)
- Implemented operator tool. \(blockchain network configuration for permissioned networks\) [\#1511](https://github.com/PegaSysEng/pantheon/pull/1511)
- \[PAN-2754\] Added eea\_getPrivacyPrecompileAddress [\#1579](https://github.com/PegaSysEng/pantheon/pull/1579) (thanks to [Puneetha17](https://github.com/Puneetha17))
- Publish the chain head gas used, gas limit, transaction count and ommer metrics [\#1551](https://github.com/PegaSysEng/pantheon/pull/1551)
- Add subscribe and unsubscribe count metrics [\#1541](https://github.com/PegaSysEng/pantheon/pull/1541)
- Add pivot block metrics [\#1537](https://github.com/PegaSysEng/pantheon/pull/1537)

Documentation updates include:

- Updated [IBFT 2.0 tutorial](https://besu.hyperledger.org/en/latest/Tutorials/Private-Network/Create-IBFT-Network/) to use network configuration tool
- Added [debug\_traceBlock\* methods](https://besu.hyperledger.org/en/latest/Reference/API-Methods/#debug_traceblock)
- Reorganised [monitoring documentation](https://besu.hyperledger.org/en/latest/HowTo/Deploy/Monitoring-Performance/)
- Added [link to sample Grafana dashboard](https://besu.hyperledger.org/en/latest/HowTo/Deploy/Monitoring-Performance/#monitor-node-performance-using-prometheus)
- Added [note about replacing transactions in transaction pool](https://besu.hyperledger.org/en/latest/Concepts/Transactions/Transaction-Pool/#replacing-transactions-with-same-nonce)
- Updated [example transaction scripts](https://besu.hyperledger.org/en/latest/HowTo/Send-Transactions/Transactions/#example-javascript-scripts)
- Updated [Alethio Ethstats and Explorer documentation](https://besu.hyperledger.org/en/latest/Concepts/AlethioOverview/)

### Technical Improvements

- PAN-2816: Hiding experimental account permissioning cli options [\#1584](https://github.com/PegaSysEng/pantheon/pull/1584)
- \[PAN-2630\] Synchronizer should disconnect the sync target peer on invalid block data [\#1578](https://github.com/PegaSysEng/pantheon/pull/1578)
- Rename MetricCategory to BesuMetricCategory [\#1574](https://github.com/PegaSysEng/pantheon/pull/1574)
- Convert MetricsConfigiguration to use a builder [\#1572](https://github.com/PegaSysEng/pantheon/pull/1572)
- PAN-2794: Including flag for onchain permissioning check on tx processor [\#1571](https://github.com/PegaSysEng/pantheon/pull/1571)
- Fix behaviour for absent account permissiong smart contract [\#1569](https://github.com/PegaSysEng/pantheon/pull/1569)
- Expand readiness check to check peer count and sync state [\#1568](https://github.com/PegaSysEng/pantheon/pull/1568)
- \[PAN-2798\] Reorganize p2p classes [\#1567](https://github.com/PegaSysEng/pantheon/pull/1567)
- PAN-2729: Account Smart Contract Permissioning ATs [\#1565](https://github.com/PegaSysEng/pantheon/pull/1565)
- Timeout build after 1 hour to prevent it hanging forever. [\#1564](https://github.com/PegaSysEng/pantheon/pull/1564)
- \[PAN-2791\] Make permissions checks for ongoing connections more granular [\#1563](https://github.com/PegaSysEng/pantheon/pull/1563)
- \[PAN-2721\] Fix TopicParameter deserialization [\#1562](https://github.com/PegaSysEng/pantheon/pull/1562)
- \[PAN-2779\] Allow signing private transaction with any key [\#1561](https://github.com/PegaSysEng/pantheon/pull/1561) (thanks to [iikirilov](https://github.com/iikirilov))
- \[PAN-2783\] Invert dependency between permissioning and p2p [\#1557](https://github.com/PegaSysEng/pantheon/pull/1557)
- Removing account filter from TransactionPool [\#1556](https://github.com/PegaSysEng/pantheon/pull/1556)
- \[PAN-1952\] - Remove ignored pending transaction event publish acceptance test [\#1552](https://github.com/PegaSysEng/pantheon/pull/1552)
- Make MetricCategories more flexible [\#1550](https://github.com/PegaSysEng/pantheon/pull/1550)
- Fix encoding for account permissioning check call [\#1549](https://github.com/PegaSysEng/pantheon/pull/1549)
- Discard known remote transactions prior to validation [\#1548](https://github.com/PegaSysEng/pantheon/pull/1548)
- \[PAN-2009\] - Fix cluster clean start after stop in Acceptance tests [\#1546](https://github.com/PegaSysEng/pantheon/pull/1546)
- FilterIdGenerator fixes [\#1544](https://github.com/PegaSysEng/pantheon/pull/1544)
- Only increment the added transaction counter if we actually added the transaction [\#1543](https://github.com/PegaSysEng/pantheon/pull/1543)
- When retrieving transactions by hash, check the pending transactions first [\#1542](https://github.com/PegaSysEng/pantheon/pull/1542)
- Fix thread safety in SubscriptionManager [\#1540](https://github.com/PegaSysEng/pantheon/pull/1540)
- \[PAN-2731\] Extract connection management from P2PNetwork [\#1538](https://github.com/PegaSysEng/pantheon/pull/1538)
- \[PAN-2010\] format filter id as quantity [\#1534](https://github.com/PegaSysEng/pantheon/pull/1534)
- PAN-2445: Onchain account permissioning [\#1507](https://github.com/PegaSysEng/pantheon/pull/1507)
- \[PAN-2672\] Return specific and useful error for enclave issues [\#1455](https://github.com/PegaSysEng/pantheon/pull/1455) (thanks to [Puneetha17](https://github.com/Puneetha17))

## 1.1.2

### Additions and Improvements

Documentation updates include:

- Added [GraphQL options](https://besu.hyperledger.org/en/latest/Reference/CLI/CLI-Syntax/#graphql-http-cors-origins)
- Added [troubleshooting point about illegal reflective access error](https://besu.hyperledger.org/en/latest/HowTo/Troubleshoot/Troubleshooting/#illegal-reflective-access-error-on-startup)
- Added [trusted bootnode behaviour for permissioning](https://besu.hyperledger.org/en/latest/Concepts/Permissioning/Onchain-Permissioning/#bootnodes)
- Added [how to obtain a WS authentication token](https://besu.hyperledger.org/en/latest/HowTo/Interact/APIs/Authentication/#obtaining-an-authentication-token)
- Updated [example scripts and added package.json file for creating signed transactions](https://besu.hyperledger.org/en/latest/HowTo/Send-Transactions/Transactions/)

### Technical Improvements

- Replaced Void datatype with void [\#1530](https://github.com/PegaSysEng/pantheon/pull/1530)
- Fix estimate gas RPC failing for clique when no blocks have been created [\#1528](https://github.com/PegaSysEng/pantheon/pull/1528)
- Avoid auto-boxing for gauge metrics [\#1526](https://github.com/PegaSysEng/pantheon/pull/1526)
- Add AT to ensure 0-miner Clique/IBFT are valid [\#1525](https://github.com/PegaSysEng/pantheon/pull/1525)
- AT DSL - renaming to suffix of Conditions and co-locating with Conditions [\#1524](https://github.com/PegaSysEng/pantheon/pull/1524)
- Set disconnect flag immediately when disconnecting a peer [\#1521](https://github.com/PegaSysEng/pantheon/pull/1521)
- \[PAN-2547\] Modified JSON-RPC subscription processing to avoid blocking [\#1519](https://github.com/PegaSysEng/pantheon/pull/1519)
- Dependency Version Updates [\#1517](https://github.com/PegaSysEng/pantheon/pull/1517)
- AT DSL - renaming ibft to ibft2 [\#1516](https://github.com/PegaSysEng/pantheon/pull/1516)
- \[PIE-1578\] Added local transaction permissioning metrics [\#1515](https://github.com/PegaSysEng/pantheon/pull/1515)
- \[PIE-1577\] Added node local metrics [\#1514](https://github.com/PegaSysEng/pantheon/pull/1514)
- AT DSL - Removing WaitCondition, consistently applying Condition instead [\#1513](https://github.com/PegaSysEng/pantheon/pull/1513)
- Remove usage of deprecated ConcurrentSet [\#1512](https://github.com/PegaSysEng/pantheon/pull/1512)
- Log error if clique or ibft have 0 validators in genesis [\#1509](https://github.com/PegaSysEng/pantheon/pull/1509)
- GraphQL library upgrade changes. [\#1508](https://github.com/PegaSysEng/pantheon/pull/1508)
- Add metrics to assist monitoring and alerting [\#1506](https://github.com/PegaSysEng/pantheon/pull/1506)
- Use external pantheon-plugin-api library [\#1505](https://github.com/PegaSysEng/pantheon/pull/1505)
- Tilde [\#1504](https://github.com/PegaSysEng/pantheon/pull/1504)
- Dependency version updates [\#1503](https://github.com/PegaSysEng/pantheon/pull/1503)
- Simplify text [\#1501](https://github.com/PegaSysEng/pantheon/pull/1501) (thanks to [bgravenorst](https://github.com/bgravenorst))
- \[PAN-1625\] Clique AT mining continues if validator offline [\#1500](https://github.com/PegaSysEng/pantheon/pull/1500)
- Acceptance Test DSL Node refactoring [\#1498](https://github.com/PegaSysEng/pantheon/pull/1498)
- Updated an incorrect command [\#1497](https://github.com/PegaSysEng/pantheon/pull/1497) (thanks to [bgravenorst](https://github.com/bgravenorst))
- Acceptance Test and DSL rename for IBFT2 [\#1493](https://github.com/PegaSysEng/pantheon/pull/1493)
- \[PIE-1580\] Metrics for smart contract permissioning actions [\#1492](https://github.com/PegaSysEng/pantheon/pull/1492)
- Handle RLPException when processing incoming DevP2P messages [\#1491](https://github.com/PegaSysEng/pantheon/pull/1491)
- Limit spotless checks to java classes in expected java  dirs [\#1490](https://github.com/PegaSysEng/pantheon/pull/1490)
- \[PAN-2560\] Add LocalNode class [\#1489](https://github.com/PegaSysEng/pantheon/pull/1489)
- Changed Enode length error String implementation. [\#1486](https://github.com/PegaSysEng/pantheon/pull/1486)
- PAN-2715 - return block not found reasons in error [\#1485](https://github.com/PegaSysEng/pantheon/pull/1485)
- \[PAN-2652\] Refactor Privacy acceptance test and add Privacy Ibft test [\#1483](https://github.com/PegaSysEng/pantheon/pull/1483) (thanks to [iikirilov](https://github.com/iikirilov))
- \[PAN-2603\] Onchain account permissioning support [\#1475](https://github.com/PegaSysEng/pantheon/pull/1475)
- Make CLI options names with hyphen-minus searchable and reduce index size [\#1476](https://github.com/PegaSysEng/pantheon/pull/1476)
- Added warning banner when using latest version [\#1454](https://github.com/PegaSysEng/pantheon/pull/1454)
- Add RTD config file to fix Python version issue [\#1453](https://github.com/PegaSysEng/pantheon/pull/1453)
- \[PAN-2647\] Validate Private Transaction nonce before submitting to Transaction Pool [\#1449](https://github.com/PegaSysEng/pantheon/pull/1449) (thanks to [iikirilov](https://github.com/iikirilov))
- Add placeholders system to have global variables in markdown [\#1425](https://github.com/PegaSysEng/pantheon/pull/1425)

## 1.1.1

### Additions and Improvements

- [GraphQL](https://besu.hyperledger.org/en/latest/HowTo/Interact/APIs/GraphQL/) [\#1311](https://github.com/PegaSysEng/pantheon/pull/1311) (thanks to [zyfrank](https://github.com/zyfrank))
- Added [`--tx-pool-retention-hours`](https://besu.hyperledger.org/en/latest/Reference/CLI/CLI-Syntax/#tx-pool-retention-hours) [\#1333](https://github.com/PegaSysEng/pantheon/pull/1333)
- Added Genesis file support for specifying the maximum stack size. [\#1431](https://github.com/PegaSysEng/pantheon/pull/1431)
- Included transaction details when subscribed to Pending transactions [\#1410](https://github.com/PegaSysEng/pantheon/pull/1410)
- Documentation updates include:
  - [Added configuration items specified in the genesis file](https://besu.hyperledger.org/en/latest/Reference/Config-Items/#configuration-items)
  - [Added pending transaction details subscription](https://besu.hyperledger.org/en/latest/HowTo/Interact/APIs/RPC-PubSub/#pending-transactionss)
  - [Added Troubleshooting content](https://besu.hyperledger.org/en/latest/HowTo/Troubleshoot/Troubleshooting/)
  - [Added Privacy Quickstart](https://besu.hyperledger.org/en/latest/Tutorials/Quickstarts/Privacy-Quickstart/)
  - [Added privacy roadmap](https://github.com/hyperledger/besu/blob/master/ROADMAP.md)


### Technical Improvements

- Create MaintainedPeers class [\#1484](https://github.com/PegaSysEng/pantheon/pull/1484)
- Fix for permissioned network with single bootnode [\#1479](https://github.com/PegaSysEng/pantheon/pull/1479)
- Have ThreadBesuNodeRunner support plugin tests [\#1477](https://github.com/PegaSysEng/pantheon/pull/1477)
- Less pointless plugins errors [\#1473](https://github.com/PegaSysEng/pantheon/pull/1473)
- Rename GraphQLRPC to just GraphQL [\#1472](https://github.com/PegaSysEng/pantheon/pull/1472)
- eth\_protocolVersion is a Quantity, not an Integer [\#1470](https://github.com/PegaSysEng/pantheon/pull/1470)
- Don't require 'to' in 'blocks' queries [\#1464](https://github.com/PegaSysEng/pantheon/pull/1464)
- Events Plugin - Add initial "NewBlock" event message [\#1463](https://github.com/PegaSysEng/pantheon/pull/1463)
- Make restriction field in Private Transaction an enum [\#1462](https://github.com/PegaSysEng/pantheon/pull/1462) (thanks to [iikirilov](https://github.com/iikirilov))
- Helpful graphql error when an account doesn't exist [\#1460](https://github.com/PegaSysEng/pantheon/pull/1460)
- Acceptance Test Cleanup [\#1458](https://github.com/PegaSysEng/pantheon/pull/1458)
- Large chain id support for private transactions [\#1452](https://github.com/PegaSysEng/pantheon/pull/1452)
- Optimise TransactionPool.addRemoteTransaction [\#1448](https://github.com/PegaSysEng/pantheon/pull/1448)
- Reduce synchronization in PendingTransactions [\#1447](https://github.com/PegaSysEng/pantheon/pull/1447)
- Add simple PeerPermissions interface [\#1446](https://github.com/PegaSysEng/pantheon/pull/1446)
- Make sure ThreadBesuNodeRunner is exercised by automation [\#1442](https://github.com/PegaSysEng/pantheon/pull/1442)
- Decode devp2p packets off the event thread [\#1439](https://github.com/PegaSysEng/pantheon/pull/1439)
- Allow config files to specify no bootnodes [\#1438](https://github.com/PegaSysEng/pantheon/pull/1438)
- Capture all logs and errors in the Besu log output [\#1437](https://github.com/PegaSysEng/pantheon/pull/1437)
- Ensure failed Txns are deleted when detected during mining [\#1436](https://github.com/PegaSysEng/pantheon/pull/1436)
- Plugin Framework [\#1435](https://github.com/PegaSysEng/pantheon/pull/1435)
- Equals cleanup [\#1434](https://github.com/PegaSysEng/pantheon/pull/1434)
- Transaction smart contract permissioning controller [\#1433](https://github.com/PegaSysEng/pantheon/pull/1433)
- Renamed AccountPermissioningProver to TransactionPermissio… [\#1432](https://github.com/PegaSysEng/pantheon/pull/1432)
- Refactorings and additions to add Account based Smart Contract permissioning [\#1430](https://github.com/PegaSysEng/pantheon/pull/1430)
- Fix p2p PeerInfo handling [\#1428](https://github.com/PegaSysEng/pantheon/pull/1428)
- IbftProcessor logs when a throwable terminates mining [\#1427](https://github.com/PegaSysEng/pantheon/pull/1427)
- Renamed AccountWhitelistController [\#1424](https://github.com/PegaSysEng/pantheon/pull/1424)
- Unwrap DelegatingBytes32 and prevent Hash from wrapping other Hash instances [\#1423](https://github.com/PegaSysEng/pantheon/pull/1423)
- If nonce is invalid, do not delete during mining [\#1422](https://github.com/PegaSysEng/pantheon/pull/1422)
- Deleting unused windows jenkinsfile [\#1421](https://github.com/PegaSysEng/pantheon/pull/1421)
- Get all our smoke tests for all platforms in 1 jenkins job [\#1420](https://github.com/PegaSysEng/pantheon/pull/1420)
- Add pending object to GraphQL queries [\#1419](https://github.com/PegaSysEng/pantheon/pull/1419)
- Start listening for p2p connections after start\(\) is invoked [\#1418](https://github.com/PegaSysEng/pantheon/pull/1418)
- Improved JSON-RPC responses when EnodeURI parameter has invalid EnodeId [\#1417](https://github.com/PegaSysEng/pantheon/pull/1417)
- Use port 0 when starting a websocket server in tests [\#1416](https://github.com/PegaSysEng/pantheon/pull/1416)
- Windows jdk smoke tests [\#1413](https://github.com/PegaSysEng/pantheon/pull/1413)
- Change AT discard RPC tests to be more reliable by checking discard using proposals [\#1411](https://github.com/PegaSysEng/pantheon/pull/1411)
- Simple account permissioning [\#1409](https://github.com/PegaSysEng/pantheon/pull/1409)
- Fix clique miner to respect changes to vanity data made via JSON-RPC [\#1408](https://github.com/PegaSysEng/pantheon/pull/1408)
- Avoid recomputing the logs bloom filter when reading receipts [\#1407](https://github.com/PegaSysEng/pantheon/pull/1407)
- Remove NodePermissioningLocalConfig external references [\#1406](https://github.com/PegaSysEng/pantheon/pull/1406)
- Add constantinople fix block for Rinkeby [\#1404](https://github.com/PegaSysEng/pantheon/pull/1404)
- Update EnodeURL to support enodes with listening disabled [\#1403](https://github.com/PegaSysEng/pantheon/pull/1403)
- Integration Integration test\(s\) on p2p of 'net\_services'  [\#1402](https://github.com/PegaSysEng/pantheon/pull/1402)
- Reference tests fail on Windows [\#1401](https://github.com/PegaSysEng/pantheon/pull/1401)
- Fix non-deterministic test caused by variable size of generated transactions [\#1399](https://github.com/PegaSysEng/pantheon/pull/1399)
- Start BlockPropagationManager immediately - don't wait for full sync [\#1398](https://github.com/PegaSysEng/pantheon/pull/1398)
- Added error message for RPC method disabled [\#1396](https://github.com/PegaSysEng/pantheon/pull/1396)
- Fix intermittency in FullSyncChainDownloaderTest [\#1394](https://github.com/PegaSysEng/pantheon/pull/1394)
- Add explanatory comment about default port [\#1392](https://github.com/PegaSysEng/pantheon/pull/1392)
- Handle case where peers advertise a listening port of 0 [\#1391](https://github.com/PegaSysEng/pantheon/pull/1391)
- Cache extra data [\#1389](https://github.com/PegaSysEng/pantheon/pull/1389)
- Update Log message in IBFT Controller [\#1387](https://github.com/PegaSysEng/pantheon/pull/1387)
- Remove unnecessary field [\#1384](https://github.com/PegaSysEng/pantheon/pull/1384)
- Add getPeer method to PeerConnection [\#1383](https://github.com/PegaSysEng/pantheon/pull/1383)
- Removing smart quotes [\#1381](https://github.com/PegaSysEng/pantheon/pull/1381) (thanks to [jmcnevin](https://github.com/jmcnevin))
- Use streams and avoid iterating child nodes multiple times [\#1380](https://github.com/PegaSysEng/pantheon/pull/1380)
- Use execute instead of submit so unhandled exceptions get logged [\#1379](https://github.com/PegaSysEng/pantheon/pull/1379)
- Prefer EnodeURL over Endpoint [\#1378](https://github.com/PegaSysEng/pantheon/pull/1378)
- Add flat file based task collection [\#1377](https://github.com/PegaSysEng/pantheon/pull/1377)
- Consolidate local enode representation [\#1376](https://github.com/PegaSysEng/pantheon/pull/1376)
- Rename rocksdDbConfiguration to rocksDbConfiguration [\#1375](https://github.com/PegaSysEng/pantheon/pull/1375)
- Remove EthTaskChainDownloader and supporting code [\#1373](https://github.com/PegaSysEng/pantheon/pull/1373)
- Handle the pipeline being aborted while finalizing an async operation [\#1372](https://github.com/PegaSysEng/pantheon/pull/1372)
- Rename methods that create and return streams away from getX\(\) [\#1368](https://github.com/PegaSysEng/pantheon/pull/1368)
- eea\_getTransactionCount fails if account has not interacted with private state [\#1367](https://github.com/PegaSysEng/pantheon/pull/1367) (thanks to [iikirilov](https://github.com/iikirilov))
- Increase RocksDB settings [\#1364](https://github.com/PegaSysEng/pantheon/pull/1364) ([ajsutton](https://github.com/ajsutton))
- Don't abort in-progress master builds when a new commit is added. [\#1358](https://github.com/PegaSysEng/pantheon/pull/1358)
- Request open ended headers from sync target [\#1355](https://github.com/PegaSysEng/pantheon/pull/1355)
- Enable the pipeline chain downloader by default [\#1344](https://github.com/PegaSysEng/pantheon/pull/1344)
- Create P2PNetwork Builder [\#1343](https://github.com/PegaSysEng/pantheon/pull/1343)
- Include static nodes in permissioning logic [\#1339](https://github.com/PegaSysEng/pantheon/pull/1339)
- JsonRpcError decoding to include message [\#1336](https://github.com/PegaSysEng/pantheon/pull/1336)
- Cache current chain head info [\#1335](https://github.com/PegaSysEng/pantheon/pull/1335)
- Queue pending requests when all peers are busy [\#1331](https://github.com/PegaSysEng/pantheon/pull/1331)
- Fix failed tests on Windows [\#1332](https://github.com/PegaSysEng/pantheon/pull/1332)
- Provide error message when invalid key specified in key file [\#1328](https://github.com/PegaSysEng/pantheon/pull/1328)
- Allow whitespace in file paths loaded from resources directory [\#1329](https://github.com/PegaSysEng/pantheon/pull/1329)
- Allow whitespace in path [\#1327](https://github.com/PegaSysEng/pantheon/pull/1327)
- Require block numbers for debug\_traceBlockByNumber to be in hex [\#1326](https://github.com/PegaSysEng/pantheon/pull/1326)
- Improve logging of chain download errors in the pipeline chain downloader [\#1325](https://github.com/PegaSysEng/pantheon/pull/1325)
- Ensure eth scheduler is stopped in tests [\#1324](https://github.com/PegaSysEng/pantheon/pull/1324)
- Normalize account permissioning addresses in whitelist [\#1321](https://github.com/PegaSysEng/pantheon/pull/1321)
- Allow private contract invocations in multiple privacy groups [\#1318](https://github.com/PegaSysEng/pantheon/pull/1318) (thanks to [iikirilov](https://github.com/iikirilov))
- Fix account permissioning check case matching [\#1315](https://github.com/PegaSysEng/pantheon/pull/1315)
- Use header validation mode for ommers [\#1313](https://github.com/PegaSysEng/pantheon/pull/1313)
- Configure RocksDb max background compaction and thread count [\#1312](https://github.com/PegaSysEng/pantheon/pull/1312)
- Missing p2p info when queried live [\#1310](https://github.com/PegaSysEng/pantheon/pull/1310)
- Tx limit size send peers follow up [\#1308](https://github.com/PegaSysEng/pantheon/pull/1308)
- Remove remnants of the old dev mode [\#1307](https://github.com/PegaSysEng/pantheon/pull/1307)
- Remove duplicate init code from BesuController instances [\#1305](https://github.com/PegaSysEng/pantheon/pull/1305)
- Stop synchronizer prior to stopping the network [\#1302](https://github.com/PegaSysEng/pantheon/pull/1302)
- Evict old transactions [\#1299](https://github.com/PegaSysEng/pantheon/pull/1299)
- Send local transactions to new peers [\#1253](https://github.com/PegaSysEng/pantheon/pull/1253)

## 1.1

### Additions and Improvements

- [Privacy](https://besu.hyperledger.org/en/latest/Concepts/Privacy/Privacy-Overview/)
- [Onchain Permissioning](https://besu.hyperledger.org/en/latest/Concepts/Permissioning/Permissioning-Overview/#onchain)
- [Fastsync](https://besu.hyperledger.org/en/latest/Reference/CLI/CLI-Syntax/#fast-sync-min-peers)
- Documentation updates include:
    - Added JSON-RPC methods:
      - [`txpool_pantheonStatistics`](https://besu.hyperledger.org/en/latest/Reference/API-Methods/#txpool_besustatistics)
      - [`net_services`](https://besu.hyperledger.org/en/latest/Reference/API-Methods/#net_services)
    - [Updated to indicate Docker image doesn't run on Windows](https://besu.hyperledger.org/en/latest/HowTo/Get-Started/Run-Docker-Image/)
    - [Added how to configure a free gas network](https://besu.hyperledger.org/en/latest/HowTo/Configure/FreeGas/)

### Technical Improvements

- priv_getTransactionCount fails if account has not interacted with private state [\#1369](https://github.com/PegaSysEng/pantheon/pull/1369)
- Updating Orion to 0.9.0 [\#1360](https://github.com/PegaSysEng/pantheon/pull/1360)
- Allow use of large chain IDs [\#1357](https://github.com/PegaSysEng/pantheon/pull/1357)
- Allow private contract invocations in multiple privacy groups [\#1340](https://github.com/PegaSysEng/pantheon/pull/1340)
- Missing p2p info when queried live [\#1338](https://github.com/PegaSysEng/pantheon/pull/1338)
- Fix expose transaction statistics [\#1337](https://github.com/PegaSysEng/pantheon/pull/1337)
- Normalize account permissioning addresses in whitelist [\#1321](https://github.com/PegaSysEng/pantheon/pull/1321)
- Update Enclave executePost method [\#1319](https://github.com/PegaSysEng/pantheon/pull/1319)
- Fix account permissioning check case matching [\#1315](https://github.com/PegaSysEng/pantheon/pull/1315)
- Removing 'all' from the help wording for host-whitelist [\#1304](https://github.com/PegaSysEng/pantheon/pull/1304)

## 1.1 RC

### Technical Improvements

- Better errors for when permissioning contract is set up wrong [\#1296](https://github.com/PegaSysEng/pantheon/pull/1296)
- Consolidate p2p node info methods [\#1288](https://github.com/PegaSysEng/pantheon/pull/1288)
- Update permissioning smart contract interface to match updated EEA proposal [\#1287](https://github.com/PegaSysEng/pantheon/pull/1287)
- Switch to new sync target if it exceeds the td threshold [\#1286](https://github.com/PegaSysEng/pantheon/pull/1286)
- Fix running ATs with in-process node runner [\#1285](https://github.com/PegaSysEng/pantheon/pull/1285)
- Simplify enode construction [\#1283](https://github.com/PegaSysEng/pantheon/pull/1283)
- Cleanup PeerConnection interface [\#1282](https://github.com/PegaSysEng/pantheon/pull/1282)
- Undo changes to PendingTransactions method visibility [\#1281](https://github.com/PegaSysEng/pantheon/pull/1281)
- Use default enclave public key to generate eea_getTransactionReceipt [\#1280](https://github.com/PegaSysEng/pantheon/pull/1280) (thanks to [Puneetha17](https://github.com/Puneetha17))
- Rollback to rocksdb 5.15.10 [\#1279](https://github.com/PegaSysEng/pantheon/pull/1279)
- Log error when a JSON decode problem is encountered [\#1278](https://github.com/PegaSysEng/pantheon/pull/1278)
- Create EnodeURL builder [\#1275](https://github.com/PegaSysEng/pantheon/pull/1275)
- Keep enode nodeId stored as a BytesValue [\#1274](https://github.com/PegaSysEng/pantheon/pull/1274)
- Feature/move subclass in pantheon command [\#1272](https://github.com/PegaSysEng/pantheon/pull/1272)
- Expose sync mode option [\#1270](https://github.com/PegaSysEng/pantheon/pull/1270)
- Refactor RocksDBStats [\#1266](https://github.com/PegaSysEng/pantheon/pull/1266)
- Normalize EnodeURLs [\#1264](https://github.com/PegaSysEng/pantheon/pull/1264)
- Build broken in Java 12 [\#1263](https://github.com/PegaSysEng/pantheon/pull/1263)
- Make PeerDiscovertAgentTest less flakey [\#1262](https://github.com/PegaSysEng/pantheon/pull/1262)
- Ignore extra json rpc params [\#1261](https://github.com/PegaSysEng/pantheon/pull/1261)
- Fetch local transactions in isolation [\#1259](https://github.com/PegaSysEng/pantheon/pull/1259)
- Update to debug trace transaction [\#1258](https://github.com/PegaSysEng/pantheon/pull/1258)
- Use labelled timer to differentiate between rocks db metrics [\#1254](https://github.com/PegaSysEng/pantheon/pull/1254) (thanks to [Puneetha17](https://github.com/Puneetha17))
- Migrate TransactionPool (& affiliated test) from 'core' to 'eth' [\#1251](https://github.com/PegaSysEng/pantheon/pull/1251)
- Use single instance of Rocksdb for privacy [\#1247](https://github.com/PegaSysEng/pantheon/pull/1247) (thanks to [Puneetha17](https://github.com/Puneetha17))
- Subscribing to sync events should receive false when in sync [\#1240](https://github.com/PegaSysEng/pantheon/pull/1240)
- Ignore transactions from the network while behind chain head [\#1228](https://github.com/PegaSysEng/pantheon/pull/1228)
- RocksDB Statistics in Metrics [\#1169](https://github.com/PegaSysEng/pantheon/pull/1169)
- Add block trace RPC methods [\#1088](https://github.com/PegaSysEng/pantheon/pull/1088) (thanks to [kziemianek](https://github.com/kziemianek))

## 1.0.3

### Additions and Improvements

- Notify of dropped messages [\#1156](https://github.com/PegaSysEng/pantheon/pull/1156)
- Documentation updates include:
    - Added [Permissioning Overview](https://besu.hyperledger.org/en/latest/Concepts/Permissioning/Permissioning-Overview/)
    - Added content on [Network vs Node Configuration](https://besu.hyperledger.org/en/latest/HowTo/Configure/Using-Configuration-File/)
    - Updated [RAM requirements](https://besu.hyperledger.org/en/latest/HowTo/Get-Started/System-Requirements/#ram)
    - Added [Privacy Overview](https://besu.hyperledger.org/en/latest/Concepts/Privacy/Privacy-Overview/) and [Processing Private Transactions](https://besu.hyperledger.org/en/latest/Concepts/Privacy/Private-Transaction-Processing/)
    - Renaming of Ethstats Lite Explorer to [Ethereum Lite Explorer](https://besu.hyperledger.org/en/latest/HowTo/Deploy/Lite-Block-Explorer/#lite-block-explorer-documentation) (thanks to [tzapu](https://github.com/tzapu))
    - Added content on using [Truffle with Besu](https://besu.hyperledger.org/en/latest/HowTo/Develop-Dapps/Truffle/)
    - Added [`droppedPendingTransactions` RPC Pub/Sub subscription](https://besu.hyperledger.org/en/latest/HowTo/Interact/APIs/RPC-PubSub/#dropped-transactions)
    - Added [`eea_*` JSON-RPC API methods](https://besu.hyperledger.org/en/latest/Reference/API-Methods/#eea-methods)
    - Added [architecture diagram](https://besu.hyperledger.org/en/latest/Concepts/ArchitectureOverview/)
    - Updated [permissioning CLI options](https://besu.hyperledger.org/en/latest/Reference/CLI/CLI-Syntax/#permissions-accounts-config-file-enabled) and [permissioned network tutorial](https://besu.hyperledger.org/en/stable/)

### Technical Improvements

- Choose sync target based on td rather than height [\#1256](https://github.com/PegaSysEng/pantheon/pull/1256)
- CLI ewp options [\#1246](https://github.com/PegaSysEng/pantheon/pull/1246)
- Update BesuCommand.java [\#1245](https://github.com/PegaSysEng/pantheon/pull/1245)
- Reduce memory usage in import [\#1239](https://github.com/PegaSysEng/pantheon/pull/1239)
- Improve eea_sendRawTransaction error messages [\#1238](https://github.com/PegaSysEng/pantheon/pull/1238) (thanks to [Puneetha17](https://github.com/Puneetha17))
- Single topic filter [\#1235](https://github.com/PegaSysEng/pantheon/pull/1235)
- Enable pipeline chain downloader for fast sync [\#1232](https://github.com/PegaSysEng/pantheon/pull/1232)
- Make contract size limit configurable [\#1227](https://github.com/PegaSysEng/pantheon/pull/1227)
- Refactor PrivacyParameters config to use builder pattern [\#1226](https://github.com/PegaSysEng/pantheon/pull/1226) (thanks to [antonydenyer](https://github.com/antonydenyer))
- Different request limits for different request types [\#1224](https://github.com/PegaSysEng/pantheon/pull/1224)
- Finish off fast sync pipeline download [\#1222](https://github.com/PegaSysEng/pantheon/pull/1222)
- Enable fast-sync options on command line [\#1218](https://github.com/PegaSysEng/pantheon/pull/1218)
- Replace filtering headers after the fact with calculating number to request up-front [\#1216](https://github.com/PegaSysEng/pantheon/pull/1216)
- Support async processing while maintaining output order [\#1215](https://github.com/PegaSysEng/pantheon/pull/1215)
- Add Unstable Options to the CLI [\#1213](https://github.com/PegaSysEng/pantheon/pull/1213)
- Add private cluster acceptance tests [\#1211](https://github.com/PegaSysEng/pantheon/pull/1211) (thanks to [Puneetha17](https://github.com/Puneetha17))
- Re-aligned smart contract interface to EEA client spec 477 [\#1209](https://github.com/PegaSysEng/pantheon/pull/1209)
- Count the number of items discarded when a pipe is aborted [\#1208](https://github.com/PegaSysEng/pantheon/pull/1208)
- Pipeline chain download - fetch and import data [\#1207](https://github.com/PegaSysEng/pantheon/pull/1207)
- Permission provider that allows bootnodes if you have no other connections [\#1206](https://github.com/PegaSysEng/pantheon/pull/1206)
- Cancel in-progress async operations when the pipeline is aborted [\#1205](https://github.com/PegaSysEng/pantheon/pull/1205)
- Pipeline chain download - Checkpoints [\#1203](https://github.com/PegaSysEng/pantheon/pull/1203)
- Push development images to public dockerhub [\#1202](https://github.com/PegaSysEng/pantheon/pull/1202)
- Push builds of master as docker development images [\#1200](https://github.com/PegaSysEng/pantheon/pull/1200)
- Doc CI pipeline for build and tests [\#1199](https://github.com/PegaSysEng/pantheon/pull/1199)
- Replace the use of a disconnect listener with EthPeer.isDisconnected [\#1197](https://github.com/PegaSysEng/pantheon/pull/1197)
- Prep chain downloader for branch by abstraction [\#1194](https://github.com/PegaSysEng/pantheon/pull/1194)
- Maintain the state of MessageFrame in private Tx [\#1193](https://github.com/PegaSysEng/pantheon/pull/1193) (thanks to [Puneetha17](https://github.com/Puneetha17))
- Persist private world state only if we are mining [\#1191](https://github.com/PegaSysEng/pantheon/pull/1191) (thanks to [Puneetha17](https://github.com/Puneetha17))
- Remove SyncState from SyncTargetManager [\#1188](https://github.com/PegaSysEng/pantheon/pull/1188)
- Acceptance tests base for smart contract node permissioning [\#1186](https://github.com/PegaSysEng/pantheon/pull/1186)
- Fix metrics breakages [\#1185](https://github.com/PegaSysEng/pantheon/pull/1185)
- Typo [\#1184](https://github.com/PegaSysEng/pantheon/pull/1184) (thanks to [araskachoi](https://github.com/araskachoi))
- StaticNodesParserTest to pass on Windows [\#1183](https://github.com/PegaSysEng/pantheon/pull/1183)
- Don't mark world state as stalled until a minimum time without progress is reached [\#1179](https://github.com/PegaSysEng/pantheon/pull/1179)
- Use header validation policy in DownloadHeaderSequenceTask [\#1172](https://github.com/PegaSysEng/pantheon/pull/1172)
- Bond with bootnodes [\#1160](https://github.com/PegaSysEng/pantheon/pull/1160)

## 1.0.2

### Additions and Improvements

- Removed DB init when using `public-key` subcommand [\#1049](https://github.com/PegaSysEng/pantheon/pull/1049)
- Output enode URL on startup [\#1137](https://github.com/PegaSysEng/pantheon/pull/1137)
- Added Remove Peer JSON-RPC [\#1129](https://github.com/PegaSysEng/pantheon/pull/1129)
- Added `net_enode` JSON-RPC [\#1119](https://github.com/PegaSysEng/pantheon/pull/1119) (thanks to [mbergstrand](https://github.com/mbergstrand))
- Maintain a `staticnodes.json` [\#1106](https://github.com/PegaSysEng/pantheon/pull/1106)
- Added `tx-pool-max-size` command line parameter [\#1078](https://github.com/PegaSysEng/pantheon/pull/1078)
- Added PendingTransactions JSON-RPC [\#1043](https://github.com/PegaSysEng/pantheon/pull/1043) (thanks to [EdwinLeeGreene](https://github.com/EdwinLeeGreene))
- Added `admin_nodeInfo` JSON-RPC [\#1012](https://github.com/PegaSysEng/pantheon/pull/1012)
- Added `--metrics-category` CLI to only enable select metrics [\#969](https://github.com/PegaSysEng/pantheon/pull/969)
- Documentation updates include:
   - Updated endpoints in [Private Network Quickstart](https://besu.hyperledger.org/en/latest/Tutorials/Quickstarts/Private-Network-Quickstart/) (thanks to [laubai](https://github.com/laubai))
   - Updated [documentation contribution guidelines](https://besu.hyperledger.org/en/stable/)
   - Added [`admin_removePeer`](https://besu.hyperledger.org/en/latest/Reference/API-Methods/#admin_removepeer)
   - Updated [tutorials](https://besu.hyperledger.org/en/latest/Tutorials/Private-Network/Create-Private-Clique-Network/) for printing of enode on startup
   - Added [`txpool_pantheonTransactions`](https://besu.hyperledger.org/en/stable/Reference/API-Methods/#txpool_besutransactions)
   - Added [Transaction Pool content](https://besu.hyperledger.org/en/latest/Concepts/Transactions/Transaction-Pool/)
   - Added [`tx-pool-max-size` CLI option](https://besu.hyperledger.org/en/latest/Reference/CLI/CLI-Syntax/#tx-pool-max-size)
   - Updated [developer build instructions to use installDist](https://besu.hyperledger.org/en/stable/)
   - Added [Azure quickstart tutorial](https://besu.hyperledger.org/en/latest/Tutorials/Quickstarts/Azure-Private-Network-Quickstart/)
   - Enabled copy button in code blocks
   - Added [IBFT 1.0](https://besu.hyperledger.org/en/latest/HowTo/Configure/Consensus-Protocols/QuorumIBFT/)
   - Added section on using [Geth attach with Besu](https://besu.hyperledger.org/en/latest/HowTo/Interact/APIs/Using-JSON-RPC-API/#geth-console)
   - Enabled the edit link doc site to ease external doc contributions
   - Added [EthStats docs](https://besu.hyperledger.org/HowTo/Deploy/Lite-Network-Monitor/) (thanks to [baxy](https://github.com/baxy))
   - Updated [Postman collection](https://besu.hyperledger.org/en/latest/HowTo/Interact/APIs/Authentication/#postman)
   - Added [`metrics-category` CLI option](https://besu.hyperledger.org/en/latest/Reference/CLI/CLI-Syntax/#metrics-category)
   - Added information on [block time and timeout settings](https://besu.hyperledger.org/en/latest/HowTo/Configure/Consensus-Protocols/IBFT/#block-time) for IBFT 2.0
   - Added [`admin_nodeInfo`](https://besu.hyperledger.org/en/latest/Reference/API-Methods/#admin_nodeinfo)
   - Added [permissions images](https://besu.hyperledger.org/en/latest/Concepts/Permissioning/Permissioning-Overview/)
   - Added permissioning blog to [Resources](https://besu.hyperledger.org/en/latest/Reference/Resources/)
   - Updated [Create Permissioned Network](https://besu.hyperledger.org/en/latest/Tutorials/Permissioning/Create-Permissioned-Network/) tutorial to use `export-address`
   - Updated [Clique](https://besu.hyperledger.org/en/latest/HowTo/Configure/Consensus-Protocols/Clique/) and [IBFT 2.0](https://besu.hyperledger.org/en/latest/HowTo/Configure/Consensus-Protocols/IBFT/) docs to include complete genesis file
   - Updated [Clique tutorial](https://besu.hyperledger.org/en/latest/Tutorials/Private-Network/Create-Private-Clique-Network/) to use `export-address` subcommand
   - Added IBFT 2.0 [future message configuration options](https://besu.hyperledger.org/en/latest/HowTo/Configure/Consensus-Protocols/IBFT/#optional-configuration-options)

### Technical Improvements
- Fixed so self persists to the whitelist [\#1176](https://github.com/PegaSysEng/pantheon/pull/1176)
- Fixed to add self to permissioning whitelist [\#1175](https://github.com/PegaSysEng/pantheon/pull/1175)
- Fixed permissioning issues [\#1174](https://github.com/PegaSysEng/pantheon/pull/1174)
- AdminAddPeer returns custom Json RPC error code [\#1171](https://github.com/PegaSysEng/pantheon/pull/1171)
- Periodically connect to peers from table [\#1170](https://github.com/PegaSysEng/pantheon/pull/1170)
- Improved bootnodes option error message [\#1092](https://github.com/PegaSysEng/pantheon/pull/1092)
- Automatically restrict trailing peers while syncing [\#1167](https://github.com/PegaSysEng/pantheon/pull/1167)
- Avoid bonding to ourselves [\#1166](https://github.com/PegaSysEng/pantheon/pull/1166)
- Fix Push Metrics [\#1164](https://github.com/PegaSysEng/pantheon/pull/1164)
- Synchroniser waits for new peer if best is up to date [\#1161](https://github.com/PegaSysEng/pantheon/pull/1161)
- Don't attempt to download checkpoint headers if the number of headers is negative [\#1158](https://github.com/PegaSysEng/pantheon/pull/1158)
- Capture metrics on Vertx event loop and worker thread queues [\#1155](https://github.com/PegaSysEng/pantheon/pull/1155)
- Simplify node permissioning ATs [\#1153](https://github.com/PegaSysEng/pantheon/pull/1153)
- Add metrics around discovery process [\#1152](https://github.com/PegaSysEng/pantheon/pull/1152)
- Prevent connecting to self [\#1150](https://github.com/PegaSysEng/pantheon/pull/1150)
- Refactoring permissioning ATs [\#1148](https://github.com/PegaSysEng/pantheon/pull/1148)
- Added two extra Ropsten bootnodes [\#1147](https://github.com/PegaSysEng/pantheon/pull/1147)
- Fixed TCP port handling [\#1144](https://github.com/PegaSysEng/pantheon/pull/1144)
- Better error on bad header [\#1143](https://github.com/PegaSysEng/pantheon/pull/1143)
- Refresh peer table while we have fewer than maxPeers connected [\#1142](https://github.com/PegaSysEng/pantheon/pull/1142)
- Refactor jsonrpc consumption of local node permissioning controller [\#1140](https://github.com/PegaSysEng/pantheon/pull/1140)
- Disconnect peers before the pivot block while fast syncing [\#1139](https://github.com/PegaSysEng/pantheon/pull/1139)
- Reduce the default transaction pool size from 30,000 to 4096 [\#1136](https://github.com/PegaSysEng/pantheon/pull/1136)
- Fail at load if static nodes not whitelisted [\#1135](https://github.com/PegaSysEng/pantheon/pull/1135)
- Fix private transaction acceptance test [\#1134](https://github.com/PegaSysEng/pantheon/pull/1134) (thanks to [Puneetha17](https://github.com/Puneetha17))
- Quieter exceptions when network is unreachable [\#1133](https://github.com/PegaSysEng/pantheon/pull/1133)
- nodepermissioningcontroller used for devp2p connection filtering [\#1132](https://github.com/PegaSysEng/pantheon/pull/1132)
- Remove duplicates from apis specified via CLI [\#1131](https://github.com/PegaSysEng/pantheon/pull/1131)
- Synchronizer returns false if it is in sync [\#1130](https://github.com/PegaSysEng/pantheon/pull/1130)
- Added fromHexStringStrict to check for exactly 20 byte addresses [\#1128](https://github.com/PegaSysEng/pantheon/pull/1128)
- Fix deadlock scenario in AsyncOperationProcessor and re-enable WorldStateDownloaderTest [\#1126](https://github.com/PegaSysEng/pantheon/pull/1126)
- Ignore WorldStateDownloaderTest [\#1125](https://github.com/PegaSysEng/pantheon/pull/1125)
- Updated local config permissioning flags [\#1118](https://github.com/PegaSysEng/pantheon/pull/1118)
- Pipeline Improvements [\#1117](https://github.com/PegaSysEng/pantheon/pull/1117)
- Permissioning cli smart contract [\#1116](https://github.com/PegaSysEng/pantheon/pull/1116)
- Adding default pending transactions value in BesuControllerBuilder [\#1114](https://github.com/PegaSysEng/pantheon/pull/1114)
- Fix intermittency in WorldStateDownloaderTest [\#1113](https://github.com/PegaSysEng/pantheon/pull/1113)
- Reduce number of seen blocks and transactions Besu tracks [\#1112](https://github.com/PegaSysEng/pantheon/pull/1112)
- Timeout long test [\#1111](https://github.com/PegaSysEng/pantheon/pull/1111)
- Errorprone 2.3.3 upgrades [\#1110](https://github.com/PegaSysEng/pantheon/pull/1110)
- Add metric to capture memory used by RocksDB table readers [\#1108](https://github.com/PegaSysEng/pantheon/pull/1108)
- Don't allow creation of multiple gauges with the same name [\#1107](https://github.com/PegaSysEng/pantheon/pull/1107)
- Update Peer Discovery to use NodePermissioningController [\#1105](https://github.com/PegaSysEng/pantheon/pull/1105)
- Move starting world state download process inside WorldDownloadState [\#1104](https://github.com/PegaSysEng/pantheon/pull/1104)
- Enable private Tx capability to Clique [\#1102](https://github.com/PegaSysEng/pantheon/pull/1102) (thanks to [Puneetha17](https://github.com/Puneetha17))
- Enable private Tx capability to IBFT [\#1101](https://github.com/PegaSysEng/pantheon/pull/1101) (thanks to [Puneetha17](https://github.com/Puneetha17))
- Version Upgrades [\#1100](https://github.com/PegaSysEng/pantheon/pull/1100)
- Don't delete completed tasks from RocksDbTaskQueue [\#1099](https://github.com/PegaSysEng/pantheon/pull/1099)
- Support flat mapping with multiple threads [\#1098](https://github.com/PegaSysEng/pantheon/pull/1098)
- Add pipe stage name to thread while executing [\#1097](https://github.com/PegaSysEng/pantheon/pull/1097)
- Use pipeline for world state download [\#1096](https://github.com/PegaSysEng/pantheon/pull/1096)
- TXPool JSON RPC tweaks [\#1095](https://github.com/PegaSysEng/pantheon/pull/1095)
- Add in-memory cache over world state download queue [\#1087](https://github.com/PegaSysEng/pantheon/pull/1087)
- Trim default metrics [\#1086](https://github.com/PegaSysEng/pantheon/pull/1086)
- Improve imported block log line [\#1085](https://github.com/PegaSysEng/pantheon/pull/1085)
- Smart contract permission controller [\#1083](https://github.com/PegaSysEng/pantheon/pull/1083)
- Add timeout when waiting for JSON-RPC, WebSocket RPC and Metrics services to stop [\#1082](https://github.com/PegaSysEng/pantheon/pull/1082)
- Add pipeline framework to make parallel processing simpler [\#1077](https://github.com/PegaSysEng/pantheon/pull/1077)
- Node permissioning controller [\#1075](https://github.com/PegaSysEng/pantheon/pull/1075)
- Smart contract permission controller stub [\#1074](https://github.com/PegaSysEng/pantheon/pull/1074)
- Expose a synchronous start method in Runner [\#1072](https://github.com/PegaSysEng/pantheon/pull/1072)
- Changes in chain head should trigger new permissioning check for active peers [\#1071](https://github.com/PegaSysEng/pantheon/pull/1071)
- Fix exceptions fetching metrics after world state download completes [\#1066](https://github.com/PegaSysEng/pantheon/pull/1066)
- Accept transactions in the pool with nonce above account sender nonce [\#1065](https://github.com/PegaSysEng/pantheon/pull/1065)
- Repair Istanbul to handle Eth/62 & Eth/63 [\#1063](https://github.com/PegaSysEng/pantheon/pull/1063)
- Close Private Storage Provider [\#1059](https://github.com/PegaSysEng/pantheon/pull/1059) (thanks to [Puneetha17](https://github.com/Puneetha17))
- Add labels to Pipelined tasks metrics [\#1057](https://github.com/PegaSysEng/pantheon/pull/1057)
- Re-enable Quorum Synchronisation [\#1056](https://github.com/PegaSysEng/pantheon/pull/1056)
- Don't log expected failures as errors [\#1054](https://github.com/PegaSysEng/pantheon/pull/1054)
- Make findSuitablePeer abstract [\#1053](https://github.com/PegaSysEng/pantheon/pull/1053)
- Track added at in txpool [\#1048](https://github.com/PegaSysEng/pantheon/pull/1048)
- Fix ImportBlocksTask to only request from peers that claim to have the blocks [\#1047](https://github.com/PegaSysEng/pantheon/pull/1047)
- Don't run the dao block validator if dao block is 0 [\#1044](https://github.com/PegaSysEng/pantheon/pull/1044)
- Don't make unnecessary copies of data in RocksDbKeyValueStorage [\#1040](https://github.com/PegaSysEng/pantheon/pull/1040)
- Update discovery logic to trust bootnodes only when out of sync [\#1039](https://github.com/PegaSysEng/pantheon/pull/1039)
- Fix IndexOutOfBoundsException in DetermineCommonAncestorTask [\#1038](https://github.com/PegaSysEng/pantheon/pull/1038)
- Add `rpc_modules` JSON-RPC [\#1036](https://github.com/PegaSysEng/pantheon/pull/1036)
- Simple permissioning smart contract [\#1035](https://github.com/PegaSysEng/pantheon/pull/1035)
- Refactor enodeurl to use inetaddr [\#1032](https://github.com/PegaSysEng/pantheon/pull/1032)
- Update CLI options in mismatched genesis file message [\#1031](https://github.com/PegaSysEng/pantheon/pull/1031)
- Remove dependence of eth.core on eth.permissioning [\#1030](https://github.com/PegaSysEng/pantheon/pull/1030)
- Make alloc optional and provide nicer error messages when genesis config is invalid [\#1029](https://github.com/PegaSysEng/pantheon/pull/1029)
- Handle metrics request closing before response is generated [\#1028](https://github.com/PegaSysEng/pantheon/pull/1028)
- Change EthNetworkConfig bootnodes to always be URIs [\#1027](https://github.com/PegaSysEng/pantheon/pull/1027)
- Avoid port conflicts in acceptance tests [\#1025](https://github.com/PegaSysEng/pantheon/pull/1025)
- Include reference tests in jacoco [\#1024](https://github.com/PegaSysEng/pantheon/pull/1024)
- Acceptance test - configurable gas price [\#1023](https://github.com/PegaSysEng/pantheon/pull/1023)
- Get Internal logs and output [\#1022](https://github.com/PegaSysEng/pantheon/pull/1022) (thanks to [Puneetha17](https://github.com/Puneetha17))
- Fix race condition in WebSocketService [\#1021](https://github.com/PegaSysEng/pantheon/pull/1021)
- Ensure devp2p ports are written to ports file correctly [\#1020](https://github.com/PegaSysEng/pantheon/pull/1020)
- Report the correct tcp port in PING packets when it differs from the UDP port [\#1019](https://github.com/PegaSysEng/pantheon/pull/1019)
- Refactor transient transaction processor [\#1017](https://github.com/PegaSysEng/pantheon/pull/1017)
- Resume world state download from existing queue [\#1016](https://github.com/PegaSysEng/pantheon/pull/1016)
- IBFT Acceptance tests updated with longer timeout on first block [\#1015](https://github.com/PegaSysEng/pantheon/pull/1015)
- Update IBFT acceptances tests to await first block [\#1013](https://github.com/PegaSysEng/pantheon/pull/1013)
- Remove full hashimoto implementation as its never used [\#1011](https://github.com/PegaSysEng/pantheon/pull/1011)
- Created SyncStatus notifications [\#1010](https://github.com/PegaSysEng/pantheon/pull/1010)
- Address acceptance test intermittency [\#1008](https://github.com/PegaSysEng/pantheon/pull/1008)
- Consider a world state download stalled after 100 requests with no progress [\#1007](https://github.com/PegaSysEng/pantheon/pull/1007)
- Reduce log level when block miner is interrupted [\#1006](https://github.com/PegaSysEng/pantheon/pull/1006)
- RunnerTest fail on Windows due to network startup timing issue [\#1005](https://github.com/PegaSysEng/pantheon/pull/1005)
- Generate Private Contract Address [\#1004](https://github.com/PegaSysEng/pantheon/pull/1004) (thanks to [vinistevam](https://github.com/vinistevam))
- Delete the legacy pipelined import code [\#1003](https://github.com/PegaSysEng/pantheon/pull/1003)
- Fix race condition in WebSocket AT [\#1002](https://github.com/PegaSysEng/pantheon/pull/1002)
- Cleanup IBFT logging levels [\#995](https://github.com/PegaSysEng/pantheon/pull/995)
- Integration Test implementation dependency for non-IntelliJ IDE [\#992](https://github.com/PegaSysEng/pantheon/pull/992)
- Ignore fast sync and full sync tests to avoid race condition [\#991](https://github.com/PegaSysEng/pantheon/pull/991)
- Make acceptance tests use the process based runner again [\#990](https://github.com/PegaSysEng/pantheon/pull/990)
- RoundChangeCertificateValidator requires unique authors [\#989](https://github.com/PegaSysEng/pantheon/pull/989)
- Make Rinkeby the benchmark chain.  [\#986](https://github.com/PegaSysEng/pantheon/pull/986)
- Add metrics to Parallel Download pipeline [\#985](https://github.com/PegaSysEng/pantheon/pull/985)
- Change ExpectBlockNumber to require at least the specified block number [\#981](https://github.com/PegaSysEng/pantheon/pull/981)
- Fix benchmark compilation [\#980](https://github.com/PegaSysEng/pantheon/pull/980)
- RPC tests can use 127.0.0.1 loopback rather than localhost [\#974](https://github.com/PegaSysEng/pantheon/pull/974) thanks to [glethuillier](https://github.com/glethuillier) for raising)
- Disable picocli ansi when testing [\#973](https://github.com/PegaSysEng/pantheon/pull/973)
- Add a jmh benchmark for WorldStateDownloader [\#972](https://github.com/PegaSysEng/pantheon/pull/972)
- Gradle dependency for JMH annotation, for IDEs that aren't IntelliJ \(… [\#971](https://github.com/PegaSysEng/pantheon/pull/971)
- Separate download state tracking from WorldStateDownloader [\#967](https://github.com/PegaSysEng/pantheon/pull/967)
- Gradle dependency for JMH annotation, for IDEs that aren't IntelliJ [\#966](https://github.com/PegaSysEng/pantheon/pull/966)
- Truffle HDwallet Web3 1.0 [\#964](https://github.com/PegaSysEng/pantheon/pull/964)
- Add missing JavaDoc tags in JSONToRLP [\#963](https://github.com/PegaSysEng/pantheon/pull/963)
- Only import block if it isn't already on the block chain [\#962](https://github.com/PegaSysEng/pantheon/pull/962)
- CLI stack traces when debugging [\#960](https://github.com/PegaSysEng/pantheon/pull/960)
- Create peer discovery packets on a worker thread [\#955](https://github.com/PegaSysEng/pantheon/pull/955)
- Remove start functionality from IbftController and IbftBlockHeightMan… [\#952](https://github.com/PegaSysEng/pantheon/pull/952)
- Cleanup IBFT executors [\#951](https://github.com/PegaSysEng/pantheon/pull/951)
- Single threaded world state persistence [\#950](https://github.com/PegaSysEng/pantheon/pull/950)
- Fix version number on master [\#946](https://github.com/PegaSysEng/pantheon/pull/946)
- Change automatic benchmark  [\#945](https://github.com/PegaSysEng/pantheon/pull/945)
- Eliminate redundant header validation [\#943](https://github.com/PegaSysEng/pantheon/pull/943)
- RocksDbQueue Threading Tweaks [\#940](https://github.com/PegaSysEng/pantheon/pull/940)
- Validate DAO block [\#939](https://github.com/PegaSysEng/pantheon/pull/939)
- Complete Private Transaction Processor [\#938](https://github.com/PegaSysEng/pantheon/pull/938) (thanks to [iikirilov](https://github.com/iikirilov))
- Add metrics for netty queue length [\#932](https://github.com/PegaSysEng/pantheon/pull/932)
- Update GetNodeDataFromPeerTask to return a map [\#931](https://github.com/PegaSysEng/pantheon/pull/931)

## 1.0.1

Public key address export subcommand was missing in 1.0 release.

### Additions and Improvements
- Added `public-key export-address` subcommand [\#888](https://github.com/PegaSysEng/pantheon/pull/888)
- Documentation update for the [`public-key export-address`](https://besu.hyperledger.org/en/stable/) subcommand.
- Updated [IBFT 2.0 overview](https://besu.hyperledger.org/en/stable/) to include use of `rlp encode` command and information on setting IBFT 2.0 properties to achieve your desired block time.

## 1.0

### Additions and Improvements
- [IBFT 2.0](https://besu.hyperledger.org/en/latest/Tutorials/Private-Network/Create-IBFT-Network/)
- [Permissioning](https://besu.hyperledger.org/en/latest/Concepts/Permissioning/Permissioning-Overview/)
- [JSON-RPC Authentication](https://besu.hyperledger.org/en/latest/HowTo/Interact/APIs/Authentication/)
- Added `rlp encode` subcommand [\#965](https://github.com/PegaSysEng/pantheon/pull/965)
- Method to reload permissions file [\#834](https://github.com/PegaSysEng/pantheon/pull/834)
- Added rebind mitigation for Websockets. [\#905](https://github.com/PegaSysEng/pantheon/pull/905)
- Support genesis contract code [\#749](https://github.com/PegaSysEng/pantheon/pull/749) (thanks to [kziemianek](https://github.com/kziemianek)).
- Documentation updates include:
  - Added details on [port configuration](https://besu.hyperledger.org/en/latest/HowTo/Find-and-Connect/Configuring-Ports/)
  - Added [Resources page](https://besu.hyperledger.org/en/latest/Reference/Resources/) linking to Besu blog posts and webinars
  - Added [JSON-RPC Authentication](https://besu.hyperledger.org/en/latest/HowTo/Interact/APIs/Authentication/)
  - Added [tutorial to create permissioned network](https://besu.hyperledger.org/en/latest/Tutorials/Permissioning/Create-Permissioned-Network/)
  - Added [Permissioning](https://besu.hyperledger.org/en/latest/Concepts/Permissioning/Permissioning-Overview/) content
  - Added [Permissioning API methods](https://besu.hyperledger.org/en/latest/Reference/API-Methods/#permissioning-methods)
  - Added [tutorial to create Clique private network](https://besu.hyperledger.org/en/latest/Tutorials/Private-Network/Create-Private-Clique-Network/)
  - Added [tutorial to create IBFT 2.0 private network](https://besu.hyperledger.org/en/latest/Tutorials/Private-Network/Create-IBFT-Network/)

### Technical Improvements
- RoundChangeCertificateValidator requires unique authors [\#997](https://github.com/PegaSysEng/pantheon/pull/997)
- RPC tests can use 127.0.0.1 loopback rather than localhost [\#979](https://github.com/PegaSysEng/pantheon/pull/979)
- Integration Test implementation dependency for non-IntelliJ IDE [\#978](https://github.com/PegaSysEng/pantheon/pull/978)
- Only import block if it isn't already on the block chain [\#977](https://github.com/PegaSysEng/pantheon/pull/977)
- Disable picocli ansi when testing [\#975](https://github.com/PegaSysEng/pantheon/pull/975)
- Create peer discovery packets on a worker thread [\#961](https://github.com/PegaSysEng/pantheon/pull/961)
- Removed Orion snapshot dependency [\#933](https://github.com/PegaSysEng/pantheon/pull/933)
- Use network ID instead of chain ID in MainnetBesuController. [\#929](https://github.com/PegaSysEng/pantheon/pull/929)
- Propagate new block messages to other clients in a worker thread [\#928](https://github.com/PegaSysEng/pantheon/pull/928)
- Parallel downloader should stop on puts if requested. [\#927](https://github.com/PegaSysEng/pantheon/pull/927)
- Permission config file location and option under docker [\#925](https://github.com/PegaSysEng/pantheon/pull/925)
- Fixed potential stall in world state download [\#922](https://github.com/PegaSysEng/pantheon/pull/922)
- Refactoring to introduce deleteOnExit\(\) for temp files [\#920](https://github.com/PegaSysEng/pantheon/pull/920)
- Reduce "Received transactions message" log from debug to trace [\#919](https://github.com/PegaSysEng/pantheon/pull/919)
- Handle PeerNotConnected exceptions when sending wire keep alives [\#918](https://github.com/PegaSysEng/pantheon/pull/918)
- admin_addpeers: error if node not whitelisted [\#917](https://github.com/PegaSysEng/pantheon/pull/917)
- Expose the Ibft MiningCoordinator [\#916](https://github.com/PegaSysEng/pantheon/pull/916)
- Check perm api against perm cli [\#915](https://github.com/PegaSysEng/pantheon/pull/915)
- Update metrics when completing a world state request with existing data [\#914](https://github.com/PegaSysEng/pantheon/pull/914)
- Improve RocksDBQueue dequeue performance [\#913](https://github.com/PegaSysEng/pantheon/pull/913)
- Error when removing bootnodes from nodes whitelist [\#912](https://github.com/PegaSysEng/pantheon/pull/912)
- Incremental Optimization\(s\) on BlockBroadcaster [\#911](https://github.com/PegaSysEng/pantheon/pull/911)
- Check permissions CLI dependencies [\#909](https://github.com/PegaSysEng/pantheon/pull/909)
- Limit the number of times we retry peer discovery interactions [\#908](https://github.com/PegaSysEng/pantheon/pull/908)
- IBFT to use VoteTallyCache [\#907](https://github.com/PegaSysEng/pantheon/pull/907)
- Add metric to expose number of inflight world state requests [\#906](https://github.com/PegaSysEng/pantheon/pull/906)
- Bootnodes not on whitelist - improve errors [\#904](https://github.com/PegaSysEng/pantheon/pull/904)
- Make chain download cancellable [\#901](https://github.com/PegaSysEng/pantheon/pull/901)
- Enforce accounts must start with 0x [\#900](https://github.com/PegaSysEng/pantheon/pull/900)
- When picking fast sync pivot block, use the peer with the best total difficulty [\#899](https://github.com/PegaSysEng/pantheon/pull/899)
- Process world state download data on a worker thread [\#898](https://github.com/PegaSysEng/pantheon/pull/898)
- CLI mixin help [\#895](https://github.com/PegaSysEng/pantheon/pull/895) ([macfarla](https://github.com/macfarla))
- Use absolute datapath instead of relative. [\#894](https://github.com/PegaSysEng/pantheon/pull/894).
- Fix task queue so that the updated failure count for requests is stored [\#893](https://github.com/PegaSysEng/pantheon/pull/893)
- Fix authentication header [\#891](https://github.com/PegaSysEng/pantheon/pull/891)
- Reorganize eth tasks [\#890](https://github.com/PegaSysEng/pantheon/pull/890)
- Unit tests of BlockBroadcaster [\#887](https://github.com/PegaSysEng/pantheon/pull/887)
- Fix authentication file validation errors [\#886](https://github.com/PegaSysEng/pantheon/pull/886)
- Fixing file locations under docker [\#885](https://github.com/PegaSysEng/pantheon/pull/885)
- Handle exceptions properly in EthScheduler [\#884](https://github.com/PegaSysEng/pantheon/pull/884)
- More bootnodes for goerli [\#880](https://github.com/PegaSysEng/pantheon/pull/880)
- Rename password hash command [\#879](https://github.com/PegaSysEng/pantheon/pull/879)
- Add metrics for EthScheduler executors [\#878](https://github.com/PegaSysEng/pantheon/pull/878)
- Disconnect peer removed from node whitelist [\#877](https://github.com/PegaSysEng/pantheon/pull/877)
- Reduce logging noise from invalid peer discovery packets and handshaking [\#876](https://github.com/PegaSysEng/pantheon/pull/876)
- Detect stalled world state downloads [\#875](https://github.com/PegaSysEng/pantheon/pull/875)
- Limit size of Ibft future message buffer [\#873](https://github.com/PegaSysEng/pantheon/pull/873)
- Ibft2: Replace NewRound with extended Proposal [\#872](https://github.com/PegaSysEng/pantheon/pull/872)
- Fixed admin_addPeer to periodically check maintained connections [\#871](https://github.com/PegaSysEng/pantheon/pull/871)
- WebSocket method permissions [\#870](https://github.com/PegaSysEng/pantheon/pull/870)
- Select new pivot block when world state becomes unavailable [\#869](https://github.com/PegaSysEng/pantheon/pull/869)
- Introduce FutureUtils to reduce duplicated code around CompletableFuture [\#868](https://github.com/PegaSysEng/pantheon/pull/868)
- Implement world state cancel [\#867](https://github.com/PegaSysEng/pantheon/pull/867)
- Renaming authentication configuration file CLI command [\#865](https://github.com/PegaSysEng/pantheon/pull/865)
- Break out RoundChangeCertificate validation [\#864](https://github.com/PegaSysEng/pantheon/pull/864)
- Disconnect peers where the common ancestor is before our fast sync pivot [\#862](https://github.com/PegaSysEng/pantheon/pull/862)
- Initial scaffolding for block propagation [\#860](https://github.com/PegaSysEng/pantheon/pull/860)
- Fix NullPointerException when determining fast sync pivot [\#859](https://github.com/PegaSysEng/pantheon/pull/859)
- Check for invalid token [\#856](https://github.com/PegaSysEng/pantheon/pull/856)
- Moving NodeWhitelistController to permissioning package [\#855](https://github.com/PegaSysEng/pantheon/pull/855)
- Fix state download race condition by creating a TaskQueue API [\#853](https://github.com/PegaSysEng/pantheon/pull/853)
- Changed separator in JSON RPC permissions [\#852](https://github.com/PegaSysEng/pantheon/pull/852)
- WebSocket acceptance tests now can use WebSockets [\#851](https://github.com/PegaSysEng/pantheon/pull/851)
- IBFT notifies EthPeer when remote node has a better block [\#849](https://github.com/PegaSysEng/pantheon/pull/849)
- Support resuming fast-sync downloads [\#848](https://github.com/PegaSysEng/pantheon/pull/848)
- Tweak Fast Sync Config [\#847](https://github.com/PegaSysEng/pantheon/pull/847)
- RPC authentication configuration validation + tests. [\#846](https://github.com/PegaSysEng/pantheon/pull/846)
- Tidy-up FastSyncState persistence [\#845](https://github.com/PegaSysEng/pantheon/pull/845)
- Do parallel extract signatures in the parallel block importer. [\#844](https://github.com/PegaSysEng/pantheon/pull/844)
- Fix 'the Input Is Too Long' Error on Windows [\#843](https://github.com/PegaSysEng/pantheon/pull/843) (thanks to [glethuillier](https://github.com/glethuillier)).
- Remove unnecessary sleep [\#842](https://github.com/PegaSysEng/pantheon/pull/842)
- Shutdown improvements [\#841](https://github.com/PegaSysEng/pantheon/pull/841)
- Speed up shutdown time [\#838](https://github.com/PegaSysEng/pantheon/pull/838)
- Add metrics to world state downloader [\#837](https://github.com/PegaSysEng/pantheon/pull/837)
- Store pivot block header [\#836](https://github.com/PegaSysEng/pantheon/pull/836)
- Clique should use beneficiary of zero on epoch blocks [\#833](https://github.com/PegaSysEng/pantheon/pull/833)
- Clique should ignore proposals for address 0 [\#831](https://github.com/PegaSysEng/pantheon/pull/831)
- Fix intermittency in FullSyncDownloaderTest [\#830](https://github.com/PegaSysEng/pantheon/pull/830)
- Added the authentication service to the WebSocket service [\#829](https://github.com/PegaSysEng/pantheon/pull/829)
- Extract creation and init of ProtocolContext into a re-usable class [\#828](https://github.com/PegaSysEng/pantheon/pull/828)
- Prevent duplicate commit seals in ibft header [\#827](https://github.com/PegaSysEng/pantheon/pull/827)
- Validate Ibft vanity data length [\#826](https://github.com/PegaSysEng/pantheon/pull/826)
- Refactored json rpc authentication to be provided as a service [\#825](https://github.com/PegaSysEng/pantheon/pull/825)
- Handle unavailable world states [\#824](https://github.com/PegaSysEng/pantheon/pull/824)
- Password in JWT payload [\#823](https://github.com/PegaSysEng/pantheon/pull/823)
- Homogenize error messages when required parameters are set [\#822](https://github.com/PegaSysEng/pantheon/pull/822) ([glethuillier](https://github.com/glethuillier)).
- Set remote peer chain head to parent of block received in NEW\_BLOCK\_MESSAGE [\#819](https://github.com/PegaSysEng/pantheon/pull/819)
- Peer disconnects should not result in stack traces [\#818](https://github.com/PegaSysEng/pantheon/pull/818)
- Abort previous builds [\#817](https://github.com/PegaSysEng/pantheon/pull/817)
- Parallel build stages [\#816](https://github.com/PegaSysEng/pantheon/pull/816)
- JWT authentication for JSON-RPC [\#815](https://github.com/PegaSysEng/pantheon/pull/815)
- Log errors that occur while finding a common ancestor [\#814](https://github.com/PegaSysEng/pantheon/pull/814)
- Shuffled log levels [\#813](https://github.com/PegaSysEng/pantheon/pull/813)
- Prevent duplicate IBFT messages being processed by state machine [\#811](https://github.com/PegaSysEng/pantheon/pull/811)
- Fix Orion startup ports [\#810](https://github.com/PegaSysEng/pantheon/pull/810)
- Commit world state continuously [\#809](https://github.com/PegaSysEng/pantheon/pull/809)
- Improve block propagation time [\#808](https://github.com/PegaSysEng/pantheon/pull/808)
- JSON-RPC authentication cli options & acceptance tests [\#807](https://github.com/PegaSysEng/pantheon/pull/807)
- Remove privacy not supported warning [\#806](https://github.com/PegaSysEng/pantheon/pull/806) (thanks to [vinistevam](https://github.com/vinistevam))
- Wire up Private Transaction Processor [\#805](https://github.com/PegaSysEng/pantheon/pull/805) (thanks to [Puneetha17](https://github.com/Puneetha17))
- Apply a limit to the number of responses in RespondingEthPeer.respondWhile [\#803](https://github.com/PegaSysEng/pantheon/pull/803)
- Avoid requesting empty block bodies from the network. [\#802](https://github.com/PegaSysEng/pantheon/pull/802)
- Handle partial responses to get receipts requests [\#801](https://github.com/PegaSysEng/pantheon/pull/801)
- Rename functions in Ibft MessageValidator [\#800](https://github.com/PegaSysEng/pantheon/pull/800)
- Upgrade GoogleJavaFormat to 1.7 [\#795](https://github.com/PegaSysEng/pantheon/pull/795)
- Minor refactorings of IntegrationTest infrastructure [\#786](https://github.com/PegaSysEng/pantheon/pull/786)
- Rework Ibft MessageValidatorFactory [\#785](https://github.com/PegaSysEng/pantheon/pull/785)
- Rework IbftRoundFactory [\#784](https://github.com/PegaSysEng/pantheon/pull/784)
- Rename artefacts to artifacts within IBFT [\#782](https://github.com/PegaSysEng/pantheon/pull/782)
- Rename TerminatedRoundArtefacts to PreparedRoundArtefacts [\#781](https://github.com/PegaSysEng/pantheon/pull/781)
- Rename Ibft MessageFactory methods [\#779](https://github.com/PegaSysEng/pantheon/pull/779)
- Update WorldStateDownloader to only filter out known code requests [\#777](https://github.com/PegaSysEng/pantheon/pull/777)
- Multiple name options only search for the longest one [\#776](https://github.com/PegaSysEng/pantheon/pull/776)
- Move ethTaskTimer to abstract root [\#775](https://github.com/PegaSysEng/pantheon/pull/775)
- Parallel Block importer [\#774](https://github.com/PegaSysEng/pantheon/pull/774)
- Wait for a peer with an estimated chain height before selecting a pivot block [\#772](https://github.com/PegaSysEng/pantheon/pull/772)
- Randomly perform full validation when fast syncing blocks [\#770](https://github.com/PegaSysEng/pantheon/pull/770)
- IBFT Message rework, piggybacking blocks on msgs. [\#769](https://github.com/PegaSysEng/pantheon/pull/769)
- EthScheduler additions [\#767](https://github.com/PegaSysEng/pantheon/pull/767)
- Fixing node whitelist isPermitted check [\#766](https://github.com/PegaSysEng/pantheon/pull/766)
- Eth/63 labels [\#764](https://github.com/PegaSysEng/pantheon/pull/764)
- Permissioning whitelist persistence. [\#763](https://github.com/PegaSysEng/pantheon/pull/763)
- Created message validators for NewRound and RoundChange [\#760](https://github.com/PegaSysEng/pantheon/pull/760)
- Add tests for FastSyncChainDownloader as a whole [\#758](https://github.com/PegaSysEng/pantheon/pull/758)
- Flatten IBFT Message API [\#757](https://github.com/PegaSysEng/pantheon/pull/757)
- Added TerminatedRoundArtefacts [\#756](https://github.com/PegaSysEng/pantheon/pull/756)
- Fix thread names in EthScheduler to include the thread number [\#755](https://github.com/PegaSysEng/pantheon/pull/755)
- Separate round change reception from RoundChangeCertificate [\#754](https://github.com/PegaSysEng/pantheon/pull/754)
- JSON-RPC authentication login [\#753](https://github.com/PegaSysEng/pantheon/pull/753)
- Spilt Ibft MessageValidator into components [\#752](https://github.com/PegaSysEng/pantheon/pull/752)
- Ensure first checkpoint headers is always in local blockchain for FastSyncCheckpointHeaderManager [\#750](https://github.com/PegaSysEng/pantheon/pull/750)
- Refactored permissioning components to be Optional. [\#747](https://github.com/PegaSysEng/pantheon/pull/747)
- Integrate rocksdb-based queue into WorldStateDownloader [\#746](https://github.com/PegaSysEng/pantheon/pull/746)
- Generify orion to enclave [\#745](https://github.com/PegaSysEng/pantheon/pull/745) (thanks to [vinistevam](https://github.com/vinistevam))
- Moved IBFT Message factory to use wrapped message types [\#744](https://github.com/PegaSysEng/pantheon/pull/744)
- Handle timeouts when requesting checkpoint headers correctly [\#743](https://github.com/PegaSysEng/pantheon/pull/743)
- Update RoundChangeManager to use flattened message [\#742](https://github.com/PegaSysEng/pantheon/pull/742)
- Handle validation failures when fast importing blocks [\#741](https://github.com/PegaSysEng/pantheon/pull/741)
- Updated IbftRound and RoundState APIs to use wrapped messages [\#740](https://github.com/PegaSysEng/pantheon/pull/740)
- Exception handling [\#739](https://github.com/PegaSysEng/pantheon/pull/739)
- Upgrade dependency versions and build cleanup [\#738](https://github.com/PegaSysEng/pantheon/pull/738)
- Update IbftBlockHeigntManager to accept new message types. [\#737](https://github.com/PegaSysEng/pantheon/pull/737)
- Error response handling for permissions APIs [\#736](https://github.com/PegaSysEng/pantheon/pull/736)
- IPV6 bootnodes don't work [\#735](https://github.com/PegaSysEng/pantheon/pull/735)
- Updated to use tags of pantheon build rather than another repo [\#734](https://github.com/PegaSysEng/pantheon/pull/734)
- Log milestones at startup and other minor logging improvements [\#733](https://github.com/PegaSysEng/pantheon/pull/733)
- Create wrapper types for Ibft Signed messages [\#731](https://github.com/PegaSysEng/pantheon/pull/731)
- Ibft to uniquely ID messages by their hash [\#730](https://github.com/PegaSysEng/pantheon/pull/730)
- Rename ibftrevised to ibft2 [\#722](https://github.com/PegaSysEng/pantheon/pull/722)
- Limit ibft msg queues [\#704](https://github.com/PegaSysEng/pantheon/pull/704)
- Implement privacy precompiled contract [\#696](https://github.com/PegaSysEng/pantheon/pull/696) (thanks to [Puneetha17](https://github.com/Puneetha17))
- Integration of RecursivePeerRefreshState and PeerDiscoveryController [\#420](https://github.com/PegaSysEng/pantheon/pull/420)

## 0.9.1

Built and compatible with with JDK8.

## 0.9

### Breaking Changes to Command Line

Breaking changes have been made to the command line options in v0.9 to improve usability. Many v0.8 command line options no longer work.

The [documentation](https://docs.pantheon.pegasys.tech/en/latest/) has been updated throughout to use the changed command line options and the [command line reference](https://besu.hyperledger.org/en/stable/) documents the changed options.

| Previous Option                     | New Option                                                                                                                                                                                                                                  | Change                            |
|-------------------------------------|------------------------------------------------------------------------------------------------------------------------------------------------------------------------------------------------------------------------------------------|----------------------------------|
| `--config`                          | [`--config-file`](https://besu.hyperledger.org/en/latest/Reference/CLI/CLI-Syntax/#config-file)                                                                                                                                  | Renamed                          |
| `--datadir`                         | [`--data-path`](https://besu.hyperledger.org/en/latest/Reference/CLI/CLI-Syntax/#data-path)                                                                                                                                      | Renamed                          |
| `--dev-mode`                        | [`--network=dev`](https://besu.hyperledger.org/en/latest/Reference/CLI/CLI-Syntax/#network)                                                                                                                                     | Replaced by `--network` option   |
| `--genesis`                         | [`--genesis-file`](https://besu.hyperledger.org/en/latest/Reference/CLI/CLI-Syntax/#genesis-file)                                                                                                                                | Renamed                          |
| `--goerli`                          | [`--network=goerli`](https://besu.hyperledger.org/en/latest/Reference/CLI/CLI-Syntax/#network)                                                                                                                                  | Replaced by `--network` option   |
| `--metrics-listen=<HOST:PORT>`      | [`--metrics-host=<HOST>`](https://besu.hyperledger.org/en/latest/Reference/CLI/CLI-Syntax/#metrics-host) and [`--metrics-port=<PORT>`](https://besu.hyperledger.org/en/latest/Reference/CLI/CLI-Syntax/#metrics-port) | Split into host and port options |
| `--miner-extraData`                 | [`--miner-extra-data`](https://besu.hyperledger.org/en/latest/Reference/CLI/CLI-Syntax/#miner-extra-data)                                                                                                                       | Renamed                          |
| `--miner-minTransactionGasPriceWei` | [`--min-gas-price`](https://besu.hyperledger.org/en/latest/Reference/CLI/CLI-Syntax/#min-gas-price)                                                                                                                              | Renamed                          |
| `--no-discovery`                    | [`--discovery-enabled`](https://besu.hyperledger.org/en/latest/Reference/CLI/CLI-Syntax/#discovery-enabled)                                                                                                                      | Replaced                         |
| `--node-private-key`                | [`--node-private-key-file`](https://besu.hyperledger.org/en/latest/Reference/CLI/CLI-Syntax/#node-private-key-file)                                                                                                              | Renamed                          |
| `--ottoman`                         | N/A                                                                                                                                                                                                                                         | Removed                          |
| `--p2p-listen=<HOST:PORT>`          | [`--p2p-host=<HOST>`](https://besu.hyperledger.org/en/latest/Reference/CLI/CLI-Syntax/#p2p-hostt) and [`--p2p-port=<PORT>`](https://besu.hyperledger.org/en/latest/Reference/CLI/CLI-Syntax/#p2p-port) | Split into host and port options |
| `--rinkeby`                         | [`--network=rinkeby`](https://besu.hyperledger.org/en/latest/Reference/CLI/CLI-Syntax/#network)                                                                                                                                     | Replaced by `--network` option   |
| `--ropsten`                         | [`--network=ropsten`](https://besu.hyperledger.org/en/latest/Reference/CLI/CLI-Syntax/#network)                                                                                                                                     | Replaced by `--network` option   |
| `--rpc-enabled`                     | [` --rpc-http-enabled`](https://besu.hyperledger.org/en/latest/Reference/CLI/CLI-Syntax/#rpc-http-enabled)| Renamed|
| `--rpc-listen=<HOST:PORT>`          | [`--rpc-http-host=<HOST>`](https://besu.hyperledger.org/en/latest/Reference/CLI/CLI-Syntax/#rpc-http-host) and [`--rpc-http-port=<PORT>`](https://besu.hyperledger.org/en/latest/Reference/CLI/CLI-Syntax/#rpc-http-port) | Split into host and port options |
| `--rpc-api`                         | [`--rpc-http-api`](https://besu.hyperledger.org/en/latest/Reference/CLI/CLI-Syntax/#rpc-http-api)| Renamed |
| `--rpc-cors-origins`                | [`--rpc-http-cors-origins`](https://besu.hyperledger.org/en/latest/Reference/CLI/CLI-Syntax/#rpc-http-cors-origins) | Renamed |
| `--ws-enabled`                      | [`--rpc-ws-enabled`](https://besu.hyperledger.org/en/latest/Reference/CLI/CLI-Syntax/#rpc-ws-enabled)  | Renamed |
| `--ws-api`                          | [`--rpc-ws-api`](https://besu.hyperledger.org/en/latest/Reference/CLI/CLI-Syntax/#rpc-ws-api) | Renamed|
| `--ws-listen=<HOST:PORT>`           | [`--rpc-ws-host=<HOST>`](https://besu.hyperledger.org/en/latest/Reference/CLI/CLI-Syntax/#rpc-ws-host) and [`--rpc-ws-port=<PORT>`](https://besu.hyperledger.org/en/latest/Reference/CLI/CLI-Syntax/#rpc-ws-port) | Split into host and port options |
| `--ws-refresh-delay`                | [`--rpc-ws-refresh-delay`](https://besu.hyperledger.org/en/latest/Reference/CLI/CLI-Syntax/#rpc-ws-refresh-delay)|Renamed|

| Previous Subcommand                 | New Subcommand                                                                                                                                                                                                                  | Change                            |
|-------------------------------------|------------------------------------------------------------------------------------------------------------------------------------------------------------------------------------------------------------------------------------------|----------------------------------|
| `pantheon import <block-file>`      | [`pantheon blocks import --from=<block-file>`](https://besu.hyperledger.org/en/latest/Reference/CLI/CLI-Subcommands/#blocks)                                                                                            | Renamed                          |
| `pantheon export-pub-key <key-file>`| [`pantheon public-key export --to=<key-file>`](https://besu.hyperledger.org/en/latest/Reference/CLI/CLI-Subcommands/#public-key)                                                                                                      | Renamed                          |


### Private Network Quickstart

The Private Network Quickstart has been moved from the `pantheon` repository to the `pantheon-quickstart`
repository. The [Private Network Quickstart tutorial](https://besu.hyperledger.org/en/latest/Tutorials/Quickstarts/Private-Network-Quickstart/)
has been updated to use the moved quickstart.

### Additions and Improvements

- `--network=goerli` supports relaunch of Görli testnet [\#717](https://github.com/PegaSysEng/pantheon/pull/717)
- TOML authentication provider [\#689](https://github.com/PegaSysEng/pantheon/pull/689)
- Metrics Push Gateway Options [\#678](https://github.com/PegaSysEng/pantheon/pull/678)
- Additional logging details for IBFT 2.0 [\#650](https://github.com/PegaSysEng/pantheon/pull/650)
- Permissioning config TOML file [\#643](https://github.com/PegaSysEng/pantheon/pull/643)
- Added metrics Prometheus Push Gateway Support [\#638](https://github.com/PegaSysEng/pantheon/pull/638)
- Clique and IBFT not enabled by default in RPC APIs [\#635](https://github.com/PegaSysEng/pantheon/pull/635)
- Added `admin_addPeer` JSON-RPC API method [\#622](https://github.com/PegaSysEng/pantheon/pull/622)
- Implemented `--p2p-enabled` configuration item [\#619](https://github.com/PegaSysEng/pantheon/pull/619)
- Command options and commands renaming [\#618](https://github.com/PegaSysEng/pantheon/pull/618)
- Added IBFT get pending votes [\#603](https://github.com/PegaSysEng/pantheon/pull/603)
- Implement Petersburg hardfork [\#601](https://github.com/PegaSysEng/pantheon/pull/601)
- Added private transaction abstraction [\#592](https://github.com/PegaSysEng/pantheon/pull/592) (thanks to [iikirilov](https://github.com/iikirilov))
- Added privacy command line commands [\#584](https://github.com/PegaSysEng/pantheon/pull/584) (thanks to [Puneetha17](https://github.com/Puneetha17))
- Documentation updates include:
  - Updated [Private Network Quickstart tutorial](https://besu.hyperledger.org/en/latest/Tutorials/Quickstarts/Private-Network-Quickstart/)
    to use quickstart in `pantheon-quickstart` repository and indicate that the quickstart is not supported on Windows.
  - Added IBFT 2.0 [content](https://besu.hyperledger.org/en/latest/HowTo/Configure/Consensus-Protocols/IBFT/) and [JSON RPC API methods](https://besu.hyperledger.org/en/latest/Reference/API-Methods/#ibft-20-methods).
  - Added [consensus protocols content](https://besu.hyperledger.org/en/latest/Concepts/Consensus-Protocols/Comparing-PoA/).
  - Added content on [events and logs](https://besu.hyperledger.org/en/latest/Concepts/Events-and-Logs/), and [using filters](https://besu.hyperledger.org/en/latest/HowTo/Interact/Filters/Accessing-Logs-Using-JSON-RPC/).
  - Added content on integrating with [Prometheus Push Gateway](https://besu.hyperledger.org/en/latest/HowTo/Deploy/Monitoring-Performance/#running-prometheus-with-besu-in-push-mode)

### Technical Improvements

- Download receipts during fast sync and import without processing transactions [\#701](https://github.com/PegaSysEng/pantheon/pull/701)
- Removed CLI options for `--nodes-whitelist` and `--accounts-whitelist` [\#694](https://github.com/PegaSysEng/pantheon/pull/694)
- Delegate `getRootCause` through to Guava's implementation [\#692](https://github.com/PegaSysEng/pantheon/pull/692)
- Benchmark update [\#691](https://github.com/PegaSysEng/pantheon/pull/691)
- Implement chain download for fast sync [\#690](https://github.com/PegaSysEng/pantheon/pull/690)
- Allow missing accounts to create zero-cost transactions [\#685](https://github.com/PegaSysEng/pantheon/pull/685)
- Node private key location should be fixed under docker [\#684](https://github.com/PegaSysEng/pantheon/pull/684)
- Parallel Processing File Import Performance [\#683](https://github.com/PegaSysEng/pantheon/pull/683)
- Integrate actual `WorldStateDownloader` with the fast sync work flow [\#682](https://github.com/PegaSysEng/pantheon/pull/682)
- Removed `--max-trailing-peers` option [\#680](https://github.com/PegaSysEng/pantheon/pull/680)
- Enabled warning on CLI dependent options [\#679](https://github.com/PegaSysEng/pantheon/pull/679)
- Update WorldStateDownloader run\(\) interface to accept header [\#677](https://github.com/PegaSysEng/pantheon/pull/677)
- Fixed Difficulty calculator [\#663](https://github.com/PegaSysEng/pantheon/pull/663)
- `discovery-enabled` option refactoring [\#661](https://github.com/PegaSysEng/pantheon/pull/661)
- Update orion default port approach [\#660](https://github.com/PegaSysEng/pantheon/pull/660)
- Extract out generic parts of Downloader [\#659](https://github.com/PegaSysEng/pantheon/pull/659)
- Start world downloader [\#658](https://github.com/PegaSysEng/pantheon/pull/658)
- Create a simple `WorldStateDownloader` [\#657](https://github.com/PegaSysEng/pantheon/pull/657)
- Added handling for when p2p is disabled [\#655](https://github.com/PegaSysEng/pantheon/pull/655)
- Enabled command line configuration for privacy precompiled contract address [\#653](https://github.com/PegaSysEng/pantheon/pull/653) (thanks to [Puneetha17](https://github.com/Puneetha17))
- IBFT transmitted packets are logged by gossiper [\#652](https://github.com/PegaSysEng/pantheon/pull/652)
- `admin_addPeer` acceptance test [\#651](https://github.com/PegaSysEng/pantheon/pull/651)
- Added `p2pEnabled` configuration to `ProcessBesuNodeRunner` [\#649](https://github.com/PegaSysEng/pantheon/pull/649)
- Added description to automatic benchmarks [\#646](https://github.com/PegaSysEng/pantheon/pull/646)
- Added `network` option [\#645](https://github.com/PegaSysEng/pantheon/pull/645)
- Remove OrionConfiguration [\#644](https://github.com/PegaSysEng/pantheon/pull/644) (thanks to [Puneetha17](https://github.com/Puneetha17))
- IBFT Json Acceptance tests [\#634](https://github.com/PegaSysEng/pantheon/pull/634)
- Upgraded build image to one that contains libsodium [\#632](https://github.com/PegaSysEng/pantheon/pull/632)
- Command line fixes [\#630](https://github.com/PegaSysEng/pantheon/pull/630)
- Consider peer count insufficient until minimum peers for fast sync are connected [\#629](https://github.com/PegaSysEng/pantheon/pull/629)
- Build tweaks [\#628](https://github.com/PegaSysEng/pantheon/pull/628)
- IBFT ensure non-validator does not partake in consensus [\#627](https://github.com/PegaSysEng/pantheon/pull/627)
- Added ability in acceptance tests to set up a node with `--no-discovery` [\#624](https://github.com/PegaSysEng/pantheon/pull/624)
- Gossip integration test [\#623](https://github.com/PegaSysEng/pantheon/pull/623)
- Removed quickstart code and CI pipeline [\#616](https://github.com/PegaSysEng/pantheon/pull/616)
- IBFT Integration Tests - Spurious Behaviour [\#615](https://github.com/PegaSysEng/pantheon/pull/615)
- Refactoring for more readable IBFT IT [\#614](https://github.com/PegaSysEng/pantheon/pull/614)
- Start of fast sync downloader [\#613](https://github.com/PegaSysEng/pantheon/pull/613)
- Split `IbftProcessor` into looping and event processing [\#612](https://github.com/PegaSysEng/pantheon/pull/612)
- IBFT Int Test - changed `TestContextFactory` to a builder [\#611](https://github.com/PegaSysEng/pantheon/pull/611)
- Discard prior round change msgs [\#610](https://github.com/PegaSysEng/pantheon/pull/610)
- `IbftGetValidatorsByBlockHash` added to json factory [\#607](https://github.com/PegaSysEng/pantheon/pull/607)
- IBFT Validator RPCs to return list of strings [\#606](https://github.com/PegaSysEng/pantheon/pull/606)
- Update Benchmark [\#605](https://github.com/PegaSysEng/pantheon/pull/605)
- Remove db package and move classes to more appropriate locations [\#599](https://github.com/PegaSysEng/pantheon/pull/599)
- Added `GetReceiptsFromPeerTask` [\#598](https://github.com/PegaSysEng/pantheon/pull/598)
- Added `GetNodeDataFromPeerTask` [\#597](https://github.com/PegaSysEng/pantheon/pull/597)
- Fixed deprecation warnings [\#596](https://github.com/PegaSysEng/pantheon/pull/596)
- IBFT Integration Tests - Future Height [\#591](https://github.com/PegaSysEng/pantheon/pull/591)
- Added `getNodeData` to `EthPeer` to enable requesting node data [\#589](https://github.com/PegaSysEng/pantheon/pull/589)
- `Blockcreator` to use `parentblock` specified at constuction [\#588](https://github.com/PegaSysEng/pantheon/pull/588)
- Support responding to `GetNodeData` requests [\#587](https://github.com/PegaSysEng/pantheon/pull/587)
- IBFT validates block on proposal reception [\#583](https://github.com/PegaSysEng/pantheon/pull/583)
- Rework `NewRoundValidator` tests [\#582](https://github.com/PegaSysEng/pantheon/pull/582)
- IBFT split extra data validation rule into components [\#581](https://github.com/PegaSysEng/pantheon/pull/581)
- Allow attached rules to be flagged `light` [\#580](https://github.com/PegaSysEng/pantheon/pull/580)
- Split Block Validation from Importing [\#579](https://github.com/PegaSysEng/pantheon/pull/579)
- Refactor `RoundChangeManager` creation [\#578](https://github.com/PegaSysEng/pantheon/pull/578)
- Add `-SNAPSHOT` postfix to version [\#577](https://github.com/PegaSysEng/pantheon/pull/577)
- IBFT - prevent proposed block being imported twice [\#576](https://github.com/PegaSysEng/pantheon/pull/576)
- Version upgrades [\#571](https://github.com/PegaSysEng/pantheon/pull/571)
- Tests that CLI options are disabled under docker [\#566](https://github.com/PegaSysEng/pantheon/pull/566)
- Renamed IBFT networking classes [\#555](https://github.com/PegaSysEng/pantheon/pull/555)
- Removed dead code from the consensus package [\#554](https://github.com/PegaSysEng/pantheon/pull/554)
- Prepared private transaction support [\#538](https://github.com/PegaSysEng/pantheon/pull/538) (thanks to [iikirilov](https://github.com/iikirilov))

## 0.8.5

Indefinitely delays the roll-out of Constantinople on Ethereum Mainnet due to a [potential security issue](https://blog.ethereum.org/2019/01/15/security-alert-ethereum-constantinople-postponement/) detected.

## Additions and Improvements
- Remove Constantinople fork block [\#574](https://github.com/PegaSysEng/pantheon/pull/574)

## Technical Improvements
- Rename IBFT message packages [\#568](https://github.com/PegaSysEng/pantheon/pull/568)


## 0.8.4

### Docker Image

If you have been running a node using the v0.8.3 Docker image, the node was not saving data to the
specified [data directory](https://besu.hyperledger.org/en/stable/),
or referring to the custom [configuration file](https://besu.hyperledger.org/en/stable/)
or [genesis file](https://besu.hyperledger.org/en/stable/).

To recover the node key and data directory from the Docker container:
`docker cp <container>:/opt/pantheon/key <destination_file>`
`docker cp <container>:/opt/pantheon/database <destination_directory>`

Where `container` is the name or ID of the Docker container containing the Besu node.

The container can be running or stopped when you copy the key and data directory. If your node was
fully synchronized to MainNet, the data directory will be ~2TB.

When restarting your node with the v0.8.4 Docker image:

* Save the node key in the [`key` file](https://besu.hyperledger.org/en/latest/Concepts/Node-Keys/#node-private-key) in the data
    directory or specify the location using the [`--node-private-key` option](https://besu.hyperledger.org/en/stable/).
* Specify the `<destination_directory` as a [volume for the data directory](https://besu.hyperledger.org/en/stable/).

### Bug Fixes
- Fixing default resource locations inside docker [\#529](https://github.com/PegaSysEng/pantheon/pull/529)
- NewRoundMessageValidator ignores Round Number when comparing blocks [\#523](https://github.com/PegaSysEng/pantheon/pull/523)
- Fix Array Configurable command line options [\#514](https://github.com/PegaSysEng/pantheon/pull/514)

## Additions and Improvements
- RocksDB Metrics [\#531](https://github.com/PegaSysEng/pantheon/pull/531)
- Added `ibft_getValidatorsByBlockHash` JSON RPC [\#519](https://github.com/PegaSysEng/pantheon/pull/519)
- Expose metrics to Prometheus [\#506](https://github.com/PegaSysEng/pantheon/pull/506)
- Added `ibft_getValidatorsByBlockNumber` [\#499](https://github.com/PegaSysEng/pantheon/pull/499)
- Added `Roadmap.md` file. [\#494](https://github.com/PegaSysEng/pantheon/pull/494)
- Added JSON RPC `eth hashrate` method. [\#488](https://github.com/PegaSysEng/pantheon/pull/488)
- Account whitelist API [\#487](https://github.com/PegaSysEng/pantheon/pull/487)
- Added nodes whitelist JSON-RPC APIs [\#476](https://github.com/PegaSysEng/pantheon/pull/476)
- Added account whitelisting [\#460](https://github.com/PegaSysEng/pantheon/pull/460)
- Added configurable refresh delay for SyncingSubscriptionService on start up [\#383](https://github.com/PegaSysEng/pantheon/pull/383)
- Added the Command Line Style Guide  [\#530](https://github.com/PegaSysEng/pantheon/pull/530)
- Documentation updates include:
  * Migrated to new [documentation site](https://docs.pantheon.pegasys.tech/en/latest/)
  * Added [configuration file content](https://besu.hyperledger.org/en/stable/)
  * Added [tutorial to create private network](https://besu.hyperledger.org/en/latest/Tutorials/Private-Network/Create-Private-Network/)
  * Added content on [enabling non-default APIs](https://besu.hyperledger.org/en/latest/Reference/API-Methods/)

## Technical Improvements

-  Updated `--bootnodes` command option to take zero arguments [\#548](https://github.com/PegaSysEng/pantheon/pull/548)
- IBFT Integration Testing - Local Node is proposer [\#527](https://github.com/PegaSysEng/pantheon/pull/527)
- Remove vertx from discovery tests [\#539](https://github.com/PegaSysEng/pantheon/pull/539)
- IBFT Integration testing - Round Change [\#537](https://github.com/PegaSysEng/pantheon/pull/537)
- NewRoundMessageValidator creates RoundChangeValidator with correct value [\#518](https://github.com/PegaSysEng/pantheon/pull/518)
- Remove time dependency from BlockTimer tests [\#513](https://github.com/PegaSysEng/pantheon/pull/513)
- Gradle 5.1 [\#512](https://github.com/PegaSysEng/pantheon/pull/512)
- Metrics measurement adjustment [\#511](https://github.com/PegaSysEng/pantheon/pull/511)
- Metrics export for import command. [\#509](https://github.com/PegaSysEng/pantheon/pull/509)
- IBFT Integration test framework [\#502](https://github.com/PegaSysEng/pantheon/pull/502)
- IBFT message gossiping [\#501](https://github.com/PegaSysEng/pantheon/pull/501)
- Remove non-transactional mutation from KeyValueStore [\#500](https://github.com/PegaSysEng/pantheon/pull/500)
- Ensured that the blockchain queries class handles optionals better. [\#486](https://github.com/PegaSysEng/pantheon/pull/486)
- IBFT mining acceptance test [\#483](https://github.com/PegaSysEng/pantheon/pull/483)
- Set base directory name to be lowercase in building.md [\#474](https://github.com/PegaSysEng/pantheon/pull/474) (Thanks to [Matthalp](https://github.com/Matthalp))
- Moved admin\_peers to Admin API group [\#473](https://github.com/PegaSysEng/pantheon/pull/473)
- Nodes whitelist acceptance test [\#472](https://github.com/PegaSysEng/pantheon/pull/472)
- Rework RoundChangeManagerTest to not reuse validators [\#469](https://github.com/PegaSysEng/pantheon/pull/469)
- Ignore node files to support truffle. [\#467](https://github.com/PegaSysEng/pantheon/pull/467)
- IBFT pantheon controller [\#461](https://github.com/PegaSysEng/pantheon/pull/461)
- IBFT Round to update internal state on reception of NewRound Message [\#451](https://github.com/PegaSysEng/pantheon/pull/451)
- Update RoundChangeManager correctly create its message validator [\#450](https://github.com/PegaSysEng/pantheon/pull/450)
- Use seconds for block timer time unit [\#445](https://github.com/PegaSysEng/pantheon/pull/445)
- IBFT controller and future msgs handling [\#431](https://github.com/PegaSysEng/pantheon/pull/431)
- Allow IBFT Round to be created using PreparedCert [\#429](https://github.com/PegaSysEng/pantheon/pull/429)
- Added MessageValidatorFactory [\#425](https://github.com/PegaSysEng/pantheon/pull/425)
- Inround payload [\#423](https://github.com/PegaSysEng/pantheon/pull/423)
- Updated IbftConfig Fields [\#422](https://github.com/PegaSysEng/pantheon/pull/422)
- Repair IbftBlockCreator and add tests [\#421](https://github.com/PegaSysEng/pantheon/pull/421)
- Make Besu behave as a submodule [\#419](https://github.com/PegaSysEng/pantheon/pull/419)
- Ibft Height Manager [\#418](https://github.com/PegaSysEng/pantheon/pull/418)
- Ensure bootnodes are a subset of node whitelist [\#414](https://github.com/PegaSysEng/pantheon/pull/414)
- IBFT Consensus Round Classes [\#405](https://github.com/PegaSysEng/pantheon/pull/405)
- IBFT message payload tests [\#404](https://github.com/PegaSysEng/pantheon/pull/404)
- Validate enodeurl syntax from command line [\#403](https://github.com/PegaSysEng/pantheon/pull/403)
- Update errorprone [\#401](https://github.com/PegaSysEng/pantheon/pull/401)
- IBFT round change manager [\#393](https://github.com/PegaSysEng/pantheon/pull/393)
- IBFT RoundState [\#392](https://github.com/PegaSysEng/pantheon/pull/392)
- Move Block data generator test helper to test support package [\#391](https://github.com/PegaSysEng/pantheon/pull/391)
- IBFT message tests [\#367](https://github.com/PegaSysEng/pantheon/pull/367)

## 0.8.3

### Breaking Change to JSON RPC-API

From v0.8.3, incoming HTTP requests are only accepted from hostnames specified using the `--host-whitelist` command-line option. If not specified, the default value for `--host-whitelist` is `localhost`.

If using the URL `http://127.0.0.1` to make JSON-RPC calls, use `--host-whitelist` to specify the hostname `127.0.0.1` or update the hostname to `localhost`.

If your application publishes RPC ports, specify the hostnames when starting Besu. For example:

```bash
pantheon --host-whitelist=example.com
```

Specify `*` or `all` for `--host-whitelist` to effectively disable host protection and replicate pre-v0.8.3 behavior. This is not recommended for production code.

### Bug Fixes

- Repair Clique Proposer Selection [\#339](https://github.com/PegaSysEng/pantheon/pull/339)
- High TX volume swamps block processing [\#337](https://github.com/PegaSysEng/pantheon/pull/337)
- Check if the connectFuture has completed successfully [\#293](https://github.com/PegaSysEng/pantheon/pull/293)
- Switch back to Xerial Snappy Library [\#284](https://github.com/PegaSysEng/pantheon/pull/284)
- ShortHex of 0 should be '0x0', not '0x' [\#272](https://github.com/PegaSysEng/pantheon/pull/272)
- Fix pantheon CLI default values infinite loop [\#266](https://github.com/PegaSysEng/pantheon/pull/266)

### Additions and Improvements

- Added `--nodes-whitelist` parameter to CLI and NodeWhitelistController [\#346](https://github.com/PegaSysEng/pantheon/pull/346)
- Discovery wiring for `--node-whitelist` [\#365](https://github.com/PegaSysEng/pantheon/pull/365)
- Plumb in three more metrics [\#344](https://github.com/PegaSysEng/pantheon/pull/344)
- `ProposerSelection` to support multiple IBFT implementations [\#307](https://github.com/PegaSysEng/pantheon/pull/307)
- Configuration to support IBFT original and revised [\#306](https://github.com/PegaSysEng/pantheon/pull/306)
- Added host whitelist for JSON-RPC. [**Breaking Change**](#breaking-change-to-json-rpc-api) [\#295](https://github.com/PegaSysEng/pantheon/pull/295)
- Reduce `Block creation processed cancelled` log message to debug [\#294](https://github.com/PegaSysEng/pantheon/pull/294)
- Implement iterative peer search [\#268](https://github.com/PegaSysEng/pantheon/pull/268)
- Added RLP enc/dec for PrePrepare, Commit and NewRound messages [\#200](https://github.com/PegaSysEng/pantheon/pull/200)
- IBFT block mining [\#169](https://github.com/PegaSysEng/pantheon/pull/169)
- Added `--goerli` CLI option [\#370](https://github.com/PegaSysEng/pantheon/pull/370) (Thanks to [@Nashatyrev](https://github.com/Nashatyrev))
- Begin capturing metrics to better understand Besu's behaviour [\#326](https://github.com/PegaSysEng/pantheon/pull/326)
- Documentation updates include:
   * Added Coding Conventions [\#342](https://github.com/PegaSysEng/pantheon/pull/342)
   * Reorganised [Installation documentation](https://github.com/PegaSysEng/pantheon/wiki/Installation) and added [Chocolatey installation](https://github.com/PegaSysEng/pantheon/wiki/Install-Binaries#windows-with-chocolatey) for Windows
   * Reorganised [JSON-RPC API documentation](https://github.com/PegaSysEng/pantheon/wiki/JSON-RPC-API)
   * Updated [RPC Pub/Sub API documentation](https://github.com/PegaSysEng/pantheon/wiki/RPC-PubSub)

### Technical Improvements

- Extracted non-Docker CLI parameters to picoCLI mixin. [\#323](https://github.com/PegaSysEng/pantheon/pull/323)
- IBFT preprepare to validate round matches block [\#329](https://github.com/PegaSysEng/pantheon/pull/329)
- Fix acceptance test [\#324](https://github.com/PegaSysEng/pantheon/pull/324)
- Added the `IbftFinalState` [\#385](https://github.com/PegaSysEng/pantheon/pull/385)
- Constantinople Fork Block [\#382](https://github.com/PegaSysEng/pantheon/pull/382)
- Fix `pantheon.cli.BesuCommandTest` test on Windows [\#380](https://github.com/PegaSysEng/pantheon/pull/380)
- JDK smoke testing is being configured differently now [\#374](https://github.com/PegaSysEng/pantheon/pull/374)
- Re-enable clique AT [\#373](https://github.com/PegaSysEng/pantheon/pull/373)
- Ignoring acceptance test [\#372](https://github.com/PegaSysEng/pantheon/pull/372)
- Changes to support Gradle 5.0 [\#371](https://github.com/PegaSysEng/pantheon/pull/371)
- Clique: Prevent out of turn blocks interrupt in-turn mining [\#364](https://github.com/PegaSysEng/pantheon/pull/364)
- Time all tasks [\#361](https://github.com/PegaSysEng/pantheon/pull/361)
- Rework `VoteTallyCache` to better represent purpose [\#360](https://github.com/PegaSysEng/pantheon/pull/360)
- Add an `UNKNOWN` `DisconnectReason` [\#359](https://github.com/PegaSysEng/pantheon/pull/359)
- New round validation [\#353](https://github.com/PegaSysEng/pantheon/pull/353)
- Update get validators for block hash test to start from block 1 [\#352](https://github.com/PegaSysEng/pantheon/pull/352)
- Idiomatic Builder Pattern [\#345](https://github.com/PegaSysEng/pantheon/pull/345)
- Revert `Repair Clique Proposer Selection` \#339 - Breaks Görli testnet [\#343](https://github.com/PegaSysEng/pantheon/pull/343)
- No fixed ports in tests [\#340](https://github.com/PegaSysEng/pantheon/pull/340)
- Update clique acceptance test genesis file to use correct clique property names [\#338](https://github.com/PegaSysEng/pantheon/pull/338)
- Supporting list of addresses in logs subscription [\#336](https://github.com/PegaSysEng/pantheon/pull/336)
- Render handler exception to `System.err` instead of `.out` [\#334](https://github.com/PegaSysEng/pantheon/pull/334)
- Renamed IBFT message classes [\#333](https://github.com/PegaSysEng/pantheon/pull/333)
- Add additional RLP tests [\#332](https://github.com/PegaSysEng/pantheon/pull/332)
- Downgrading spotless to 3.13.0 to fix threading issues [\#325](https://github.com/PegaSysEng/pantheon/pull/325)
- `eth_getTransactionReceipt` acceptance test [\#322](https://github.com/PegaSysEng/pantheon/pull/322)
- Upgrade vertx to 3.5.4 [\#316](https://github.com/PegaSysEng/pantheon/pull/316)
- Round change validation [\#315](https://github.com/PegaSysEng/pantheon/pull/315)
- Basic IBFT message validators [\#314](https://github.com/PegaSysEng/pantheon/pull/314)
- Minor repairs to clique block scheduling [\#308](https://github.com/PegaSysEng/pantheon/pull/308)
- Dependencies Version upgrade [\#303](https://github.com/PegaSysEng/pantheon/pull/303)
- Build multiple JVM [\#301](https://github.com/PegaSysEng/pantheon/pull/301)
- Smart contract acceptance test [\#296](https://github.com/PegaSysEng/pantheon/pull/296)
- Fixing WebSocket error response [\#292](https://github.com/PegaSysEng/pantheon/pull/292)
- Reword error messages following exceptions during mining [\#291](https://github.com/PegaSysEng/pantheon/pull/291)
- Clique acceptance tests [\#290](https://github.com/PegaSysEng/pantheon/pull/290)
- Delegate creation of additional JSON-RPC methods to the BesuController [\#289](https://github.com/PegaSysEng/pantheon/pull/289)
- Remove unnecessary `RlpInput` and `RlpOutput` classes [\#287](https://github.com/PegaSysEng/pantheon/pull/287)
- Remove `RlpUtils` [\#285](https://github.com/PegaSysEng/pantheon/pull/285)
- Enabling previously ignored acceptance tests [\#282](https://github.com/PegaSysEng/pantheon/pull/282)
- IPv6 peers [\#281](https://github.com/PegaSysEng/pantheon/pull/281)
- IPv6 Bootnode [\#280](https://github.com/PegaSysEng/pantheon/pull/280)
- Acceptance test for `getTransactionReceipt` JSON-RPC method [\#278](https://github.com/PegaSysEng/pantheon/pull/278)
- Inject `StorageProvider` into `BesuController` instances [\#259](https://github.com/PegaSysEng/pantheon/pull/259)

## 0.8.2

### Removed
 - Removed `import-blockchain` command because nothing exports to the required format yet (PR [\#223](https://github.com/PegaSysEng/pantheon/pull/223))

### Bug Fixes
 - `io.netty.util.internal.OutOfDirectMemoryError` errors by removing reference counting from network messages.
 - Log spam: endless loop in `nioEventLoopGroup` thanks to [@5chdn](https://github.com/5chdn) for reporting) (PR [#261](https://github.com/PegaSysEng/pantheon/pull/261))
 - Rinkeby import can stall with too many fragments thanks to [@steffenkux](https://github.com/steffenkux) and [@5chdn](https://github.com/5chdn) for reporting) (PR [#255](https://github.com/PegaSysEng/pantheon/pull/255))
 - Clique incorrectly used the chain ID instead of the network ID in ETH status messages (PR [#209](https://github.com/PegaSysEng/pantheon/pull/209))
 - Gradle deprecation warnings (PR [#246](https://github.com/PegaSysEng/pantheon/pull/246) with thanks to [@jvirtanen](https://github.com/jvirtanen))
 - Consensus issue on Ropsten:
    - Treat output length as a maximum length for CALL operations (PR [#236](https://github.com/PegaSysEng/pantheon/pull/236))
    - ECRec precompile should return empty instead of 32 zero bytes when the input is invalid (PR [#227](https://github.com/PegaSysEng/pantheon/pull/227))
 - File name too long error while building from source thanks to [@5chdn](https://github.com/5chdn) for reporting) (PR [#221](https://github.com/PegaSysEng/pantheon/pull/221))
 - Loop syntax in `runBesuPrivateNetwork.sh` (PR [#237](https://github.com/PegaSysEng/pantheon/pull/237) thanks to [@matt9ucci](https://github.com/matt9ucci))
 - Fix `CompressionException: Snappy decompression failed` errors thanks to [@5chdn](https://github.com/5chdn) for reporting) (PR [#274](https://github.com/PegaSysEng/pantheon/pull/274))

### Additions and Improvements
 - Added `--ropsten` command line argument to make syncing to Ropsten easier (PR [#197](https://github.com/PegaSysEng/pantheon/pull/197) with thanks to [@jvirtanen](https://github.com/jvirtanen))
 - Enabled constantinople in `--dev-mode` (PR [#256](https://github.com/PegaSysEng/pantheon/pull/256))
 - Supported Constantinople with Clique thanks to [@5chdn](https://github.com/5chdn) for reporting) (PR [#250](https://github.com/PegaSysEng/pantheon/pull/250), PR [#247](https://github.com/PegaSysEng/pantheon/pull/247))
 - Implemented `eth_chainId` JSON-RPC method (PR [#219](https://github.com/PegaSysEng/pantheon/pull/219))
 - Updated client version to be ethstats friendly (PR [#258](https://github.com/PegaSysEng/pantheon/pull/258))
 - Added `--node-private-key` option to allow nodekey file to be specified separately to data directory thanks to [@peterbroadhurst](https://github.com/peterbroadhurst) for requesting)  (PR [#234](https://github.com/PegaSysEng/pantheon/pull/234))
 - Added `--banned-nodeids` option to prevent connection to specific nodes (PR [#254](https://github.com/PegaSysEng/pantheon/pull/254))
 - Send client quitting disconnect message to peers on shutdown (PR [#253](https://github.com/PegaSysEng/pantheon/pull/253))
 - Improved error message for port conflict error (PR [#232](https://github.com/PegaSysEng/pantheon/pull/232))
 - Improved documentation by adding the following pages:
    * [Getting Started](https://github.com/PegaSysEng/pantheon/wiki/Getting-Started)
    * [Network ID and Chain ID](https://github.com/PegaSysEng/pantheon/wiki/NetworkID-And-ChainID)
    * [Node Keys](https://github.com/PegaSysEng/pantheon/wiki/Node-Keys)
    * [Networking](https://github.com/PegaSysEng/pantheon/wiki/Networking)
    * [Accounts for Testing](https://github.com/PegaSysEng/pantheon/wiki/Accounts-for-Testing)
    * [Logging](https://github.com/PegaSysEng/pantheon/wiki/Logging)
    * [Proof of Authority](https://github.com/PegaSysEng/pantheon/wiki/Proof-of-Authority)
    * [Passing JVM Options](https://github.com/PegaSysEng/pantheon/wiki/Passing-JVM-Options)


 ### Technical Improvements
 - Upgraded Ethereum reference tests to 6.0 beta 2. (thanks to [@jvirtanen](https://github.com/jvirtanen) for the initial upgrade to beta 1)
 - Set Java compiler default encoding to UTF-8 (PR [#238](https://github.com/PegaSysEng/pantheon/pull/238) thanks to [@matt9ucci](https://github.com/matt9ucci))
 - Removed duplicate code defining default JSON-RPC APIs (PR [#218](https://github.com/PegaSysEng/pantheon/pull/218) thanks to [@matt9ucci](https://github.com/matt9ucci))
 - Improved code for parsing config (PRs [#208](https://github.com/PegaSysEng/pantheon/pull/208), [#209](https://github.com/PegaSysEng/pantheon/pull/209))
 - Use `java.time.Clock` in favour of a custom Clock interface (PR [#220](https://github.com/PegaSysEng/pantheon/pull/220))
 - Improve modularity of storage systems (PR [#211](https://github.com/PegaSysEng/pantheon/pull/211), [#207](https://github.com/PegaSysEng/pantheon/pull/207))
 - Treat JavaDoc warnings as errors (PR [#171](https://github.com/PegaSysEng/pantheon/pull/171))
 - Add benchmark for `BlockHashOperation `as a template for benchmarking other EVM operations (PR [#203](https://github.com/PegaSysEng/pantheon/pull/203))
 - Added unit tests for `EthBlockNumber` (PR [#195](https://github.com/PegaSysEng/pantheon/pull/195) thanks to [@jvirtanen](https://github.com/jvirtanen))
 - Code style improvements (PR [#196](https://github.com/PegaSysEng/pantheon/pull/196) thanks to [@jvirtanen](https://github.com/jvirtanen))
 - Added unit tests for `Web3ClientVersion` (PR [#194](https://github.com/PegaSysEng/pantheon/pull/194) with thanks to [@jvirtanen](https://github.com/jvirtanen))
 - Removed RLPUtils from `RawBlockIterator` (PR [#179](https://github.com/PegaSysEng/pantheon/pull/179))
 - Replace the JNI based snappy library with a pure-Java version (PR [#257](https://github.com/PegaSysEng/pantheon/pull/257))<|MERGE_RESOLUTION|>--- conflicted
+++ resolved
@@ -1,19 +1,4 @@
 # Changelog
-
-### Breaking Changes
-
-### Deprecations
-
-### Additions and Improvements
-<<<<<<< HEAD
-- Introduce the possibility to limit the time spent selecting pending transactions during block creation, using the new experimental option `Xtxs-selection-max-time` (by default set to 5000ms) [#6044](https://github.com/hyperledger/besu/pull/6044)
-=======
-- TraceService: return results for transactions in block [#6086](https://github.com/hyperledger/besu/pull/6086)
->>>>>>> 094c8416
-
-### Bug Fixes
-
-### Download Links
 
 ## 23.10.2
 
@@ -26,6 +11,8 @@
 - Add a method to read from a `Memory` instance without altering its inner state [#6073](https://github.com/hyperledger/besu/pull/6073)
 - Accept `input` and `data` field for the payload of transaction-related RPC methods [#6094](https://github.com/hyperledger/besu/pull/6094)
 - Add APIs to set and get the min gas price a transaction must pay for being selected during block creation [#6097](https://github.com/hyperledger/besu/pull/6097)
+- Introduce the possibility to limit the time spent selecting pending transactions during block creation, using the new experimental option `Xtxs-selection-max-time` (by default set to 5000ms) [#6044](https://github.com/hyperledger/besu/pull/6044)
+- TraceService: return results for transactions in block [#6086](https://github.com/hyperledger/besu/pull/6086) 
 
 ### Bug fixes
 
