/*
 * Copyright Hyperledger Besu Contributors.
 *
 * Licensed under the Apache License, Version 2.0 (the "License"); you may not use this file except in compliance with
 * the License. You may obtain a copy of the License at
 *
 * http://www.apache.org/licenses/LICENSE-2.0
 *
 * Unless required by applicable law or agreed to in writing, software distributed under the License is distributed on
 * an "AS IS" BASIS, WITHOUT WARRANTIES OR CONDITIONS OF ANY KIND, either express or implied. See the License for the
 * specific language governing permissions and limitations under the License.
 *
 * SPDX-License-Identifier: Apache-2.0
 */
package org.hyperledger.besu.cli.options;

import static java.util.Arrays.asList;
import static java.util.Collections.singletonList;
import static org.hyperledger.besu.ethereum.core.MiningParameters.MutableInitValues.DEFAULT_EXTRA_DATA;
import static org.hyperledger.besu.ethereum.core.MiningParameters.MutableInitValues.DEFAULT_MIN_BLOCK_OCCUPANCY_RATIO;
import static org.hyperledger.besu.ethereum.core.MiningParameters.MutableInitValues.DEFAULT_MIN_PRIORITY_FEE_PER_GAS;
import static org.hyperledger.besu.ethereum.core.MiningParameters.MutableInitValues.DEFAULT_MIN_TRANSACTION_GAS_PRICE;
import static org.hyperledger.besu.ethereum.core.MiningParameters.Unstable.DEFAULT_MAX_OMMERS_DEPTH;
import static org.hyperledger.besu.ethereum.core.MiningParameters.Unstable.DEFAULT_NON_POA_BLOCK_TXS_SELECTION_MAX_TIME;
import static org.hyperledger.besu.ethereum.core.MiningParameters.Unstable.DEFAULT_POA_BLOCK_TXS_SELECTION_MAX_TIME;
import static org.hyperledger.besu.ethereum.core.MiningParameters.Unstable.DEFAULT_POS_BLOCK_CREATION_MAX_TIME;
import static org.hyperledger.besu.ethereum.core.MiningParameters.Unstable.DEFAULT_POS_BLOCK_CREATION_REPETITION_MIN_DURATION;
import static org.hyperledger.besu.ethereum.core.MiningParameters.Unstable.DEFAULT_POW_JOB_TTL;
import static org.hyperledger.besu.ethereum.core.MiningParameters.Unstable.DEFAULT_REMOTE_SEALERS_LIMIT;
import static org.hyperledger.besu.ethereum.core.MiningParameters.Unstable.DEFAULT_REMOTE_SEALERS_TTL;

import org.hyperledger.besu.cli.converter.PercentageConverter;
import org.hyperledger.besu.cli.util.CommandLineUtils;
import org.hyperledger.besu.config.GenesisConfigOptions;
import org.hyperledger.besu.datatypes.Address;
import org.hyperledger.besu.datatypes.Wei;
import org.hyperledger.besu.ethereum.core.ImmutableMiningParameters;
import org.hyperledger.besu.ethereum.core.ImmutableMiningParameters.MutableInitValues;
import org.hyperledger.besu.ethereum.core.MiningParameters;
import org.hyperledger.besu.util.number.Percentage;

import java.util.List;

import org.apache.tuweni.bytes.Bytes;
import org.slf4j.Logger;
import picocli.CommandLine;
import picocli.CommandLine.Option;
import picocli.CommandLine.ParameterException;

/** The Mining CLI options. */
public class MiningOptions implements CLIOptions<MiningParameters> {

  @Option(
      names = {"--miner-enabled"},
      description = "Set if node will perform mining (default: ${DEFAULT-VALUE})")
  private Boolean isMiningEnabled = false;

  @Option(
      names = {"--miner-stratum-enabled"},
      description = "Set if node will perform Stratum mining (default: ${DEFAULT-VALUE})")
  private Boolean iStratumMiningEnabled = false;

  @Option(
      names = {"--miner-stratum-host"},
      description = "Host for Stratum network mining service (default: ${DEFAULT-VALUE})")
  private String stratumNetworkInterface = "0.0.0.0";

  @Option(
      names = {"--miner-stratum-port"},
      description = "Stratum port binding (default: ${DEFAULT-VALUE})")
  private Integer stratumPort = 8008;

  @Option(
      names = {"--miner-coinbase"},
      description =
          "Account to which mining rewards are paid. You must specify a valid coinbase if "
              + "mining is enabled using --miner-enabled option",
      arity = "1")
  private Address coinbase = null;

  @Option(
      names = {"--miner-extra-data"},
      description =
          "A hex string representing the (32) bytes to be included in the extra data "
              + "field of a mined block (default: ${DEFAULT-VALUE})",
      arity = "1")
  private Bytes extraData = DEFAULT_EXTRA_DATA;

  @Option(
      names = {"--min-block-occupancy-ratio"},
      description = "Minimum occupancy ratio for a mined block (default: ${DEFAULT-VALUE})",
      arity = "1")
  private Double minBlockOccupancyRatio = DEFAULT_MIN_BLOCK_OCCUPANCY_RATIO;

  @Option(
      names = {"--min-gas-price"},
      description =
          "Minimum price (in Wei) offered by a transaction for it to be included in a mined "
              + "block (default: ${DEFAULT-VALUE})",
      arity = "1")
  private Wei minTransactionGasPrice = DEFAULT_MIN_TRANSACTION_GAS_PRICE;

  @Option(
      names = {"--min-priority-fee"},
      description =
          "Minimum priority fee per gas (in Wei) offered by a transaction for it to be included in a "
              + "block (default: ${DEFAULT-VALUE})",
      arity = "1")
  private Wei minPriorityFeePerGas = DEFAULT_MIN_PRIORITY_FEE_PER_GAS;

  @Option(
      names = {"--target-gas-limit"},
      description =
          "Sets target gas limit per block."
              + " If set, each block's gas limit will approach this setting over time.")
  private Long targetGasLimit = null;

  @CommandLine.ArgGroup(validate = false)
  private final Unstable unstableOptions = new Unstable();

  static class Unstable {
    @CommandLine.Option(
        hidden = true,
        names = {"--Xminer-remote-sealers-limit"},
        description =
            "Limits the number of remote sealers that can submit their hashrates (default: ${DEFAULT-VALUE})")
    private Integer remoteSealersLimit = DEFAULT_REMOTE_SEALERS_LIMIT;

    @CommandLine.Option(
        hidden = true,
        names = {"--Xminer-remote-sealers-hashrate-ttl"},
        description =
            "Specifies the lifetime of each entry in the cache. An entry will be automatically deleted if no update has been received before the deadline (default: ${DEFAULT-VALUE} minutes)")
    private Long remoteSealersTimeToLive = DEFAULT_REMOTE_SEALERS_TTL;

    @CommandLine.Option(
        hidden = true,
        names = {"--Xminer-pow-job-ttl"},
        description =
            "Specifies the time PoW jobs are kept in cache and will accept a solution from miners (default: ${DEFAULT-VALUE} milliseconds)")
    private Long powJobTimeToLive = DEFAULT_POW_JOB_TTL;

    @CommandLine.Option(
        hidden = true,
        names = {"--Xmax-ommers-depth"},
        description =
            "Specifies the depth of ommer blocks to accept when receiving solutions (default: ${DEFAULT-VALUE})")
    private Integer maxOmmersDepth = DEFAULT_MAX_OMMERS_DEPTH;

    @CommandLine.Option(
        hidden = true,
        names = {"--Xminer-stratum-extranonce"},
        description = "Extranonce for Stratum network miners (default: ${DEFAULT-VALUE})")
    private String stratumExtranonce = "080c";

    @CommandLine.Option(
        hidden = true,
        names = {"--Xpos-block-creation-max-time"},
        description =
            "Specifies the maximum time, in milliseconds, a PoS block creation jobs is allowed to run. Must be positive and ≤ 12000 (default: ${DEFAULT-VALUE} milliseconds)")
    private Long posBlockCreationMaxTime = DEFAULT_POS_BLOCK_CREATION_MAX_TIME;

    @CommandLine.Option(
        hidden = true,
        names = {"--Xpos-block-creation-repetition-min-duration"},
        description =
            "If a PoS block creation repetition takes less than this duration, in milliseconds,"
                + " then it waits before next repetition. Must be positive and ≤ 2000 (default: ${DEFAULT-VALUE} milliseconds)")
    private Long posBlockCreationRepetitionMinDuration =
        DEFAULT_POS_BLOCK_CREATION_REPETITION_MIN_DURATION;

    @CommandLine.Option(
        hidden = true,
        names = {"--Xblock-txs-selection-max-time"},
        description =
            "Specifies the maximum time, in milliseconds, that could be spent selecting transactions to be included in the block."
<<<<<<< HEAD
                + " Must be positive and ≤ (default: ${DEFAULT-VALUE} milliseconds)")
    private Long txsSelectionMaxTime = DEFAULT_TXS_SELECTION_MAX_TIME;

    @CommandLine.Option(
        hidden = true,
        names = {"--Xtxs-selection-per-tx-max-time"},
        description =
            "Specifies the maximum time, in milliseconds, that could be spent selecting a single transaction to be included in the block."
                + " Must be positive and ≤ the value of --Xtxs-selection-max-time option (default: will get the value of --Xtxs-selection-max-time)")
    private Long txsSelectionPerTxMaxTime;
=======
                + " Not compatible with PoA networks, see Xpoa-block-txs-selection-max-time."
                + " Must be positive and ≤ (default: ${DEFAULT-VALUE})")
    private Long nonPoaBlockTxsSelectionMaxTime = DEFAULT_NON_POA_BLOCK_TXS_SELECTION_MAX_TIME;

    @CommandLine.Option(
        hidden = true,
        names = {"--Xpoa-block-txs-selection-max-time"},
        converter = PercentageConverter.class,
        description =
            "Specifies the maximum time that could be spent selecting transactions to be included in the block, as a percentage of the fixed block time of the PoA network."
                + " To be only used on PoA networks, for other networks see Xblock-txs-selection-max-time."
                + " (default: ${DEFAULT-VALUE})")
    private Percentage poaBlockTxsSelectionMaxTime = DEFAULT_POA_BLOCK_TXS_SELECTION_MAX_TIME;
>>>>>>> f7650c95
  }

  private MiningOptions() {}

  /**
   * Create mining options.
   *
   * @return the mining options
   */
  public static MiningOptions create() {
    return new MiningOptions();
  }

  /**
   * Validate that there are no inconsistencies in the specified options. For example that the
   * options are valid for the selected implementation.
   *
   * @param commandLine the full commandLine to check all the options specified by the user
   * @param genesisConfigOptions is EthHash?
   * @param isMergeEnabled is the Merge enabled?
   * @param logger the logger
   */
  public void validate(
      final CommandLine commandLine,
      final GenesisConfigOptions genesisConfigOptions,
      final boolean isMergeEnabled,
      final Logger logger) {
    if (Boolean.TRUE.equals(isMiningEnabled) && coinbase == null) {
      throw new ParameterException(
          commandLine,
          "Unable to mine without a valid coinbase. Either disable mining (remove --miner-enabled) "
              + "or specify the beneficiary of mining (via --miner-coinbase <Address>)");
    }
    if (Boolean.FALSE.equals(isMiningEnabled) && Boolean.TRUE.equals(iStratumMiningEnabled)) {
      throw new ParameterException(
          commandLine,
          "Unable to mine with Stratum if mining is disabled. Either disable Stratum mining (remove --miner-stratum-enabled) "
              + "or specify mining is enabled (--miner-enabled)");
    }

    // Check that block producer options work
    if (!isMergeEnabled && genesisConfigOptions.isEthHash()) {
      CommandLineUtils.checkOptionDependencies(
          logger,
          commandLine,
          "--miner-enabled",
          !isMiningEnabled,
          asList(
              "--miner-coinbase",
              "--min-gas-price",
              "--min-priority-fee",
              "--min-block-occupancy-ratio",
              "--miner-extra-data"));

      // Check that mining options are able to work
      CommandLineUtils.checkOptionDependencies(
          logger,
          commandLine,
          "--miner-enabled",
          !isMiningEnabled,
          asList(
              "--miner-stratum-enabled",
              "--Xminer-remote-sealers-limit",
              "--Xminer-remote-sealers-hashrate-ttl"));
    }

    if (unstableOptions.posBlockCreationMaxTime <= 0
        || unstableOptions.posBlockCreationMaxTime > DEFAULT_POS_BLOCK_CREATION_MAX_TIME) {
      throw new ParameterException(
          commandLine,
          "--Xpos-block-creation-max-time must be positive and ≤ "
              + DEFAULT_POS_BLOCK_CREATION_MAX_TIME);
    }

    if (unstableOptions.posBlockCreationRepetitionMinDuration <= 0
        || unstableOptions.posBlockCreationRepetitionMinDuration > 2000) {
      throw new ParameterException(
          commandLine, "--Xpos-block-creation-repetition-min-duration must be positive and ≤ 2000");
    }

    if (genesisConfigOptions.isPoa()) {
      CommandLineUtils.failIfOptionDoesntMeetRequirement(
          commandLine,
          "--Xblock-txs-selection-max-time can't be used with PoA networks,"
              + " see Xpoa-block-txs-selection-max-time instead",
          false,
          singletonList("--Xblock-txs-selection-max-time"));
    } else {
      CommandLineUtils.failIfOptionDoesntMeetRequirement(
          commandLine,
          "--Xpoa-block-txs-selection-max-time can be only used with PoA networks,"
              + " see --Xblock-txs-selection-max-time instead",
          false,
          singletonList("--Xpoa-block-txs-selection-max-time"));

      if (unstableOptions.nonPoaBlockTxsSelectionMaxTime <= 0
          || unstableOptions.nonPoaBlockTxsSelectionMaxTime
              > DEFAULT_NON_POA_BLOCK_TXS_SELECTION_MAX_TIME) {
        throw new ParameterException(
            commandLine,
            "--Xblock-txs-selection-max-time must be positive and ≤ "
                + DEFAULT_NON_POA_BLOCK_TXS_SELECTION_MAX_TIME);
      }
    }

    if (unstableOptions.txsSelectionPerTxMaxTime != null
        && (unstableOptions.txsSelectionPerTxMaxTime <= 0
            || unstableOptions.txsSelectionPerTxMaxTime > unstableOptions.txsSelectionMaxTime)) {
      throw new ParameterException(
          commandLine,
          "--Xtxs-selection-per-tx-max-time must be positive and ≤ "
              + unstableOptions.txsSelectionMaxTime
              + " (the value of --Xtxs-selection-max-time option)");
    }
  }

  static MiningOptions fromConfig(final MiningParameters miningParameters) {
    final MiningOptions miningOptions = MiningOptions.create();
    miningOptions.isMiningEnabled = miningParameters.isMiningEnabled();
    miningOptions.iStratumMiningEnabled = miningParameters.isStratumMiningEnabled();
    miningOptions.stratumNetworkInterface = miningParameters.getStratumNetworkInterface();
    miningOptions.stratumPort = miningParameters.getStratumPort();
    miningOptions.extraData = miningParameters.getExtraData();
    miningOptions.minTransactionGasPrice = miningParameters.getMinTransactionGasPrice();
    miningOptions.minPriorityFeePerGas = miningParameters.getMinPriorityFeePerGas();
    miningOptions.minBlockOccupancyRatio = miningParameters.getMinBlockOccupancyRatio();
    miningOptions.unstableOptions.remoteSealersLimit =
        miningParameters.getUnstable().getRemoteSealersLimit();
    miningOptions.unstableOptions.remoteSealersTimeToLive =
        miningParameters.getUnstable().getRemoteSealersTimeToLive();
    miningOptions.unstableOptions.powJobTimeToLive =
        miningParameters.getUnstable().getPowJobTimeToLive();
    miningOptions.unstableOptions.maxOmmersDepth =
        miningParameters.getUnstable().getMaxOmmerDepth();
    miningOptions.unstableOptions.stratumExtranonce =
        miningParameters.getUnstable().getStratumExtranonce();
    miningOptions.unstableOptions.posBlockCreationMaxTime =
        miningParameters.getUnstable().getPosBlockCreationMaxTime();
    miningOptions.unstableOptions.posBlockCreationRepetitionMinDuration =
        miningParameters.getUnstable().getPosBlockCreationRepetitionMinDuration();
<<<<<<< HEAD
    miningOptions.unstableOptions.txsSelectionMaxTime =
        miningParameters.getUnstable().getTxsSelectionMaxTime();
    miningOptions.unstableOptions.txsSelectionPerTxMaxTime =
        miningParameters.getUnstable().getTxsSelectionPerTxMaxTime();
=======
    miningOptions.unstableOptions.nonPoaBlockTxsSelectionMaxTime =
        miningParameters.getUnstable().getBlockTxsSelectionMaxTime();
    miningOptions.unstableOptions.poaBlockTxsSelectionMaxTime =
        miningParameters.getUnstable().getPoaBlockTxsSelectionMaxTime();
>>>>>>> f7650c95

    miningParameters.getCoinbase().ifPresent(coinbase -> miningOptions.coinbase = coinbase);
    miningParameters.getTargetGasLimit().ifPresent(tgl -> miningOptions.targetGasLimit = tgl);
    return miningOptions;
  }

  @Override
  public MiningParameters toDomainObject() {
    final var updatableInitValuesBuilder =
        MutableInitValues.builder()
            .isMiningEnabled(isMiningEnabled)
            .extraData(extraData)
            .minTransactionGasPrice(minTransactionGasPrice)
            .minPriorityFeePerGas(minPriorityFeePerGas)
            .minBlockOccupancyRatio(minBlockOccupancyRatio);

    if (targetGasLimit != null) {
      updatableInitValuesBuilder.targetGasLimit(targetGasLimit);
    }
    if (coinbase != null) {
      updatableInitValuesBuilder.coinbase(coinbase);
    }

    final var miningParametersBuilder =
        ImmutableMiningParameters.builder()
            .mutableInitValues(updatableInitValuesBuilder.build())
            .isStratumMiningEnabled(iStratumMiningEnabled)
            .stratumNetworkInterface(stratumNetworkInterface)
            .stratumPort(stratumPort)
            .unstable(
                ImmutableMiningParameters.Unstable.builder()
                    .remoteSealersLimit(unstableOptions.remoteSealersLimit)
                    .remoteSealersTimeToLive(unstableOptions.remoteSealersTimeToLive)
                    .powJobTimeToLive(unstableOptions.powJobTimeToLive)
                    .maxOmmerDepth(unstableOptions.maxOmmersDepth)
                    .stratumExtranonce(unstableOptions.stratumExtranonce)
                    .posBlockCreationMaxTime(unstableOptions.posBlockCreationMaxTime)
                    .posBlockCreationRepetitionMinDuration(
                        unstableOptions.posBlockCreationRepetitionMinDuration)
<<<<<<< HEAD
                    .txsSelectionMaxTime(unstableOptions.txsSelectionMaxTime)
                    .txsSelectionPerTxMaxTime(
                        unstableOptions.txsSelectionPerTxMaxTime != null
                            ? unstableOptions.txsSelectionPerTxMaxTime
                            : unstableOptions.txsSelectionMaxTime)
=======
                    .nonPoaBlockTxsSelectionMaxTime(unstableOptions.nonPoaBlockTxsSelectionMaxTime)
                    .poaBlockTxsSelectionMaxTime(unstableOptions.poaBlockTxsSelectionMaxTime)
>>>>>>> f7650c95
                    .build());

    return miningParametersBuilder.build();
  }

  @Override
  public List<String> getCLIOptions() {
    return CommandLineUtils.getCLIOptions(this, new MiningOptions());
  }
}<|MERGE_RESOLUTION|>--- conflicted
+++ resolved
@@ -174,18 +174,6 @@
         names = {"--Xblock-txs-selection-max-time"},
         description =
             "Specifies the maximum time, in milliseconds, that could be spent selecting transactions to be included in the block."
-<<<<<<< HEAD
-                + " Must be positive and ≤ (default: ${DEFAULT-VALUE} milliseconds)")
-    private Long txsSelectionMaxTime = DEFAULT_TXS_SELECTION_MAX_TIME;
-
-    @CommandLine.Option(
-        hidden = true,
-        names = {"--Xtxs-selection-per-tx-max-time"},
-        description =
-            "Specifies the maximum time, in milliseconds, that could be spent selecting a single transaction to be included in the block."
-                + " Must be positive and ≤ the value of --Xtxs-selection-max-time option (default: will get the value of --Xtxs-selection-max-time)")
-    private Long txsSelectionPerTxMaxTime;
-=======
                 + " Not compatible with PoA networks, see Xpoa-block-txs-selection-max-time."
                 + " Must be positive and ≤ (default: ${DEFAULT-VALUE})")
     private Long nonPoaBlockTxsSelectionMaxTime = DEFAULT_NON_POA_BLOCK_TXS_SELECTION_MAX_TIME;
@@ -199,7 +187,15 @@
                 + " To be only used on PoA networks, for other networks see Xblock-txs-selection-max-time."
                 + " (default: ${DEFAULT-VALUE})")
     private Percentage poaBlockTxsSelectionMaxTime = DEFAULT_POA_BLOCK_TXS_SELECTION_MAX_TIME;
->>>>>>> f7650c95
+
+    @CommandLine.Option(
+        hidden = true,
+        names = {"--Xtxs-selection-per-tx-max-time"},
+        description =
+            "Specifies the maximum time, in milliseconds, that could be spent selecting a single transaction to be included in the block."
+                + " Must be positive and ≤ the max time allocated for the block txs selection."
+                + " (default: will get the block txs selection max time as specified by --Xblock-txs-selection-max-time or --Xpoa-block-txs-selection-max-time)")
+    private Long txsSelectionPerTxMaxTime;
   }
 
   private MiningOptions() {}
@@ -303,16 +299,6 @@
             "--Xblock-txs-selection-max-time must be positive and ≤ "
                 + DEFAULT_NON_POA_BLOCK_TXS_SELECTION_MAX_TIME);
       }
-    }
-
-    if (unstableOptions.txsSelectionPerTxMaxTime != null
-        && (unstableOptions.txsSelectionPerTxMaxTime <= 0
-            || unstableOptions.txsSelectionPerTxMaxTime > unstableOptions.txsSelectionMaxTime)) {
-      throw new ParameterException(
-          commandLine,
-          "--Xtxs-selection-per-tx-max-time must be positive and ≤ "
-              + unstableOptions.txsSelectionMaxTime
-              + " (the value of --Xtxs-selection-max-time option)");
     }
   }
 
@@ -340,20 +326,18 @@
         miningParameters.getUnstable().getPosBlockCreationMaxTime();
     miningOptions.unstableOptions.posBlockCreationRepetitionMinDuration =
         miningParameters.getUnstable().getPosBlockCreationRepetitionMinDuration();
-<<<<<<< HEAD
-    miningOptions.unstableOptions.txsSelectionMaxTime =
-        miningParameters.getUnstable().getTxsSelectionMaxTime();
-    miningOptions.unstableOptions.txsSelectionPerTxMaxTime =
-        miningParameters.getUnstable().getTxsSelectionPerTxMaxTime();
-=======
     miningOptions.unstableOptions.nonPoaBlockTxsSelectionMaxTime =
         miningParameters.getUnstable().getBlockTxsSelectionMaxTime();
     miningOptions.unstableOptions.poaBlockTxsSelectionMaxTime =
         miningParameters.getUnstable().getPoaBlockTxsSelectionMaxTime();
->>>>>>> f7650c95
 
     miningParameters.getCoinbase().ifPresent(coinbase -> miningOptions.coinbase = coinbase);
     miningParameters.getTargetGasLimit().ifPresent(tgl -> miningOptions.targetGasLimit = tgl);
+    miningParameters
+        .getUnstable()
+        .getConfiguredTxsSelectionPerTxMaxTime()
+        .ifPresent(value -> miningOptions.unstableOptions.txsSelectionPerTxMaxTime = value);
+
     return miningOptions;
   }
 
@@ -374,33 +358,31 @@
       updatableInitValuesBuilder.coinbase(coinbase);
     }
 
+    final var unstableParametersBuilder =
+        ImmutableMiningParameters.Unstable.builder()
+            .remoteSealersLimit(unstableOptions.remoteSealersLimit)
+            .remoteSealersTimeToLive(unstableOptions.remoteSealersTimeToLive)
+            .powJobTimeToLive(unstableOptions.powJobTimeToLive)
+            .maxOmmerDepth(unstableOptions.maxOmmersDepth)
+            .stratumExtranonce(unstableOptions.stratumExtranonce)
+            .posBlockCreationMaxTime(unstableOptions.posBlockCreationMaxTime)
+            .posBlockCreationRepetitionMinDuration(
+                unstableOptions.posBlockCreationRepetitionMinDuration)
+            .nonPoaBlockTxsSelectionMaxTime(unstableOptions.nonPoaBlockTxsSelectionMaxTime)
+            .poaBlockTxsSelectionMaxTime(unstableOptions.poaBlockTxsSelectionMaxTime);
+
+    if (unstableOptions.txsSelectionPerTxMaxTime != null) {
+      unstableParametersBuilder.configuredTxsSelectionPerTxMaxTime(
+          unstableOptions.txsSelectionPerTxMaxTime);
+    }
+
     final var miningParametersBuilder =
         ImmutableMiningParameters.builder()
             .mutableInitValues(updatableInitValuesBuilder.build())
             .isStratumMiningEnabled(iStratumMiningEnabled)
             .stratumNetworkInterface(stratumNetworkInterface)
             .stratumPort(stratumPort)
-            .unstable(
-                ImmutableMiningParameters.Unstable.builder()
-                    .remoteSealersLimit(unstableOptions.remoteSealersLimit)
-                    .remoteSealersTimeToLive(unstableOptions.remoteSealersTimeToLive)
-                    .powJobTimeToLive(unstableOptions.powJobTimeToLive)
-                    .maxOmmerDepth(unstableOptions.maxOmmersDepth)
-                    .stratumExtranonce(unstableOptions.stratumExtranonce)
-                    .posBlockCreationMaxTime(unstableOptions.posBlockCreationMaxTime)
-                    .posBlockCreationRepetitionMinDuration(
-                        unstableOptions.posBlockCreationRepetitionMinDuration)
-<<<<<<< HEAD
-                    .txsSelectionMaxTime(unstableOptions.txsSelectionMaxTime)
-                    .txsSelectionPerTxMaxTime(
-                        unstableOptions.txsSelectionPerTxMaxTime != null
-                            ? unstableOptions.txsSelectionPerTxMaxTime
-                            : unstableOptions.txsSelectionMaxTime)
-=======
-                    .nonPoaBlockTxsSelectionMaxTime(unstableOptions.nonPoaBlockTxsSelectionMaxTime)
-                    .poaBlockTxsSelectionMaxTime(unstableOptions.poaBlockTxsSelectionMaxTime)
->>>>>>> f7650c95
-                    .build());
+            .unstable(unstableParametersBuilder.build());
 
     return miningParametersBuilder.build();
   }
