/*
 * Copyright ConsenSys AG.
 *
 * Licensed under the Apache License, Version 2.0 (the "License"); you may not use this file except in compliance with
 * the License. You may obtain a copy of the License at
 *
 * http://www.apache.org/licenses/LICENSE-2.0
 *
 * Unless required by applicable law or agreed to in writing, software distributed under the License is distributed on
 * an "AS IS" BASIS, WITHOUT WARRANTIES OR CONDITIONS OF ANY KIND, either express or implied. See the License for the
 * specific language governing permissions and limitations under the License.
 *
 * SPDX-License-Identifier: Apache-2.0
 */
package org.hyperledger.besu.plugin.data;

import org.hyperledger.besu.plugin.Unstable;

import java.util.Optional;

import org.apache.tuweni.bytes.Bytes;
import org.apache.tuweni.bytes.Bytes32;
import org.apache.tuweni.units.bigints.UInt256;

/**
 * The minimum set of data for a BlockHeader, as defined in the <a href=
 * "https://ethereum.github.io/yellowpaper/paper.pdf">Ethereum Yellow Paper</a>.
 */
public interface BlockHeader {

  /**
   * The Keccak 256-bit hash of the parent block’s header, in its entirety.
   *
   * @return The Keccak 256-bit hash of the parent block’s header, in its entirety.
   */
  Hash getParentHash();

  /**
   * The Keccak 256-bit hash of the ommers list portion of this block.
   *
   * @return The Keccak 256-bit hash of the ommers list portion of this block.
   */
  Hash getOmmersHash();

  /**
   * The 160-bit address to which all fees collected from the successful mining of this block be
   * transferred.
   *
   * <p>The name in the yellow paper is beneficiary.
   *
   * @return The 160-bit address to which all fees collected from the successful mining of this
   *     block be transferred.
   */
  Address getCoinbase();

  /**
   * The Keccak 256-bit hash of the root node of the state trie, after all transactions are executed
   * and finalisations applied.
   *
   * @return The Keccak 256-bit hash of the root node of the state trie, after all transactions are
   *     executed and finalisations applied.
   */
  Hash getStateRoot();

  /**
   * The Keccak 256-bit hash of the root node of the trie structure populated with each transaction
   * in the transactions list portion of the block.
   *
   * @return The Keccak 256-bit hash of the root node of the trie structure populated with each
   *     transaction in the transactions list portion of the block.
   */
  Hash getTransactionsRoot();

  /**
   * The Keccak 256-bit hash of the root node of the trie structure populated with the receipts of
   * each transaction in the transactions list portion of the block.
   *
   * @return The Keccak 256-bit hash of the root node of the trie structure populated with the
   *     receipts of each transaction in the transactions list portion of the block.
   */
  Hash getReceiptsRoot();

  /**
   * The Bloom filter composed from indexable information (logger address and log topics) contained
   * in each log entry from the receipt of each transaction in the transactions list.
   *
   * @return The Bloom filter composed from indexable information (logger address and log topics)
   *     contained in each log entry from the receipt of each transaction in the transactions list.
   */
  Bytes getLogsBloom();

  /**
   * A scalar value corresponding to the difficulty level of this block. This can be calculated from
   * the previous block’s difficulty level and the timestamp.
   *
   * @return A UInt256 value corresponding to the difficulty level of this block. This can be
   *     calculated from the previous block’s difficulty level and the timestamp.
   */
  Quantity getDifficulty();

  /**
   * A scalar value equal to the number of ancestor blocks. The genesis block has a number of zero.
   *
   * @return A scalar value equal to the number of ancestor blocks. The genesis block has a number
   *     of zero.
   */
  long getNumber();

  /**
   * A scalar value equal to the current limit of gas expenditure per block.
   *
   * @return A scalar value equal to the current limit of gas expenditure per block.
   */
  long getGasLimit();

  /**
   * A scalar value equal to the total gas used in transactions in this block.
   *
   * @return A scalar value equal to the total gas used in transactions in this block.
   */
  long getGasUsed();

  /**
   * A scalar value equal to the reasonable output of Unix’s time() at this block’s inception.
   *
   * @return A scalar value equal to the reasonable output of Unix’s time() at this block’s
   *     inception.
   */
  long getTimestamp();

  /**
   * An arbitrary byte array containing data relevant to this block. This must be 32 bytes or fewer.
   *
   * @return An arbitrary byte array containing data relevant to this block. This must be 32 bytes
   *     or fewer.
   */
  Bytes getExtraData();

  /**
   * A 256-bit hash which, combined with the nonce, proves that a sufficient amount of computation
   * has been carried out on this block.
   *
   * @return A 256-bit hash which, combined with the nonce, proves that a sufficient amount of
   *     computation has been carried out on this block.
   */
  Hash getMixHash();

  /**
   * A 64-bit value which, combined with the mixhash, proves that a sufficient amount of computation
   * has been carried out on this block.
   *
   * @return A 64-bit value which, combined with the mixhash, proves that a sufficient amount of
   *     computation has been carried out on this block.
   */
  long getNonce();

  /**
   * The Keccak 256-bit hash of this header.
   *
   * @return The Keccak 256-bit hash of this header.
   */
  Hash getBlockHash();

  /**
   * The BASEFEE of this header.
   *
   * @return The BASEFEE of this header.
   */
  @Unstable
  default Optional<? extends Quantity> getBaseFee() {
    return Optional.empty();
  }

  /**
   * Optional 32 bytes of prevRandao data.
   *
   * @return Optional prevRandao bytes from this header.
   */
  default Optional<Bytes32> getPrevRandao() {
    return Optional.empty();
  }

  /**
   * The Keccak 256-bit hash of the root node of the trie structure populated with each withdrawal
   * in the withdrawals list portion of the block.
   *
   * @return The Keccak 256-bit hash of the root node of the trie structure populated with each
   *     withdrawal in the withdrawal list portion of the block.
   */
  Optional<? extends Hash> getWithdrawalsRoot();

  /**
   * The excess_data_gas of this header.
   *
   * @return The excess_data_gas of this header.
   */
  @Unstable
<<<<<<< HEAD
  Optional<UInt256> getExcessDataGas();
=======
  Optional<? extends Quantity> getExcessDataGas();
>>>>>>> 1caecbd3
}<|MERGE_RESOLUTION|>--- conflicted
+++ resolved
@@ -20,7 +20,6 @@
 
 import org.apache.tuweni.bytes.Bytes;
 import org.apache.tuweni.bytes.Bytes32;
-import org.apache.tuweni.units.bigints.UInt256;
 
 /**
  * The minimum set of data for a BlockHeader, as defined in the <a href=
@@ -195,9 +194,5 @@
    * @return The excess_data_gas of this header.
    */
   @Unstable
-<<<<<<< HEAD
-  Optional<UInt256> getExcessDataGas();
-=======
   Optional<? extends Quantity> getExcessDataGas();
->>>>>>> 1caecbd3
 }