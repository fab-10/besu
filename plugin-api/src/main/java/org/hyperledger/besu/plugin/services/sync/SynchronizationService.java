--- conflicted
+++ resolved
@@ -22,16 +22,12 @@
 
 import java.util.Optional;
 
-<<<<<<< HEAD
 /**
  * Service for accessing synchronization status information.
  *
  * <p>This service provides information about the node's synchronization state, including current
  * block height and sync status.
  */
-=======
-/** Synchronization service wraps the sync state and sync event lifecycle. */
->>>>>>> 69e5cb12
 public interface SynchronizationService extends BesuService {
 
   /**
@@ -79,7 +75,27 @@
   void start();
 
   /**
-<<<<<<< HEAD
+   * Returns the current sync status.
+   *
+   * @return the current sync status, or empty if not syncing.
+   */
+  Optional<SyncStatus> getSyncStatus();
+
+  /**
+   * Checks if the node is in sync.
+   *
+   * @return true if the node is in sync, false otherwise.
+   */
+  boolean isInSync();
+
+  /**
+   * Returns the best peer chain head.
+   *
+   * @return the best peer chain head, or empty if no peers are connected.
+   */
+  Optional<Long> getBestPeerChainHead();
+
+  /**
    * Get the highest block number known to the network.
    *
    * @return the highest block number, or empty if not available
@@ -94,36 +110,9 @@
   Optional<Long> getCurrentBlock();
 
   /**
-   * Check if the node is currently in sync with the network.
-   *
-   * @return true if the node is in sync, false otherwise
-=======
-   * Returns the current sync status.
-   *
-   * @return the current sync status, or empty if not syncing.
-   */
-  Optional<SyncStatus> getSyncStatus();
-
-  /**
-   * Checks if the node is in sync.
-   *
-   * @return true if the node is in sync, false otherwise.
->>>>>>> 69e5cb12
-   */
-  boolean isInSync();
-
-  /**
-<<<<<<< HEAD
    * Get the number of blocks this node is behind the network head.
    *
    * @return the number of blocks behind, or 0 if in sync
    */
   long getBlocksBehind();
-=======
-   * Returns the best peer chain head.
-   *
-   * @return the best peer chain head, or empty if no peers are connected.
-   */
-  Optional<Long> getBestPeerChainHead();
->>>>>>> 69e5cb12
 }