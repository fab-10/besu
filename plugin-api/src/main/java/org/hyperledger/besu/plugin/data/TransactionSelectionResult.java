/*
 * Copyright Hyperledger Besu Contributors.
 *
 * Licensed under the Apache License, Version 2.0 (the "License"); you may not use this file except in compliance with
 * the License. You may obtain a copy of the License at
 *
 * http://www.apache.org/licenses/LICENSE-2.0
 *
 * Unless required by applicable law or agreed to in writing, software distributed under the License is distributed on
 * an "AS IS" BASIS, WITHOUT WARRANTIES OR CONDITIONS OF ANY KIND, either express or implied. See the License for the
 * specific language governing permissions and limitations under the License.
 *
 * SPDX-License-Identifier: Apache-2.0
 */

package org.hyperledger.besu.plugin.data;

import java.util.Objects;
import java.util.Optional;

/**
 * Represent the result of the selection process of a candidate transaction, during the block
 * creation phase.
 */
public class TransactionSelectionResult {

  private enum Status {
    SELECTED,
    BLOCK_FULL(true, false),
    BLOCK_OCCUPANCY_ABOVE_THRESHOLD(true, false),
<<<<<<< HEAD
    BLOCK_SELECTION_TIMEOUT(true, false),
    BLOCK_SELECTION_CANCELLED(true, false),
=======
>>>>>>> 25b15226
    INVALID_TRANSIENT(false, false),
    INVALID(false, true);

    private final boolean stop;
    private final boolean discard;

    Status() {
      this.stop = false;
      this.discard = false;
    }

    Status(final boolean stop, final boolean discard) {
      this.stop = stop;
      this.discard = discard;
    }

    @Override
    public String toString() {
      return name() + " (stop=" + stop + ", discard=" + discard + ")";
    }
  }

  /** The transaction has been selected to be included in the new block */
  public static final TransactionSelectionResult SELECTED =
      new TransactionSelectionResult(Status.SELECTED);
  /** The transaction has not been selected since the block is full. */
  public static final TransactionSelectionResult BLOCK_FULL =
      new TransactionSelectionResult(Status.BLOCK_FULL);
<<<<<<< HEAD
  /** There was no more time to add transaction to the block */
  public static final TransactionSelectionResult BLOCK_SELECTION_TIMEOUT =
      new TransactionSelectionResult(Status.BLOCK_SELECTION_TIMEOUT);
  /** There the selection has been cancelled */
  public static final TransactionSelectionResult BLOCK_SELECTION_CANCELLED =
      new TransactionSelectionResult(Status.BLOCK_SELECTION_CANCELLED);
=======
>>>>>>> 25b15226
  /**
   * The transaction has not been selected since too large and the occupancy of the block is enough
   * to stop the selection.
   */
  public static final TransactionSelectionResult BLOCK_OCCUPANCY_ABOVE_THRESHOLD =
      new TransactionSelectionResult(Status.BLOCK_OCCUPANCY_ABOVE_THRESHOLD);
  /**
   * The transaction has not been selected since its gas limit is greater than the block remaining
   * gas, but the selection should continue.
   */
  public static final TransactionSelectionResult TX_TOO_LARGE_FOR_REMAINING_GAS =
      TransactionSelectionResult.invalidTransient("TX_TOO_LARGE_FOR_REMAINING_GAS");
  /**
   * The transaction has not been selected since its current price is below the configured min
   * price, but the selection should continue.
   */
  public static final TransactionSelectionResult CURRENT_TX_PRICE_BELOW_MIN =
      TransactionSelectionResult.invalidTransient("CURRENT_TX_PRICE_BELOW_MIN");
  /**
   * The transaction has not been selected since its data price is below the current network data
   * price, but the selection should continue.
   */
  public static final TransactionSelectionResult BLOB_PRICE_BELOW_CURRENT_MIN =
      TransactionSelectionResult.invalidTransient("BLOB_PRICE_BELOW_CURRENT_MIN");

  private final Status status;
  private final Optional<String> maybeInvalidReason;

  private TransactionSelectionResult(final Status status) {
    this(status, null);
  }

  private TransactionSelectionResult(final Status status, final String invalidReason) {
    this.status = status;
    this.maybeInvalidReason = Optional.ofNullable(invalidReason);
  }

  /**
   * Return a selection result that identify the candidate transaction as temporarily invalid, this
   * means that the transaction could become valid at a later time.
   *
   * @param invalidReason the reason why transaction is invalid
   * @return the selection result
   */
  public static TransactionSelectionResult invalidTransient(final String invalidReason) {
    return new TransactionSelectionResult(Status.INVALID_TRANSIENT, invalidReason);
  }

  /**
   * Return a selection result that identify the candidate transaction as permanently invalid, this
   * means that it could be removed safely from the transaction pool.
   *
   * @param invalidReason the reason why transaction is invalid
   * @return the selection result
   */
  public static TransactionSelectionResult invalid(final String invalidReason) {
    return new TransactionSelectionResult(Status.INVALID, invalidReason);
  }

  /**
   * Is the block creation done and the selection process should stop?
   *
   * @return true if the selection process should stop, false otherwise
   */
  public boolean stop() {
    return status.stop;
  }

  /**
   * Should the candidate transaction removed from the transaction pool?
   *
   * @return true if the candidate transaction should be removed from transaction pool, false
   *     otherwise
   */
  public boolean discard() {
    return status.discard;
  }

  /**
   * Is the candidate transaction selected for block inclusion?
   *
   * @return true if the candidate transaction is included in the new block, false otherwise
   */
  public boolean selected() {
    return Status.SELECTED.equals(status);
  }

  /**
   * Optionally return the reason why the transaction is invalid if present
   *
   * @return an optional with the invalid reason
   */
  public Optional<String> maybeInvalidReason() {
    return maybeInvalidReason;
  }

  @Override
  public String toString() {
    return status.name() + maybeInvalidReason.map(ir -> "(" + ir + ")").orElse("");
  }

  @Override
  public boolean equals(final Object o) {
    if (this == o) return true;
    if (o == null || getClass() != o.getClass()) return false;
    final TransactionSelectionResult that = (TransactionSelectionResult) o;
    return status == that.status && Objects.equals(maybeInvalidReason, that.maybeInvalidReason);
  }

  @Override
  public int hashCode() {
    return Objects.hash(status, maybeInvalidReason);
  }
}<|MERGE_RESOLUTION|>--- conflicted
+++ resolved
@@ -28,11 +28,7 @@
     SELECTED,
     BLOCK_FULL(true, false),
     BLOCK_OCCUPANCY_ABOVE_THRESHOLD(true, false),
-<<<<<<< HEAD
     BLOCK_SELECTION_TIMEOUT(true, false),
-    BLOCK_SELECTION_CANCELLED(true, false),
-=======
->>>>>>> 25b15226
     INVALID_TRANSIENT(false, false),
     INVALID(false, true);
 
@@ -61,15 +57,11 @@
   /** The transaction has not been selected since the block is full. */
   public static final TransactionSelectionResult BLOCK_FULL =
       new TransactionSelectionResult(Status.BLOCK_FULL);
-<<<<<<< HEAD
   /** There was no more time to add transaction to the block */
   public static final TransactionSelectionResult BLOCK_SELECTION_TIMEOUT =
       new TransactionSelectionResult(Status.BLOCK_SELECTION_TIMEOUT);
-  /** There the selection has been cancelled */
-  public static final TransactionSelectionResult BLOCK_SELECTION_CANCELLED =
-      new TransactionSelectionResult(Status.BLOCK_SELECTION_CANCELLED);
-=======
->>>>>>> 25b15226
+  ;
+
   /**
    * The transaction has not been selected since too large and the occupancy of the block is enough
    * to stop the selection.
