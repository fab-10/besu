/*
 * Copyright ConsenSys AG.
 *
 * Licensed under the Apache License, Version 2.0 (the "License"); you may not use this file except in compliance with
 * the License. You may obtain a copy of the License at
 *
 * http://www.apache.org/licenses/LICENSE-2.0
 *
 * Unless required by applicable law or agreed to in writing, software distributed under the License is distributed on
 * an "AS IS" BASIS, WITHOUT WARRANTIES OR CONDITIONS OF ANY KIND, either express or implied. See the License for the
 * specific language governing permissions and limitations under the License.
 *
 * SPDX-License-Identifier: Apache-2.0
 */
package org.hyperledger.besu.plugin.data;

import java.util.Arrays;
import java.util.EnumSet;
import java.util.Set;

public enum TransactionType {
  FRONTIER(0xf8 /* this is serialized as 0x0 in TransactionCompleteResult */),
  ACCESS_LIST(0x01),
  EIP1559(0x02),
<<<<<<< HEAD
  BLOB_TX_TYPE(0x05);

  private static final Set<TransactionType> ACCESS_LIST_SUPPORTED_TRANSACTION_TYPES =
      Set.of(ACCESS_LIST, EIP1559, BLOB_TX_TYPE);
=======
  EIP4844(0x03);

  private static final Set<TransactionType> ACCESS_LIST_SUPPORTED_TRANSACTION_TYPES =
      Set.of(ACCESS_LIST, EIP1559, EIP4844);
>>>>>>> 153add35

  private static final EnumSet<TransactionType> LEGACY_FEE_MARKET_TRANSACTION_TYPES =
      EnumSet.of(TransactionType.FRONTIER, TransactionType.ACCESS_LIST);

  private final int typeValue;

  TransactionType(final int typeValue) {
    this.typeValue = typeValue;
  }

  public byte getSerializedType() {
    return (byte) this.typeValue;
  }

  public int compareTo(final Byte b) {
    return Byte.valueOf(getSerializedType()).compareTo(b);
  }

  public static TransactionType of(final int serializedTypeValue) {
    return Arrays.stream(
            new TransactionType[] {
              TransactionType.FRONTIER, TransactionType.ACCESS_LIST, TransactionType.EIP1559
            })
        .filter(transactionType -> transactionType.typeValue == serializedTypeValue)
        .findFirst()
        .orElseThrow(
            () ->
                new IllegalArgumentException(
                    String.format("Unsupported transaction type %x", serializedTypeValue)));
  }

  public boolean supportsAccessList() {
    return ACCESS_LIST_SUPPORTED_TRANSACTION_TYPES.contains(this);
  }

  public boolean supports1559FeeMarket() {
    return !LEGACY_FEE_MARKET_TRANSACTION_TYPES.contains(this);
  }

  public boolean requiresChainId() {
    return !this.equals(FRONTIER);
  }
}<|MERGE_RESOLUTION|>--- conflicted
+++ resolved
@@ -22,17 +22,10 @@
   FRONTIER(0xf8 /* this is serialized as 0x0 in TransactionCompleteResult */),
   ACCESS_LIST(0x01),
   EIP1559(0x02),
-<<<<<<< HEAD
   BLOB_TX_TYPE(0x05);
 
   private static final Set<TransactionType> ACCESS_LIST_SUPPORTED_TRANSACTION_TYPES =
       Set.of(ACCESS_LIST, EIP1559, BLOB_TX_TYPE);
-=======
-  EIP4844(0x03);
-
-  private static final Set<TransactionType> ACCESS_LIST_SUPPORTED_TRANSACTION_TYPES =
-      Set.of(ACCESS_LIST, EIP1559, EIP4844);
->>>>>>> 153add35
 
   private static final EnumSet<TransactionType> LEGACY_FEE_MARKET_TRANSACTION_TYPES =
       EnumSet.of(TransactionType.FRONTIER, TransactionType.ACCESS_LIST);
