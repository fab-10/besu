/*
 * Copyright Hyperledger Besu Contributors.
 *
 * Licensed under the Apache License, Version 2.0 (the "License"); you may not use this file except in compliance with
 * the License. You may obtain a copy of the License at
 *
 * http://www.apache.org/licenses/LICENSE-2.0
 *
 * Unless required by applicable law or agreed to in writing, software distributed under the License is distributed on
 * an "AS IS" BASIS, WITHOUT WARRANTIES OR CONDITIONS OF ANY KIND, either express or implied. See the License for the
 * specific language governing permissions and limitations under the License.
 */

import java.security.MessageDigest

apply plugin: 'java-library'
jar {
  archiveBaseName = 'plugin-api'
  manifest {
    attributes(
      'Specification-Title': archiveBaseName,
      'Specification-Version': project.version,
      'Implementation-Title': archiveBaseName,
      'Implementation-Version': calculateVersion(),
      'Commit-Hash': getGitCommitDetails(40).hash,
      'Automatic-Module-Name': 'org.hyperledger.besu.plugin.api'
      )
  }
}

dependencies {
  api project(':datatypes')
  api 'org.apache.commons:commons-lang3'
  api 'io.tmio:tuweni-bytes'
  api 'io.tmio:tuweni-units'
  implementation 'com.google.guava:guava'
  implementation project(':evm')
  compileOnly 'io.vertx:vertx-core'
}

configurations { testArtifacts }

class FileStateChecker extends DefaultTask {

  @Input
  Set<File> files

  @Input
  String knownHash

  @TaskAction
  def CheckState() {
    def digestor = MessageDigest.getInstance("SHA-256")

    this.files.toSorted(Comparator.comparing({it.canonicalPath})).each {
      digestor.update(it.readBytes())
    }
    def currentHash = digestor.digest().encodeBase64().toString()
    if (this.knownHash != currentHash) {
      throw new GradleException("""For the Plugin APIs the checksum of the project did not match what was expected.

If this is a deliberate change where you have thought through backwards compatibility,
then update "Expected" for "Calculated" in the appropriate build.gradle as the knownHash for this task.
Expected   : ${this.knownHash}
Calculated : ${currentHash}
""")
    }
  }
}

tasks.register('checkAPIChanges', FileStateChecker) {
  description = "Checks that the API for the Plugin-API project does not change without deliberate thought"
  files = sourceSets.main.allJava.files
<<<<<<< HEAD
  knownHash = 'CvTVR7kCUKOFXPhQrXVYQOIGuJryKRhs6Ty7tMGW5O0='
=======
  knownHash = '3DEeEv1YPoZvRCrmkUygP1tuXZ5YKnY0mIRFNhHPUoc='
>>>>>>> 46204773
}
check.dependsOn('checkAPIChanges')

publishing {
  publications {
    mavenJava(MavenPublication) {
      groupId 'org.hyperledger.besu'
      pom {
        name = 'Besu Plugins Library'
        description = 'Core Plugins Libraries for Besu'
      }
    }
  }
}<|MERGE_RESOLUTION|>--- conflicted
+++ resolved
@@ -71,11 +71,7 @@
 tasks.register('checkAPIChanges', FileStateChecker) {
   description = "Checks that the API for the Plugin-API project does not change without deliberate thought"
   files = sourceSets.main.allJava.files
-<<<<<<< HEAD
-  knownHash = 'CvTVR7kCUKOFXPhQrXVYQOIGuJryKRhs6Ty7tMGW5O0='
-=======
-  knownHash = '3DEeEv1YPoZvRCrmkUygP1tuXZ5YKnY0mIRFNhHPUoc='
->>>>>>> 46204773
+  knownHash = '5YqXajl5nrSGiQcU9PXzAvmSE8q65pMtIg4ejSZ3meI='
 }
 check.dependsOn('checkAPIChanges')
 
