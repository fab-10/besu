--- conflicted
+++ resolved
@@ -66,11 +66,7 @@
 tasks.register('checkAPIChanges', FileStateChecker) {
   description = "Checks that the API for the Plugin-API project does not change without deliberate thought"
   files = sourceSets.main.allJava.files
-<<<<<<< HEAD
-  knownHash = 'VyFR8ynizIcSQL4zljS0LMTatWSzF8N8CqGT170lT58='
-=======
-  knownHash = '3JnYE8JbJPkPsNkmlUUFCaUU8Rk1IdfJ8lMuJOBpt5s='
->>>>>>> 1caecbd3
+  knownHash = 'Ey1dj9ckXZPM8m7HFoRYRh2+/uHW/T5OmVKLcOdtMTc='
 }
 check.dependsOn('checkAPIChanges')
 
