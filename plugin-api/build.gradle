/*
 * Copyright 2019 ConsenSys AG.
 *
 * Licensed under the Apache License, Version 2.0 (the "License"); you may not use this file except in compliance with
 * the License. You may obtain a copy of the License at
 *
 * http://www.apache.org/licenses/LICENSE-2.0
 *
 * Unless required by applicable law or agreed to in writing, software distributed under the License is distributed on
 * an "AS IS" BASIS, WITHOUT WARRANTIES OR CONDITIONS OF ANY KIND, either express or implied. See the License for the
 * specific language governing permissions and limitations under the License.
 */

import java.security.MessageDigest

apply plugin: 'java-library'
jar {
  archiveBaseName = 'plugin-api'
  manifest {
    attributes(
      'Specification-Title': archiveBaseName,
      'Specification-Version': project.version,
      'Implementation-Title': archiveBaseName,
      'Implementation-Version': calculateVersion(),
      'Automatic-Module-Name': 'org.hyperledger.besu.plugin.api'
      )
  }
}

dependencies {
  api 'org.apache.commons:commons-lang3'
  api 'org.apache.tuweni:tuweni-bytes'
  api 'org.apache.tuweni:tuweni-units'
}

configurations { testArtifacts }

class FileStateChecker extends DefaultTask {

  @Input
  Set<File> files

  @Input
  String knownHash

  @TaskAction
  def CheckState() {
    def digestor = MessageDigest.getInstance("SHA-256")

    this.files.toSorted(Comparator.comparing({it.canonicalPath})).each {
      digestor.update(it.readBytes())
    }
    def currentHash = digestor.digest().encodeBase64().toString()
    if (this.knownHash != currentHash) {
      throw new GradleException("""For the Plugin APIs the checksum of the project did not match what was expected.

If this is a deliberate change where you have thought through backwards compatibility,
then update "Expected" for "Calculated" in the appropriate build.gradle as the knownHash for this task.
Expected   : ${this.knownHash}
Calculated : ${currentHash}
""")
    }
  }
}

tasks.register('checkAPIChanges', FileStateChecker) {
  description = "Checks that the API for the Plugin-API project does not change without deliberate thought"
  files = sourceSets.main.allJava.files
<<<<<<< HEAD
  knownHash = '+acAYXPUME2zun8FL+X3PAQ0fsN9Cfx0pNcktKfcQvk='
=======
  knownHash = 'GhL4U7UeoMergHRosUwelRHCsS2q4y0n7WWEKWV+rag='
>>>>>>> ec62b62a
}
check.dependsOn('checkAPIChanges')

publishing {
  publications {
    mavenJava(MavenPublication) {
      groupId 'org.hyperledger.besu'
      pom {
        name = 'Besu Plugins Library'
        description = 'Core Plugins Libraries for Besu'
      }
    }
  }
}<|MERGE_RESOLUTION|>--- conflicted
+++ resolved
@@ -66,11 +66,7 @@
 tasks.register('checkAPIChanges', FileStateChecker) {
   description = "Checks that the API for the Plugin-API project does not change without deliberate thought"
   files = sourceSets.main.allJava.files
-<<<<<<< HEAD
-  knownHash = '+acAYXPUME2zun8FL+X3PAQ0fsN9Cfx0pNcktKfcQvk='
-=======
   knownHash = 'GhL4U7UeoMergHRosUwelRHCsS2q4y0n7WWEKWV+rag='
->>>>>>> ec62b62a
 }
 check.dependsOn('checkAPIChanges')
 
