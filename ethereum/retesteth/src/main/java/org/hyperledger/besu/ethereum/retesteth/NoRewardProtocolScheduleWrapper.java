--- conflicted
+++ resolved
@@ -120,17 +120,10 @@
     return delegate.listMilestones();
   }
 
-<<<<<<< HEAD
 //  @Override
-//  public void setTransactionFilter(final TransactionFilter transactionFilter) {
-//    delegate.setTransactionFilter(transactionFilter);
+//  public void setTransactionFilter(final PermissionTransactionFilter permissionTransactionFilter) {
+//    delegate.setTransactionFilter(permissionTransactionFilter);
 //  }
-=======
-  @Override
-  public void setTransactionFilter(final PermissionTransactionFilter permissionTransactionFilter) {
-    delegate.setTransactionFilter(permissionTransactionFilter);
-  }
->>>>>>> 8f684965
 
   @Override
   public void setPublicWorldStateArchiveForPrivacyBlockProcessor(
