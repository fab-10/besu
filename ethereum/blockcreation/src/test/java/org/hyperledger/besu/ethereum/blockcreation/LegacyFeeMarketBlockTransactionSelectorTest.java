/*
 * Copyright Hyperledger Besu Contributors.
 *
 * Licensed under the Apache License, Version 2.0 (the "License"); you may not use this file except in compliance with
 * the License. You may obtain a copy of the License at
 *
 * http://www.apache.org/licenses/LICENSE-2.0
 *
 * Unless required by applicable law or agreed to in writing, software distributed under the License is distributed on
 * an "AS IS" BASIS, WITHOUT WARRANTIES OR CONDITIONS OF ANY KIND, either express or implied. See the License for the
 * specific language governing permissions and limitations under the License.
 *
 * SPDX-License-Identifier: Apache-2.0
 */
package org.hyperledger.besu.ethereum.blockcreation;

import static org.mockito.Mockito.mock;
import static org.mockito.Mockito.when;

import org.hyperledger.besu.ethereum.core.BlockHeader;
import org.hyperledger.besu.ethereum.eth.transactions.ImmutableTransactionPoolConfiguration;
import org.hyperledger.besu.ethereum.eth.transactions.PendingTransactions;
import org.hyperledger.besu.ethereum.eth.transactions.sorter.GasPricePendingTransactionsSorter;
import org.hyperledger.besu.ethereum.mainnet.feemarket.FeeMarket;
import org.hyperledger.besu.testutil.TestClock;

import java.time.ZoneId;
import java.util.Optional;

public class LegacyFeeMarketBlockTransactionSelectorTest
    extends AbstractBlockTransactionSelectorTest {

  @Override
<<<<<<< HEAD
  protected PendingTransactions createPendingTransactionsSorter() {
=======
  protected PendingTransactions createPendingTransactions() {
>>>>>>> aef335cf

    return new GasPricePendingTransactionsSorter(
        ImmutableTransactionPoolConfiguration.builder()
            .txPoolMaxSize(5)
            .txPoolLimitByAccountPercentage(1)
            .build(),
        TestClock.system(ZoneId.systemDefault()),
        metricsSystem,
        LegacyFeeMarketBlockTransactionSelectorTest::mockBlockHeader);
  }

  private static BlockHeader mockBlockHeader() {
    final BlockHeader blockHeader = mock(BlockHeader.class);
    when(blockHeader.getBaseFee()).thenReturn(Optional.empty());
    return blockHeader;
  }

  @Override
  protected FeeMarket getFeeMarket() {
    return FeeMarket.legacy();
  }
}<|MERGE_RESOLUTION|>--- conflicted
+++ resolved
@@ -31,11 +31,7 @@
     extends AbstractBlockTransactionSelectorTest {
 
   @Override
-<<<<<<< HEAD
-  protected PendingTransactions createPendingTransactionsSorter() {
-=======
   protected PendingTransactions createPendingTransactions() {
->>>>>>> aef335cf
 
     return new GasPricePendingTransactionsSorter(
         ImmutableTransactionPoolConfiguration.builder()
