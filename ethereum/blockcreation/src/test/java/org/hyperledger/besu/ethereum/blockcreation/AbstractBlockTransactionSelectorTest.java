--- conflicted
+++ resolved
@@ -750,7 +750,96 @@
                     TransactionInvalidReason.NONCE_TOO_HIGH.name())));
   }
 
-<<<<<<< HEAD
+  @Test
+  public void increaseOfMinGasPriceAtRuntimeExcludeTxFromBeingSelected() {
+    final Transaction transaction = createTransaction(0, Wei.of(7L), 100_000);
+    final ProcessableBlockHeader blockHeader = createBlock(500_000);
+
+    final Address miningBeneficiary = AddressHelpers.ofValue(1);
+
+    final MiningParameters miningParameters =
+        ImmutableMiningParameters.builder().from(defaultTestMiningParameters).build();
+
+    final BlockTransactionSelector selector =
+        createBlockSelectorAndSetupTxPool(
+            miningParameters,
+            transactionProcessor,
+            blockHeader,
+            miningBeneficiary,
+            Wei.ZERO,
+            NO_PLUGIN_TRANSACTION_SELECTOR_FACTORY);
+
+    transactionPool.addRemoteTransactions(List.of(transaction));
+
+    ensureTransactionIsValid(transaction, 0, 5);
+
+    // raise the minGasPrice at runtime from 1 wei to 10 wei
+    miningParameters.setMinTransactionGasPrice(Wei.of(10));
+
+    final TransactionSelectionResults results = selector.buildTransactionListForBlock();
+
+    // now the tx gasPrice is below the new minGasPrice, it is not selected but stays in the pool
+    assertThat(results.getSelectedTransactions()).isEmpty();
+    assertThat(results.getNotSelectedTransactions())
+        .containsOnly(entry(transaction, TransactionSelectionResult.CURRENT_TX_PRICE_BELOW_MIN));
+    assertThat(transactionPool.getPendingTransactions())
+        .map(PendingTransaction::getTransaction)
+        .containsOnly(transaction);
+  }
+
+  @Test
+  public void decreaseOfMinGasPriceAtRuntimeIncludeTxThatWasPreviouslyNotSelected() {
+    final Transaction transaction = createTransaction(0, Wei.of(7L), 100_000);
+    final MiningParameters miningParameters =
+        ImmutableMiningParameters.builder().from(defaultTestMiningParameters).build();
+    final ProcessableBlockHeader blockHeader = createBlock(500_000);
+
+    final Address miningBeneficiary = AddressHelpers.ofValue(1);
+
+    final BlockTransactionSelector selector1 =
+        createBlockSelectorAndSetupTxPool(
+            miningParameters,
+            transactionProcessor,
+            blockHeader,
+            miningBeneficiary,
+            Wei.ZERO,
+            NO_PLUGIN_TRANSACTION_SELECTOR_FACTORY);
+    transactionPool.addRemoteTransactions(List.of(transaction));
+
+    ensureTransactionIsValid(transaction, 0, 5);
+
+    // raise the minGasPrice at runtime from 1 wei to 10 wei
+    miningParameters.setMinTransactionGasPrice(Wei.of(10));
+
+    final TransactionSelectionResults results1 = selector1.buildTransactionListForBlock();
+
+    // now the tx gasPrice is below the new minGasPrice, it is not selected but stays in the pool
+    assertThat(results1.getSelectedTransactions()).isEmpty();
+    assertThat(results1.getNotSelectedTransactions())
+        .containsOnly(entry(transaction, TransactionSelectionResult.CURRENT_TX_PRICE_BELOW_MIN));
+    assertThat(transactionPool.getPendingTransactions())
+        .map(PendingTransaction::getTransaction)
+        .containsOnly(transaction);
+
+    // decrease the minGasPrice at runtime from 10 wei to 5 wei
+    miningParameters.setMinTransactionGasPrice(Wei.of(5));
+
+    final BlockTransactionSelector selector2 =
+        createBlockSelector(
+            miningParameters,
+            transactionProcessor,
+            blockHeader,
+            miningBeneficiary,
+            Wei.ZERO,
+            NO_PLUGIN_TRANSACTION_SELECTOR_FACTORY);
+
+    final TransactionSelectionResults results2 = selector2.buildTransactionListForBlock();
+
+    // now the tx gasPrice is above the new minGasPrice and it is selected
+    assertThat(results2.getSelectedTransactions()).contains(transaction);
+    assertThat(results2.getNotSelectedTransactions()).isEmpty();
+  }
+
   @ParameterizedTest
   @MethodSource("subsetOfPendingTransactionsIncludedWhenTxSelectionMaxTimeIsOver")
   public void subsetOfPendingTransactionsIncludedWhenTxSelectionMaxTimeIsOver(
@@ -804,101 +893,6 @@
         mock(PluginTransactionSelectorFactory.class);
     when(transactionSelectorFactory.create()).thenReturn(transactionSelector);
 
-=======
-  @Test
-  public void increaseOfMinGasPriceAtRuntimeExcludeTxFromBeingSelected() {
-    final Transaction transaction = createTransaction(0, Wei.of(7L), 100_000);
-    transactionPool.addRemoteTransactions(List.of(transaction));
-
-    ensureTransactionIsValid(transaction, 0, 5);
-
-    final ProcessableBlockHeader blockHeader = createBlock(500_000);
-
-    final Address miningBeneficiary = AddressHelpers.ofValue(1);
-
-    final BlockTransactionSelector selector =
-        createBlockSelector(
-            transactionProcessor,
-            blockHeader,
-            Wei.ZERO,
-            miningBeneficiary,
-            Wei.ZERO,
-            MIN_OCCUPANCY_80_PERCENT);
-
-    // raise the minGasPrice at runtime from 1 wei to 10 wei
-    miningParameters.setMinTransactionGasPrice(Wei.of(10));
-
-    final TransactionSelectionResults results = selector.buildTransactionListForBlock();
-
-    // now the tx gasPrice is below the new minGasPrice, it is not selected but stays in the pool
-    assertThat(results.getSelectedTransactions()).isEmpty();
-    assertThat(results.getNotSelectedTransactions())
-        .containsOnly(entry(transaction, TransactionSelectionResult.CURRENT_TX_PRICE_BELOW_MIN));
-    assertThat(transactionPool.getPendingTransactions())
-        .map(PendingTransaction::getTransaction)
-        .containsOnly(transaction);
-  }
-
-  @Test
-  public void decreaseOfMinGasPriceAtRuntimeIncludeTxThatWasPreviouslyNotSelected() {
-    final Transaction transaction = createTransaction(0, Wei.of(7L), 100_000);
-    transactionPool.addRemoteTransactions(List.of(transaction));
-
-    ensureTransactionIsValid(transaction, 0, 5);
-
-    final ProcessableBlockHeader blockHeader = createBlock(500_000);
-
-    final Address miningBeneficiary = AddressHelpers.ofValue(1);
-
-    final BlockTransactionSelector selector1 =
-        createBlockSelector(
-            transactionProcessor,
-            blockHeader,
-            Wei.ZERO,
-            miningBeneficiary,
-            Wei.ZERO,
-            MIN_OCCUPANCY_80_PERCENT);
-
-    // raise the minGasPrice at runtime from 1 wei to 10 wei
-    miningParameters.setMinTransactionGasPrice(Wei.of(10));
-
-    final TransactionSelectionResults results1 = selector1.buildTransactionListForBlock();
-
-    // now the tx gasPrice is below the new minGasPrice, it is not selected but stays in the pool
-    assertThat(results1.getSelectedTransactions()).isEmpty();
-    assertThat(results1.getNotSelectedTransactions())
-        .containsOnly(entry(transaction, TransactionSelectionResult.CURRENT_TX_PRICE_BELOW_MIN));
-    assertThat(transactionPool.getPendingTransactions())
-        .map(PendingTransaction::getTransaction)
-        .containsOnly(transaction);
-
-    // decrease the minGasPrice at runtime from 10 wei to 5 wei
-    miningParameters.setMinTransactionGasPrice(Wei.of(5));
-
-    final BlockTransactionSelector selector2 =
-        createBlockSelector(
-            transactionProcessor,
-            blockHeader,
-            Wei.ZERO,
-            miningBeneficiary,
-            Wei.ZERO,
-            MIN_OCCUPANCY_80_PERCENT);
-
-    final TransactionSelectionResults results2 = selector2.buildTransactionListForBlock();
-
-    // now the tx gasPrice is above the new minGasPrice and it is selected
-    assertThat(results2.getSelectedTransactions()).contains(transaction);
-    assertThat(results2.getNotSelectedTransactions()).isEmpty();
-  }
-
-  protected BlockTransactionSelector createBlockSelector(
-      final MainnetTransactionProcessor transactionProcessor,
-      final ProcessableBlockHeader blockHeader,
-      final Wei minGasPrice,
-      final Address miningBeneficiary,
-      final Wei blobGasPrice,
-      final double minBlockOccupancyRatio) {
->>>>>>> 094c8416
     final BlockTransactionSelector selector =
         createBlockSelectorAndSetupTxPool(
             createMiningParameters(Wei.ZERO, MIN_OCCUPANCY_100_PERCENT, txSelectionMaxTime),
@@ -950,6 +944,23 @@
       final PluginTransactionSelectorFactory transactionSelectorFactory) {
 
     transactionPool = createTransactionPool(miningParameters);
+
+    return createBlockSelector(
+        miningParameters,
+        transactionProcessor,
+        blockHeader,
+        miningBeneficiary,
+        blobGasPrice,
+        transactionSelectorFactory);
+  }
+
+  protected BlockTransactionSelector createBlockSelector(
+      final MiningParameters miningParameters,
+      final MainnetTransactionProcessor transactionProcessor,
+      final ProcessableBlockHeader blockHeader,
+      final Address miningBeneficiary,
+      final Wei blobGasPrice,
+      final PluginTransactionSelectorFactory transactionSelectorFactory) {
 
     final BlockTransactionSelector selector =
         new BlockTransactionSelector(
