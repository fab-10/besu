--- conflicted
+++ resolved
@@ -135,16 +135,12 @@
   protected ProtocolSchedule protocolSchedule;
   protected final MiningParameters defaultTestMiningParameters =
       createMiningParameters(
-<<<<<<< HEAD
           Wei.ZERO,
           MIN_OCCUPANCY_80_PERCENT,
-          DEFAULT_TXS_SELECTION_MAX_TIME,
-          DEFAULT_TXS_SELECTION_MAX_TIME);
+          DEFAULT_NON_POA_BLOCK_TXS_SELECTION_MAX_TIME,
+          DEFAULT_NON_POA_BLOCK_TXS_SELECTION_MAX_TIME);
 
   private final Executor executor = Executors.newCachedThreadPool();
-=======
-          Wei.ZERO, MIN_OCCUPANCY_80_PERCENT, DEFAULT_NON_POA_BLOCK_TXS_SELECTION_MAX_TIME);
->>>>>>> f7650c95
 
   @Mock protected EthScheduler ethScheduler;
 
@@ -436,14 +432,10 @@
     final BlockTransactionSelector selector =
         createBlockSelectorAndSetupTxPool(
             createMiningParameters(
-<<<<<<< HEAD
                 Wei.ZERO,
                 MIN_OCCUPANCY_100_PERCENT,
-                DEFAULT_TXS_SELECTION_MAX_TIME,
-                DEFAULT_TXS_SELECTION_MAX_TIME),
-=======
-                Wei.ZERO, MIN_OCCUPANCY_100_PERCENT, DEFAULT_NON_POA_BLOCK_TXS_SELECTION_MAX_TIME),
->>>>>>> f7650c95
+                DEFAULT_NON_POA_BLOCK_TXS_SELECTION_MAX_TIME,
+                DEFAULT_NON_POA_BLOCK_TXS_SELECTION_MAX_TIME),
             transactionProcessor,
             blockHeader,
             miningBeneficiary,
@@ -502,14 +494,10 @@
     final BlockTransactionSelector selector =
         createBlockSelectorAndSetupTxPool(
             createMiningParameters(
-<<<<<<< HEAD
                 Wei.ZERO,
                 MIN_OCCUPANCY_100_PERCENT,
-                DEFAULT_TXS_SELECTION_MAX_TIME,
-                DEFAULT_TXS_SELECTION_MAX_TIME),
-=======
-                Wei.ZERO, MIN_OCCUPANCY_100_PERCENT, DEFAULT_NON_POA_BLOCK_TXS_SELECTION_MAX_TIME),
->>>>>>> f7650c95
+                DEFAULT_NON_POA_BLOCK_TXS_SELECTION_MAX_TIME,
+                DEFAULT_NON_POA_BLOCK_TXS_SELECTION_MAX_TIME),
             transactionProcessor,
             blockHeader,
             miningBeneficiary,
@@ -692,14 +680,10 @@
     final BlockTransactionSelector selector =
         createBlockSelectorAndSetupTxPool(
             createMiningParameters(
-<<<<<<< HEAD
                 Wei.ZERO,
                 MIN_OCCUPANCY_80_PERCENT,
-                DEFAULT_TXS_SELECTION_MAX_TIME,
-                DEFAULT_TXS_SELECTION_MAX_TIME),
-=======
-                Wei.ZERO, MIN_OCCUPANCY_80_PERCENT, DEFAULT_NON_POA_BLOCK_TXS_SELECTION_MAX_TIME),
->>>>>>> f7650c95
+                DEFAULT_NON_POA_BLOCK_TXS_SELECTION_MAX_TIME,
+                DEFAULT_NON_POA_BLOCK_TXS_SELECTION_MAX_TIME),
             transactionProcessor,
             blockHeader,
             miningBeneficiary,
@@ -791,35 +775,6 @@
                     TransactionInvalidReason.NONCE_TOO_HIGH.name())));
   }
 
-<<<<<<< HEAD
-  private Answer<TransactionSelectionResult> processingTx(
-      final boolean isTooLate, final Map<Transaction, Long> txsProcessingTime) {
-    final Answer<TransactionSelectionResult> inTime =
-        invocation -> TransactionSelectionResult.SELECTED;
-    final Answer<TransactionSelectionResult> tooLate =
-        invocation -> {
-          final Transaction tx = ((PendingTransaction) invocation.getArgument(0)).getTransaction();
-
-          Thread.sleep(txsProcessingTime.get(tx));
-
-          return TransactionSelectionResult.SELECTED;
-        };
-
-    return isTooLate ? tooLate : inTime;
-  }
-
-  @ParameterizedTest
-  @MethodSource("longProcessingTask")
-  public void subsetOfPendingTransactionsIncludedWhenTxsSelectionMaxTimeIsOver(
-      final boolean preProcessingTooLate,
-      final boolean processingTooLate,
-      final boolean postProcessingTooLate) {
-
-    final ProcessableBlockHeader blockHeader = createBlock(301_000);
-    final Address miningBeneficiary = AddressHelpers.ofValue(1);
-    final long txsSelectionMaxTime = 500;
-    final long txProcessingTime = 200;
-=======
   @Test
   public void increaseOfMinGasPriceAtRuntimeExcludeTxFromBeingSelected() {
     final Transaction transaction = createTransaction(0, Wei.of(7L), 100_000);
@@ -942,31 +897,40 @@
                 txNotSelected, TransactionSelectionResult.PRIORITY_FEE_PER_GAS_BELOW_CURRENT_MIN));
   }
 
+  // spotless:off
+  /**
+   * Txs selection and timeout timeline
+   *
+   * 0      300      600 700
+   * |       |        |   |
+   * --------0--------1---BT
+   *         |        |
+   * TS     (0)     (0,1)
+   *
+   * TS: Txs selected
+   * BT: Block timeout
+   *
+   * @param isPoa simulate a PoA network?
+   * @param preProcessingTooLate should the preProcessing step take too long?
+   * @param processingTooLate should the processing step take too long?
+   * @param postProcessingTooLate should the postProcessing step take too long?
+   */
+  // spotless:on
+
   @ParameterizedTest
-  @MethodSource("subsetOfPendingTransactionsIncludedWhenTxSelectionMaxTimeIsOver")
-  public void subsetOfPendingTransactionsIncludedWhenTxSelectionMaxTimeIsOver(
+  @MethodSource("longProcessingTask")
+  public void subsetOfPendingTransactionsIncludedWhenTxsSelectionMaxTimeIsOver(
       final boolean isPoa,
       final boolean preProcessingTooLate,
       final boolean processingTooLate,
       final boolean postProcessingTooLate) {
 
-    final Supplier<Answer<TransactionSelectionResult>> inTime =
-        () -> invocation -> TransactionSelectionResult.SELECTED;
-    final BiFunction<Transaction, Long, Answer<TransactionSelectionResult>> tooLate =
-        (p, t) ->
-            invocation -> {
-              if (((PendingTransaction) invocation.getArgument(0)).getTransaction().equals(p)) {
-                Thread.sleep(t);
-              }
-              return TransactionSelectionResult.SELECTED;
-            };
-
     final ProcessableBlockHeader blockHeader = createBlock(301_000);
     final Address miningBeneficiary = AddressHelpers.ofValue(1);
     final int poaMinBlockTime = 1;
     final long blockTxsSelectionMaxTime = 750;
-    final long longProcessingTxTime = 500;
->>>>>>> f7650c95
+    final long singleTxSelectionMaxTime = 700;
+    final long txProcessingTime = 300;
 
     final List<Transaction> txs = new ArrayList<>(3);
     for (int i = 0; i < 3; i++) {
@@ -975,7 +939,6 @@
       ensureTransactionIsValid(tx, 0, 0, processingTooLate ? txProcessingTime : 0);
     }
 
-<<<<<<< HEAD
     final Map<Transaction, Long> txsProcessingTime =
         txs.stream().collect(Collectors.toMap(Function.identity(), t -> txProcessingTime));
 
@@ -985,25 +948,6 @@
 
     when(transactionSelector.evaluateTransactionPostProcessing(any(), any()))
         .thenAnswer(processingTx(postProcessingTooLate, txsProcessingTime));
-=======
-    final Transaction lateTx = createTransaction(2, Wei.of(7), 100_000);
-    transactionsToInject.add(lateTx);
-    ensureTransactionIsValid(
-        lateTx, 0, 0, processingTooLate ? blockTxsSelectionMaxTime + longProcessingTxTime : 0);
-
-    PluginTransactionSelector transactionSelector = mock(PluginTransactionSelector.class);
-    when(transactionSelector.evaluateTransactionPreProcessing(any()))
-        .thenAnswer(
-            preProcessingTooLate
-                ? inTime.get()
-                : tooLate.apply(lateTx, blockTxsSelectionMaxTime + longProcessingTxTime));
-
-    when(transactionSelector.evaluateTransactionPostProcessing(any(), any()))
-        .thenAnswer(
-            postProcessingTooLate
-                ? inTime.get()
-                : tooLate.apply(lateTx, blockTxsSelectionMaxTime + longProcessingTxTime));
->>>>>>> f7650c95
 
     final PluginTransactionSelectorFactory transactionSelectorFactory =
         mock(PluginTransactionSelectorFactory.class);
@@ -1011,16 +955,18 @@
 
     final BlockTransactionSelector selector =
         createBlockSelectorAndSetupTxPool(
-<<<<<<< HEAD
-            createMiningParameters(
-                Wei.ZERO, MIN_OCCUPANCY_100_PERCENT, txsSelectionMaxTime, txsSelectionMaxTime),
-=======
             isPoa
                 ? createMiningParameters(
-                    Wei.ZERO, MIN_OCCUPANCY_100_PERCENT, poaMinBlockTime, Percentage.fromInt(75))
+                    Wei.ZERO,
+                    MIN_OCCUPANCY_100_PERCENT,
+                    poaMinBlockTime,
+                    Percentage.fromInt(75),
+                    singleTxSelectionMaxTime)
                 : createMiningParameters(
-                    Wei.ZERO, MIN_OCCUPANCY_100_PERCENT, blockTxsSelectionMaxTime),
->>>>>>> f7650c95
+                    Wei.ZERO,
+                    MIN_OCCUPANCY_100_PERCENT,
+                    blockTxsSelectionMaxTime,
+                    singleTxSelectionMaxTime),
             transactionProcessor,
             blockHeader,
             miningBeneficiary,
@@ -1041,18 +987,39 @@
         .containsOnly(entry(txs.get(2), TransactionSelectionResult.BLOCK_SELECTION_TIMEOUT));
   }
 
+  // spotless:off
+  /**
+   * Txs selection and timeout timeline
+   *
+   * 0    200      600      1100
+   * |     |        |          |
+   * ------0--------1---------TT
+   *       |        |
+   * TS   (0)     (0,1)
+   *
+   * TS: Txs selected
+   * TT: Tx 3 timeout
+   *
+   * @param isPoa simulate a PoA network?
+   * @param preProcessingTooLate should the preProcessing step take too long?
+   * @param processingTooLate should the processing step take too long?
+   * @param postProcessingTooLate should the postProcessing step take too long?
+   */
+  // spotless:on
   @ParameterizedTest
   @MethodSource("longProcessingTask")
   public void subsetOfPendingTransactionsIncludedWhenPerTxEvaluationMaxTimeIsOver(
+      final boolean isPoa,
       final boolean preProcessingTooLate,
       final boolean processingTooLate,
       final boolean postProcessingTooLate) {
 
     final ProcessableBlockHeader blockHeader = createBlock(301_000);
     final Address miningBeneficiary = AddressHelpers.ofValue(1);
-
+    final long singleTxSelectionMaxTime = 500;
     final List<Transaction> txs = new ArrayList<>(3);
     final List<Long> processingTimes = new ArrayList<>(3);
+
     for (int i = 0; i < 3; i++) {
       final Transaction tx = createTransaction(i, Wei.of(7), 100_000);
       txs.add(tx);
@@ -1077,8 +1044,18 @@
 
     final BlockTransactionSelector selector =
         createBlockSelectorAndSetupTxPool(
-            createMiningParameters(
-                Wei.ZERO, MIN_OCCUPANCY_100_PERCENT, DEFAULT_TXS_SELECTION_MAX_TIME, 500),
+            isPoa
+                ? createMiningParameters(
+                    Wei.ZERO,
+                    MIN_OCCUPANCY_100_PERCENT,
+                    5,
+                    Percentage.fromInt(75),
+                    singleTxSelectionMaxTime)
+                : createMiningParameters(
+                    Wei.ZERO,
+                    MIN_OCCUPANCY_100_PERCENT,
+                    DEFAULT_NON_POA_BLOCK_TXS_SELECTION_MAX_TIME,
+                    singleTxSelectionMaxTime),
             transactionProcessor,
             blockHeader,
             miningBeneficiary,
@@ -1099,18 +1076,43 @@
         .containsOnly(entry(txs.get(2), TransactionSelectionResult.TX_EVALUATION_TIMEOUT));
   }
 
+  // spotless:off
+  /**
+   * Txs selection and timeout timeline
+   *
+   * 0    200      600      1100   1300
+   * |     |        |          |    |
+   * ------0--------1---------TT---BT
+   *       |        |
+   * TS   (0)     (0,1)
+   *
+   * TS: Txs selected
+   * TT: Tx 3 timeout
+   * BT: Block timeout
+   *
+   * @param isPoa simulate a PoA network?
+   * @param preProcessingTooLate should the preProcessing step take too long?
+   * @param processingTooLate should the processing step take too long?
+   * @param postProcessingTooLate should the postProcessing step take too long?
+   */
+  // spotless:on
+
   @ParameterizedTest
   @MethodSource("longProcessingTask")
   public void subsetOfPendingTransactionsIncludedWhenPerTxEvaluationAndTxsSelectionMaxTimeIsOver(
+      final boolean isPoa,
       final boolean preProcessingTooLate,
       final boolean processingTooLate,
       final boolean postProcessingTooLate) {
 
     final ProcessableBlockHeader blockHeader = createBlock(301_000);
     final Address miningBeneficiary = AddressHelpers.ofValue(1);
-
+    final int poaMinBlockTime = 2;
+    final long blockTxsSelectionMaxTime = 1300;
+    final long singleTxSelectionMaxTime = 500;
     final List<Transaction> txs = new ArrayList<>(4);
     final List<Long> processingTimes = Arrays.asList(200L, 400L, 600L, 300L);
+
     for (int i = 0; i < 4; i++) {
       final Transaction tx = createTransaction(i, Wei.of(7), 100_000);
       txs.add(tx);
@@ -1133,7 +1135,19 @@
 
     final BlockTransactionSelector selector =
         createBlockSelectorAndSetupTxPool(
-            createMiningParameters(Wei.ZERO, MIN_OCCUPANCY_100_PERCENT, 1300, 500),
+            isPoa
+                ? createMiningParameters(
+                    Wei.ZERO,
+                    MIN_OCCUPANCY_100_PERCENT,
+                    poaMinBlockTime,
+                    Percentage.fromInt(65),
+                    singleTxSelectionMaxTime)
+                : createMiningParameters(
+                    Wei.ZERO,
+                    MIN_OCCUPANCY_100_PERCENT,
+                    blockTxsSelectionMaxTime,
+                    singleTxSelectionMaxTime),
+            //            createMiningParameters(Wei.ZERO, MIN_OCCUPANCY_100_PERCENT, 1300, 500),
             transactionProcessor,
             blockHeader,
             miningBeneficiary,
@@ -1165,6 +1179,22 @@
         Arguments.of(true, true, false, false),
         Arguments.of(true, false, true, false),
         Arguments.of(true, false, false, true));
+  }
+
+  private Answer<TransactionSelectionResult> processingTx(
+      final boolean isTooLate, final Map<Transaction, Long> txsProcessingTime) {
+    final Answer<TransactionSelectionResult> inTime =
+        invocation -> TransactionSelectionResult.SELECTED;
+    final Answer<TransactionSelectionResult> tooLate =
+        invocation -> {
+          final Transaction tx = ((PendingTransaction) invocation.getArgument(0)).getTransaction();
+
+          Thread.sleep(txsProcessingTime.get(tx));
+
+          return TransactionSelectionResult.SELECTED;
+        };
+
+    return isTooLate ? tooLate : inTime;
   }
 
   protected BlockTransactionSelector createBlockSelectorAndSetupTxPool(
@@ -1319,13 +1349,11 @@
                 .minTransactionGasPrice(minGasPrice)
                 .minBlockOccupancyRatio(minBlockOccupancyRatio)
                 .build())
-<<<<<<< HEAD
         .unstable(
             Unstable.builder()
-                .txsSelectionMaxTime(txsSelectionMaxTime)
-                .txsSelectionPerTxMaxTime(txsSelectionPerTxMaxTime)
-=======
-        .unstable(Unstable.builder().nonPoaBlockTxsSelectionMaxTime(txsSelectionMaxTime).build())
+                .nonPoaBlockTxsSelectionMaxTime(txsSelectionMaxTime)
+                .configuredTxsSelectionPerTxMaxTime(txsSelectionPerTxMaxTime)
+                .build())
         .build();
   }
 
@@ -1333,7 +1361,8 @@
       final Wei minGasPrice,
       final double minBlockOccupancyRatio,
       final int minBlockTime,
-      final Percentage minBlockTimePercentage) {
+      final Percentage minBlockTimePercentage,
+      final long txsSelectionPerTxMaxTime) {
     return ImmutableMiningParameters.builder()
         .mutableInitValues(
             MutableInitValues.builder()
@@ -1344,7 +1373,7 @@
             Unstable.builder()
                 .minBlockTime(minBlockTime)
                 .poaBlockTxsSelectionMaxTime(minBlockTimePercentage)
->>>>>>> f7650c95
+                .configuredTxsSelectionPerTxMaxTime(txsSelectionPerTxMaxTime)
                 .build())
         .build();
   }
