--- conflicted
+++ resolved
@@ -144,7 +144,7 @@
             .orElse(AllAcceptingTransactionSelector.INSTANCE);
     pluginOperationTracer = pluginTransactionSelector.getOperationTracer();
     blockWorldStateUpdater = worldState.updater();
-    txsSelectionMaxTime = miningParameters.getUnstable().getTxsSelectionMaxTime();
+    txsSelectionMaxTime = miningParameters.getUnstable().getBlockTxsSelectionMaxTime();
     txEvaluationMaxTime = miningParameters.getUnstable().getTxsSelectionPerTxMaxTime();
   }
 
@@ -181,13 +181,7 @@
   }
 
   private void timeLimitedSelection() {
-<<<<<<< HEAD
     final var selectionFuture =
-=======
-    final long blockTxsSelectionMaxTime =
-        blockSelectionContext.miningParameters().getUnstable().getBlockTxsSelectionMaxTime();
-    final var txSelection =
->>>>>>> f7650c95
         ethScheduler.scheduleBlockCreationTask(
             () ->
                 blockSelectionContext
@@ -195,11 +189,7 @@
                     .selectTransactions(this::timeLimitedEvaluateTransaction));
 
     try {
-<<<<<<< HEAD
       selectionFuture.get(txsSelectionMaxTime, TimeUnit.MILLISECONDS);
-=======
-      txSelection.get(blockTxsSelectionMaxTime, TimeUnit.MILLISECONDS);
->>>>>>> f7650c95
     } catch (InterruptedException | ExecutionException e) {
       if (isCancelled.get()) {
         throw new CancellationException("Cancelled during transactions selection");
@@ -211,13 +201,8 @@
         isBlockTimeout.set(true);
       }
       LOG.warn(
-<<<<<<< HEAD
           "Interrupting transactions selection since it is taking more than the max configured time of "
               + txsSelectionMaxTime
-=======
-          "Interrupting transaction selection since it is taking more than the max configured time of "
-              + blockTxsSelectionMaxTime
->>>>>>> f7650c95
               + "ms",
           e);
     }
