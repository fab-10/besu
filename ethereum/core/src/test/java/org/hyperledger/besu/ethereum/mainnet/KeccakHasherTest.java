--- conflicted
+++ resolved
@@ -26,7 +26,6 @@
 
 import org.apache.tuweni.bytes.Bytes;
 import org.apache.tuweni.bytes.Bytes32;
-import org.apache.tuweni.units.bigints.UInt256;
 import org.junit.Test;
 
 public class KeccakHasherTest {
@@ -50,11 +49,7 @@
         final Wei baseFee,
         final Bytes32 random,
         final Hash withdrawalsRoot,
-<<<<<<< HEAD
-        final UInt256 excessDataGas) {
-=======
         final DataGas excessDataGas) {
->>>>>>> 1caecbd3
       super(
           parentHash,
           ommersHash,
