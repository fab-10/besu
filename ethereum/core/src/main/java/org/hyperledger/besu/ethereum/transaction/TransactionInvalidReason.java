/*
 *
 *  * Copyright ConsenSys AG.
 *  *
 *  * Licensed under the Apache License, Version 2.0 (the "License"); you may not use this file except in compliance with
 *  * the License. You may obtain a copy of the License at
 *  *
 *  * http://www.apache.org/licenses/LICENSE-2.0
 *  *
 *  * Unless required by applicable law or agreed to in writing, software distributed under the License is distributed on
 *  * an "AS IS" BASIS, WITHOUT WARRANTIES OR CONDITIONS OF ANY KIND, either express or implied. See the License for the
 *  * specific language governing permissions and limitations under the License.
 *  *
 *  * SPDX-License-Identifier: Apache-2.0
 *
 */

package org.hyperledger.besu.ethereum.transaction;

public enum TransactionInvalidReason {
  WRONG_CHAIN_ID,
  REPLAY_PROTECTED_SIGNATURES_NOT_SUPPORTED,
  REPLAY_PROTECTED_SIGNATURE_REQUIRED,
  INVALID_SIGNATURE,
  UPFRONT_COST_EXCEEDS_BALANCE,
  NONCE_TOO_LOW,
  NONCE_TOO_HIGH,
  NONCE_OVERFLOW,
  INTRINSIC_GAS_EXCEEDS_GAS_LIMIT,
  EXCEEDS_BLOCK_GAS_LIMIT,
  TX_SENDER_NOT_AUTHORIZED,
  CHAIN_HEAD_NOT_AVAILABLE,
  CHAIN_HEAD_WORLD_STATE_NOT_AVAILABLE,
  EXCEEDS_PER_TRANSACTION_GAS_LIMIT,
  INVALID_TRANSACTION_FORMAT,
  TRANSACTION_PRICE_TOO_LOW,
  TRANSACTION_ALREADY_KNOWN,
  TRANSACTION_REPLACEMENT_UNDERPRICED,
  MAX_PRIORITY_FEE_PER_GAS_EXCEEDS_MAX_FEE_PER_GAS,
  INITCODE_TOO_LARGE,
  // Private Transaction Invalid Reasons
  PRIVATE_TRANSACTION_FAILED,
  PRIVATE_NONCE_TOO_LOW,
  OFFCHAIN_PRIVACY_GROUP_DOES_NOT_EXIST,
  PRIVATE_NONCE_TOO_HIGH,
  GAS_PRICE_TOO_LOW,
  GAS_PRICE_BELOW_CURRENT_BASE_FEE,
  TX_FEECAP_EXCEEDED,
  PRIVATE_VALUE_NOT_ZERO,
  PRIVATE_UNIMPLEMENTED_TRANSACTION_TYPE,
  INTERNAL_ERROR,
  // Quorum Compatibility Invalid Reasons
  GAS_PRICE_MUST_BE_ZERO,
  ETHER_VALUE_NOT_SUPPORTED,
  UPFRONT_FEE_TOO_HIGH,
  NONCE_TOO_FAR_IN_FUTURE_FOR_SENDER,
  LOWER_NONCE_INVALID_TRANSACTION_EXISTS,
<<<<<<< HEAD
  TX_POOL_FULL
=======
  TOTAL_DATA_GAS_TOO_HIGH
>>>>>>> 28f2bd4a
}<|MERGE_RESOLUTION|>--- conflicted
+++ resolved
@@ -55,9 +55,6 @@
   UPFRONT_FEE_TOO_HIGH,
   NONCE_TOO_FAR_IN_FUTURE_FOR_SENDER,
   LOWER_NONCE_INVALID_TRANSACTION_EXISTS,
-<<<<<<< HEAD
+  TOTAL_DATA_GAS_TOO_HIGH,
   TX_POOL_FULL
-=======
-  TOTAL_DATA_GAS_TOO_HIGH
->>>>>>> 28f2bd4a
 }