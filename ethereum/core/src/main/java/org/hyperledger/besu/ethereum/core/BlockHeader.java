/*
 * Copyright Hyperledger Besu Contributors.
 *
 * Licensed under the Apache License, Version 2.0 (the "License"); you may not use this file except in compliance with
 * the License. You may obtain a copy of the License at
 *
 * http://www.apache.org/licenses/LICENSE-2.0
 *
 * Unless required by applicable law or agreed to in writing, software distributed under the License is distributed on
 * an "AS IS" BASIS, WITHOUT WARRANTIES OR CONDITIONS OF ANY KIND, either express or implied. See the License for the
 * specific language governing permissions and limitations under the License.
 *
 * SPDX-License-Identifier: Apache-2.0
 */
package org.hyperledger.besu.ethereum.core;

import org.hyperledger.besu.datatypes.Address;
import org.hyperledger.besu.datatypes.Hash;
import org.hyperledger.besu.datatypes.Wei;
import org.hyperledger.besu.ethereum.rlp.RLPInput;
import org.hyperledger.besu.ethereum.rlp.RLPOutput;
import org.hyperledger.besu.evm.log.LogsBloomFilter;

import java.util.Objects;
import java.util.Optional;
import java.util.function.Supplier;

import com.google.common.base.Suppliers;
import org.apache.tuweni.bytes.Bytes;
import org.apache.tuweni.bytes.Bytes32;
import org.apache.tuweni.units.bigints.UInt256;

/** A mined Ethereum block header. */
public class BlockHeader extends SealableBlockHeader
    implements org.hyperledger.besu.plugin.data.BlockHeader {

  public static final int MAX_EXTRA_DATA_BYTES = 32;

  public static final long GENESIS_BLOCK_NUMBER = 0L;

  private final long nonce;

  private final Supplier<Hash> hash;

  private Optional<LogsBloomFilter> privateLogsBloom;

  private final Supplier<ParsedExtraData> parsedExtraData;

  public BlockHeader(
      final Hash parentHash,
      final Hash ommersHash,
      final Address coinbase,
      final Hash stateRoot,
      final Hash transactionsRoot,
      final Hash receiptsRoot,
      final LogsBloomFilter logsBloom,
      final Difficulty difficulty,
      final long number,
      final long gasLimit,
      final long gasUsed,
      final long timestamp,
      final Bytes extraData,
      final Wei baseFee,
      final Bytes32 mixHashOrPrevRandao,
      final long nonce,
      final Hash withdrawalsRoot,
      final UInt256 excessDataGas,
      final BlockHeaderFunctions blockHeaderFunctions,
      final Optional<LogsBloomFilter> privateLogsBloom) {
    super(
        parentHash,
        ommersHash,
        coinbase,
        stateRoot,
        transactionsRoot,
        receiptsRoot,
        logsBloom,
        difficulty,
        number,
        gasLimit,
        gasUsed,
        timestamp,
        extraData,
        baseFee,
        mixHashOrPrevRandao,
        withdrawalsRoot,
        excessDataGas);
    this.nonce = nonce;
    this.hash = Suppliers.memoize(() -> blockHeaderFunctions.hash(this));
    this.parsedExtraData = Suppliers.memoize(() -> blockHeaderFunctions.parseExtraData(this));
    this.privateLogsBloom = privateLogsBloom;
  }

  public BlockHeader(
      final Hash parentHash,
      final Hash ommersHash,
      final Address coinbase,
      final Hash stateRoot,
      final Hash transactionsRoot,
      final Hash receiptsRoot,
      final LogsBloomFilter logsBloom,
      final Difficulty difficulty,
      final long number,
      final long gasLimit,
      final long gasUsed,
      final long timestamp,
      final Bytes extraData,
      final Wei baseFee,
      final Bytes32 mixHashOrPrevRandao,
      final long nonce,
      final Hash withdrawalsRoot,
      final UInt256 excessDataGas,
      final BlockHeaderFunctions blockHeaderFunctions) {
    super(
        parentHash,
        ommersHash,
        coinbase,
        stateRoot,
        transactionsRoot,
        receiptsRoot,
        logsBloom,
        difficulty,
        number,
        gasLimit,
        gasUsed,
        timestamp,
        extraData,
        baseFee,
        mixHashOrPrevRandao,
        withdrawalsRoot,
        excessDataGas);
    this.nonce = nonce;
    this.hash = Suppliers.memoize(() -> blockHeaderFunctions.hash(this));
    this.parsedExtraData = Suppliers.memoize(() -> blockHeaderFunctions.parseExtraData(this));
    this.privateLogsBloom = Optional.empty();
  }

  /**
   * Returns the block mixed hash.
   *
   * @return the block mixed hash
   */
  @Override
  public Hash getMixHash() {
    return Hash.wrap(mixHashOrPrevRandao);
  }

  @Override
  public Bytes32 getMixHashOrPrevRandao() {
    return mixHashOrPrevRandao;
  }

  /**
   * Returns the block nonce.
   *
   * @return the block nonce
   */
  @Override
  public long getNonce() {
    return nonce;
  }

  /**
   * Returns the block extra data field, as parsed by the {@link BlockHeaderFunctions}.
   *
   * @return the block extra data field
   */
  public ParsedExtraData getParsedExtraData() {
    return parsedExtraData.get();
  }

  /**
   * Returns the block header hash.
   *
   * @return the block header hash
   */
  public Hash getHash() {
    return hash.get();
  }

  @Override
  public Hash getBlockHash() {
    return hash.get();
  }

  public LogsBloomFilter getLogsBloom(final boolean addPrivateBloom) {
    if (addPrivateBloom && privateLogsBloom.isPresent()) {
      return LogsBloomFilter.builder()
          .insertFilter(logsBloom)
          .insertFilter(privateLogsBloom.get())
          .build();
    } else {
      return logsBloom;
    }
  }

  public void setPrivateLogsBloom(final LogsBloomFilter privateLogsBloom) {
    this.privateLogsBloom = Optional.ofNullable(privateLogsBloom);
  }

  /**
   * Returns the block's private logs bloom filter that might be available if we are in goQuorum
   * mode
   *
   * @return the private logs bloom filter
   */
  public Optional<LogsBloomFilter> getPrivateLogsBloom() {
    return privateLogsBloom;
  }

  /**
   * Write an RLP representation.
   *
   * @param out The RLP output to write to
   */
  public void writeTo(final RLPOutput out) {
    out.startList();

    out.writeBytes(parentHash);
    out.writeBytes(ommersHash);
    out.writeBytes(coinbase);
    out.writeBytes(stateRoot);
    out.writeBytes(transactionsRoot);
    out.writeBytes(receiptsRoot);
    out.writeBytes(logsBloom);
    out.writeUInt256Scalar(difficulty);
    out.writeLongScalar(number);
    out.writeLongScalar(gasLimit);
    out.writeLongScalar(gasUsed);
    out.writeLongScalar(timestamp);
    out.writeBytes(extraData);
    out.writeBytes(mixHashOrPrevRandao);
    out.writeLong(nonce);
    if (baseFee != null) {
      out.writeUInt256Scalar(baseFee);
    }
    if (withdrawalsRoot != null) {
      out.writeBytes(withdrawalsRoot);
    }
    if (excessDataGas != null) {
      out.writeUInt256Scalar(excessDataGas);
    }
    out.endList();
  }

  public static BlockHeader readFrom(
      final RLPInput input, final BlockHeaderFunctions blockHeaderFunctions) {
    input.enterList();
    final Hash parentHash = Hash.wrap(input.readBytes32());
    final Hash ommersHash = Hash.wrap(input.readBytes32());
    final Address coinbase = Address.readFrom(input);
    final Hash stateRoot = Hash.wrap(input.readBytes32());
    final Hash transactionsRoot = Hash.wrap(input.readBytes32());
    final Hash receiptsRoot = Hash.wrap(input.readBytes32());
    final LogsBloomFilter logsBloom = LogsBloomFilter.readFrom(input);
    final Difficulty difficulty = Difficulty.of(input.readUInt256Scalar());
    final long number = input.readLongScalar();
    final long gasLimit = input.readLongScalar();
    final long gasUsed = input.readLongScalar();
    final long timestamp = input.readLongScalar();
    final Bytes extraData = input.readBytes();
    final Bytes32 mixHashOrPrevRandao = input.readBytes32();
    final long nonce = input.readLong();
    final Wei baseFee = !input.isEndOfCurrentList() ? Wei.of(input.readUInt256Scalar()) : null;
    final Hash withdrawalHashRoot =
        !input.isEndOfCurrentList() ? Hash.wrap(input.readBytes32()) : null;
    final UInt256 excessDataGas = !input.isEndOfCurrentList() ? input.readUInt256Scalar() : null;
    input.leaveList();
    return new BlockHeader(
        parentHash,
        ommersHash,
        coinbase,
        stateRoot,
        transactionsRoot,
        receiptsRoot,
        logsBloom,
        difficulty,
        number,
        gasLimit,
        gasUsed,
        timestamp,
        extraData,
        baseFee,
        mixHashOrPrevRandao,
        nonce,
        withdrawalHashRoot,
        excessDataGas,
        blockHeaderFunctions);
  }

  @Override
  public boolean equals(final Object obj) {
    if (obj == this) {
      return true;
    }
    if (!(obj instanceof BlockHeader)) {
      return false;
    }
    final BlockHeader other = (BlockHeader) obj;
    return getHash().equals(other.getHash());
  }

  @Override
  public int hashCode() {
    return Objects.hash(getHash());
  }

  @Override
  public String toString() {
    final StringBuilder sb = new StringBuilder();
    sb.append("BlockHeader{");
    sb.append("hash=").append(getHash()).append(", ");
    sb.append("parentHash=").append(parentHash).append(", ");
    sb.append("ommersHash=").append(ommersHash).append(", ");
    sb.append("coinbase=").append(coinbase).append(", ");
    sb.append("stateRoot=").append(stateRoot).append(", ");
    sb.append("transactionsRoot=").append(transactionsRoot).append(", ");
    sb.append("receiptsRoot=").append(receiptsRoot).append(", ");
    sb.append("logsBloom=").append(logsBloom).append(", ");
    sb.append("difficulty=").append(difficulty).append(", ");
    sb.append("number=").append(number).append(", ");
    sb.append("gasLimit=").append(gasLimit).append(", ");
    sb.append("gasUsed=").append(gasUsed).append(", ");
    sb.append("timestamp=").append(timestamp).append(", ");
    sb.append("extraData=").append(extraData).append(", ");
    sb.append("baseFee=").append(baseFee).append(", ");
    sb.append("mixHashOrPrevRandao=").append(mixHashOrPrevRandao).append(", ");
<<<<<<< HEAD
    sb.append("excessDataGas=").append(excessDataGas).append(", ");
    sb.append("nonce=").append(nonce);
=======
    sb.append("nonce=").append(nonce).append(", ");
>>>>>>> 744a5f03
    if (withdrawalsRoot != null) {
      sb.append("withdrawalsRoot=").append(withdrawalsRoot).append(", ");
    }
    if (excessDataGas != null) {
      sb.append("excessDataGas=").append(excessDataGas);
    }
    return sb.append("}").toString();
  }

  public static org.hyperledger.besu.ethereum.core.BlockHeader convertPluginBlockHeader(
      final org.hyperledger.besu.plugin.data.BlockHeader pluginBlockHeader,
      final BlockHeaderFunctions blockHeaderFunctions) {
    return new org.hyperledger.besu.ethereum.core.BlockHeader(
        Hash.fromHexString(pluginBlockHeader.getParentHash().toHexString()),
        Hash.fromHexString(pluginBlockHeader.getOmmersHash().toHexString()),
        Address.fromHexString(pluginBlockHeader.getCoinbase().toHexString()),
        Hash.fromHexString(pluginBlockHeader.getStateRoot().toHexString()),
        Hash.fromHexString(pluginBlockHeader.getTransactionsRoot().toHexString()),
        Hash.fromHexString(pluginBlockHeader.getReceiptsRoot().toHexString()),
        LogsBloomFilter.fromHexString(pluginBlockHeader.getLogsBloom().toHexString()),
        Difficulty.fromHexString(pluginBlockHeader.getDifficulty().toHexString()),
        pluginBlockHeader.getNumber(),
        pluginBlockHeader.getGasLimit(),
        pluginBlockHeader.getGasUsed(),
        pluginBlockHeader.getTimestamp(),
        pluginBlockHeader.getExtraData(),
        pluginBlockHeader.getBaseFee().map(Wei::fromQuantity).orElse(null),
        pluginBlockHeader.getPrevRandao().orElse(null),
        pluginBlockHeader.getNonce(),
        pluginBlockHeader
            .getWithdrawalsRoot()
            .map(h -> Hash.fromHexString(h.toHexString()))
            .orElse(null),
        pluginBlockHeader.getExcessDataGas().orElse(null),
        blockHeaderFunctions);
  }

  @Override
  public String toLogString() {
    return getNumber() + " (" + getHash() + ")";
  }
}<|MERGE_RESOLUTION|>--- conflicted
+++ resolved
@@ -325,12 +325,7 @@
     sb.append("extraData=").append(extraData).append(", ");
     sb.append("baseFee=").append(baseFee).append(", ");
     sb.append("mixHashOrPrevRandao=").append(mixHashOrPrevRandao).append(", ");
-<<<<<<< HEAD
-    sb.append("excessDataGas=").append(excessDataGas).append(", ");
-    sb.append("nonce=").append(nonce);
-=======
     sb.append("nonce=").append(nonce).append(", ");
->>>>>>> 744a5f03
     if (withdrawalsRoot != null) {
       sb.append("withdrawalsRoot=").append(withdrawalsRoot).append(", ");
     }
