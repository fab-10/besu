--- conflicted
+++ resolved
@@ -63,11 +63,8 @@
       final Wei baseFee,
       final Bytes32 mixHashOrPrevRandao,
       final long nonce,
-<<<<<<< HEAD
+      final Hash withdrawalsRoot,
       final UInt256 excessDataGas,
-=======
-      final Hash withdrawalsRoot,
->>>>>>> 93f10a46
       final BlockHeaderFunctions blockHeaderFunctions,
       final Optional<LogsBloomFilter> privateLogsBloom) {
     super(
@@ -86,11 +83,8 @@
         extraData,
         baseFee,
         mixHashOrPrevRandao,
-<<<<<<< HEAD
+        withdrawalsRoot,
         excessDataGas);
-=======
-        withdrawalsRoot);
->>>>>>> 93f10a46
     this.nonce = nonce;
     this.hash = Suppliers.memoize(() -> blockHeaderFunctions.hash(this));
     this.parsedExtraData = Suppliers.memoize(() -> blockHeaderFunctions.parseExtraData(this));
@@ -114,11 +108,8 @@
       final Wei baseFee,
       final Bytes32 mixHashOrPrevRandao,
       final long nonce,
-<<<<<<< HEAD
+      final Hash withdrawalsRoot,
       final UInt256 excessDataGas,
-=======
-      final Hash withdrawalsRoot,
->>>>>>> 93f10a46
       final BlockHeaderFunctions blockHeaderFunctions) {
     super(
         parentHash,
@@ -136,11 +127,8 @@
         extraData,
         baseFee,
         mixHashOrPrevRandao,
-<<<<<<< HEAD
+        withdrawalsRoot,
         excessDataGas);
-=======
-        withdrawalsRoot);
->>>>>>> 93f10a46
     this.nonce = nonce;
     this.hash = Suppliers.memoize(() -> blockHeaderFunctions.hash(this));
     this.parsedExtraData = Suppliers.memoize(() -> blockHeaderFunctions.parseExtraData(this));
@@ -246,13 +234,11 @@
     if (baseFee != null) {
       out.writeUInt256Scalar(baseFee);
     }
-<<<<<<< HEAD
+    if (withdrawalsRoot != null) {
+      out.writeBytes(withdrawalsRoot);
+    }
     if (excessDataGas != null) {
       out.writeUInt256Scalar(excessDataGas);
-=======
-    if (withdrawalsRoot != null) {
-      out.writeBytes(withdrawalsRoot);
->>>>>>> 93f10a46
     }
     out.endList();
   }
@@ -276,12 +262,9 @@
     final Bytes32 mixHashOrPrevRandao = input.readBytes32();
     final long nonce = input.readLong();
     final Wei baseFee = !input.isEndOfCurrentList() ? Wei.of(input.readUInt256Scalar()) : null;
-<<<<<<< HEAD
-    final UInt256 excessDataGas = !input.isEndOfCurrentList() ? input.readUInt256Scalar() : null;
-=======
     final Hash withdrawalHashRoot =
         !input.isEndOfCurrentList() ? Hash.wrap(input.readBytes32()) : null;
->>>>>>> 93f10a46
+    final UInt256 excessDataGas = !input.isEndOfCurrentList() ? input.readUInt256Scalar() : null;
     input.leaveList();
     return new BlockHeader(
         parentHash,
@@ -300,11 +283,8 @@
         baseFee,
         mixHashOrPrevRandao,
         nonce,
-<<<<<<< HEAD
+        withdrawalHashRoot,
         excessDataGas,
-=======
-        withdrawalHashRoot,
->>>>>>> 93f10a46
         blockHeaderFunctions);
   }
 
@@ -373,14 +353,11 @@
         pluginBlockHeader.getBaseFee().map(Wei::fromQuantity).orElse(null),
         pluginBlockHeader.getPrevRandao().orElse(null),
         pluginBlockHeader.getNonce(),
-<<<<<<< HEAD
-        pluginBlockHeader.getExcessDataGas().orElse(null),
-=======
         pluginBlockHeader
             .getWithdrawalsRoot()
             .map(h -> Hash.fromHexString(h.toHexString()))
             .orElse(null),
->>>>>>> 93f10a46
+        pluginBlockHeader.getExcessDataGas().orElse(null),
         blockHeaderFunctions);
   }
 
