--- conflicted
+++ resolved
@@ -63,11 +63,8 @@
       final Wei baseFee,
       final Bytes32 mixHashOrPrevRandao,
       final long nonce,
-<<<<<<< HEAD
+      final Hash withdrawalsRoot,
       final UInt256 excessDataGas,
-=======
-      final Hash withdrawalsRoot,
->>>>>>> 5fed2cad
       final BlockHeaderFunctions blockHeaderFunctions,
       final Optional<LogsBloomFilter> privateLogsBloom) {
     super(
@@ -86,11 +83,8 @@
         extraData,
         baseFee,
         mixHashOrPrevRandao,
-<<<<<<< HEAD
+        withdrawalsRoot,
         excessDataGas);
-=======
-        withdrawalsRoot);
->>>>>>> 5fed2cad
     this.nonce = nonce;
     this.hash = Suppliers.memoize(() -> blockHeaderFunctions.hash(this));
     this.parsedExtraData = Suppliers.memoize(() -> blockHeaderFunctions.parseExtraData(this));
@@ -114,11 +108,8 @@
       final Wei baseFee,
       final Bytes32 mixHashOrPrevRandao,
       final long nonce,
-<<<<<<< HEAD
+      final Hash withdrawalsRoot,
       final UInt256 excessDataGas,
-=======
-      final Hash withdrawalsRoot,
->>>>>>> 5fed2cad
       final BlockHeaderFunctions blockHeaderFunctions) {
     super(
         parentHash,
@@ -136,11 +127,8 @@
         extraData,
         baseFee,
         mixHashOrPrevRandao,
-<<<<<<< HEAD
+        withdrawalsRoot,
         excessDataGas);
-=======
-        withdrawalsRoot);
->>>>>>> 5fed2cad
     this.nonce = nonce;
     this.hash = Suppliers.memoize(() -> blockHeaderFunctions.hash(this));
     this.parsedExtraData = Suppliers.memoize(() -> blockHeaderFunctions.parseExtraData(this));
@@ -246,13 +234,11 @@
     if (baseFee != null) {
       out.writeUInt256Scalar(baseFee);
     }
-<<<<<<< HEAD
+    if (withdrawalsRoot != null) {
+      out.writeBytes(withdrawalsRoot);
+    }
     if (excessDataGas != null) {
       out.writeUInt256Scalar(excessDataGas);
-=======
-    if (withdrawalsRoot != null) {
-      out.writeBytes(withdrawalsRoot);
->>>>>>> 5fed2cad
     }
     out.endList();
   }
@@ -276,12 +262,9 @@
     final Bytes32 mixHashOrPrevRandao = input.readBytes32();
     final long nonce = input.readLong();
     final Wei baseFee = !input.isEndOfCurrentList() ? Wei.of(input.readUInt256Scalar()) : null;
-<<<<<<< HEAD
-    final UInt256 excessDataGas = !input.isEndOfCurrentList() ? input.readUInt256Scalar() : null;
-=======
     final Hash withdrawalHashRoot =
         !input.isEndOfCurrentList() ? Hash.wrap(input.readBytes32()) : null;
->>>>>>> 5fed2cad
+    final UInt256 excessDataGas = !input.isEndOfCurrentList() ? input.readUInt256Scalar() : null;
     input.leaveList();
     return new BlockHeader(
         parentHash,
@@ -300,11 +283,8 @@
         baseFee,
         mixHashOrPrevRandao,
         nonce,
-<<<<<<< HEAD
+        withdrawalHashRoot,
         excessDataGas,
-=======
-        withdrawalHashRoot,
->>>>>>> 5fed2cad
         blockHeaderFunctions);
   }
 
@@ -345,10 +325,12 @@
     sb.append("extraData=").append(extraData).append(", ");
     sb.append("baseFee=").append(baseFee).append(", ");
     sb.append("mixHashOrPrevRandao=").append(mixHashOrPrevRandao).append(", ");
-    sb.append("excessDataGas=").append(excessDataGas).append(", ");
-    sb.append("nonce=").append(nonce);
+    sb.append("nonce=").append(nonce).append(", ");
     if (withdrawalsRoot != null) {
       sb.append("withdrawalsRoot=").append(withdrawalsRoot).append(", ");
+    }
+    if (excessDataGas != null) {
+      sb.append("excessDataGas=").append(excessDataGas);
     }
     return sb.append("}").toString();
   }
@@ -373,14 +355,11 @@
         pluginBlockHeader.getBaseFee().map(Wei::fromQuantity).orElse(null),
         pluginBlockHeader.getPrevRandao().orElse(null),
         pluginBlockHeader.getNonce(),
-<<<<<<< HEAD
-        pluginBlockHeader.getExcessDataGas().orElse(null),
-=======
         pluginBlockHeader
             .getWithdrawalsRoot()
             .map(h -> Hash.fromHexString(h.toHexString()))
             .orElse(null),
->>>>>>> 5fed2cad
+        pluginBlockHeader.getExcessDataGas().orElse(null),
         blockHeaderFunctions);
   }
 
