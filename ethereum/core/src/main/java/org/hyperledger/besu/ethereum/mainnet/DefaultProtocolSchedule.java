--- conflicted
+++ resolved
@@ -110,22 +110,14 @@
     return this.protocolSpecs.stream().anyMatch(predicate);
   }
 
-<<<<<<< HEAD
 //  @Override
-//  public void setTransactionFilter(final TransactionFilter transactionFilter) {
+//  public void setTransactionFilter(final PermissionTransactionFilter permissionTransactionFilter) {
 //    protocolSpecs.forEach(
-//        spec -> spec.spec().getTransactionValidator().setTransactionFilter(transactionFilter));
+//        spec ->
+//            spec.spec()
+//                .getTransactionValidator()
+//                .setPermissionTransactionFilter(permissionTransactionFilter));
 //  }
-=======
-  @Override
-  public void setTransactionFilter(final PermissionTransactionFilter permissionTransactionFilter) {
-    protocolSpecs.forEach(
-        spec ->
-            spec.spec()
-                .getTransactionValidator()
-                .setPermissionTransactionFilter(permissionTransactionFilter));
-  }
->>>>>>> 8f684965
 
   @Override
   public void setPublicWorldStateArchiveForPrivacyBlockProcessor(
