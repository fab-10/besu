/*
 * Copyright Hyperledger Besu Contributors.
 *
 * Licensed under the Apache License, Version 2.0 (the "License"); you may not use this file except in compliance with
 * the License. You may obtain a copy of the License at
 *
 * http://www.apache.org/licenses/LICENSE-2.0
 *
 * Unless required by applicable law or agreed to in writing, software distributed under the License is distributed on
 * an "AS IS" BASIS, WITHOUT WARRANTIES OR CONDITIONS OF ANY KIND, either express or implied. See the License for the
 * specific language governing permissions and limitations under the License.
 *
 * SPDX-License-Identifier: Apache-2.0
 */
package org.hyperledger.besu.ethereum.core;

import static com.google.common.base.Preconditions.checkArgument;
import static com.google.common.base.Preconditions.checkNotNull;
import static com.google.common.base.Preconditions.checkState;

import org.hyperledger.besu.datatypes.Address;
import org.hyperledger.besu.datatypes.Hash;
import org.hyperledger.besu.datatypes.Wei;
import org.hyperledger.besu.ethereum.mainnet.MainnetBlockHeaderFunctions;
import org.hyperledger.besu.evm.log.LogsBloomFilter;

import java.time.Instant;
import java.util.OptionalLong;

import org.apache.tuweni.bytes.Bytes;
import org.apache.tuweni.bytes.Bytes32;
import org.apache.tuweni.units.bigints.UInt256;

/** A utility class for building block headers. */
public class BlockHeaderBuilder {

  private Hash parentHash;

  private Hash ommersHash;

  private Address coinbase;

  private Hash stateRoot;

  private Hash transactionsRoot;

  private Hash receiptsRoot;

  private LogsBloomFilter logsBloom;

  private Difficulty difficulty;

  private long number = -1L;

  private long gasLimit = -1L;

  private long gasUsed = -1L;

  private long timestamp = -1L;

  private Bytes extraData;

  private Wei baseFee = null;

  private Bytes32 mixHashOrPrevRandao = null;

  private BlockHeaderFunctions blockHeaderFunctions;

  // A nonce can be any value so we use the OptionalLong
  // instead of an invalid identifier such as -1.
  private OptionalLong nonce = OptionalLong.empty();

  private UInt256 excessDataGas = null;

  public static BlockHeaderBuilder create() {
    return new BlockHeaderBuilder();
  }

  public static BlockHeaderBuilder createDefault() {
    return new BlockHeaderBuilder()
        .parentHash(Hash.EMPTY)
        .coinbase(Address.ZERO)
        .difficulty(Difficulty.ONE)
        .number(0)
        .gasLimit(30_000_000)
        .timestamp(0)
        .ommersHash(Hash.EMPTY_LIST_HASH)
        .stateRoot(Hash.EMPTY_TRIE_HASH)
        .transactionsRoot(Hash.EMPTY)
        .receiptsRoot(Hash.EMPTY)
        .logsBloom(LogsBloomFilter.empty())
        .gasUsed(0)
        .extraData(Bytes.EMPTY)
        .mixHash(Hash.EMPTY)
        .nonce(0)
        .blockHeaderFunctions(new MainnetBlockHeaderFunctions());
  }

  public static BlockHeaderBuilder fromHeader(final BlockHeader header) {
    return create()
        .parentHash(header.getParentHash())
        .ommersHash(header.getOmmersHash())
        .coinbase(header.getCoinbase())
        .stateRoot(header.getStateRoot())
        .transactionsRoot(header.getTransactionsRoot())
        .receiptsRoot(header.getReceiptsRoot())
        .logsBloom(header.getLogsBloom())
        .difficulty(header.getDifficulty())
        .number(header.getNumber())
        .gasLimit(header.getGasLimit())
        .gasUsed(header.getGasUsed())
        .timestamp(header.getTimestamp())
        .extraData(header.getExtraData())
        .baseFee(header.getBaseFee().orElse(null))
        .mixHash(header.getMixHash())
        .nonce(header.getNonce())
        .prevRandao(header.getPrevRandao().orElse(null))
<<<<<<< HEAD
        .excessDataGas(header.getExcessDataGas());
=======
        .excessDataGas(header.getExcessDataGas().orElse(null));
>>>>>>> fdda9215
  }

  public static BlockHeaderBuilder fromBuilder(final BlockHeaderBuilder fromBuilder) {
    final BlockHeaderBuilder toBuilder =
        create()
            .parentHash(fromBuilder.parentHash)
            .ommersHash(fromBuilder.ommersHash)
            .coinbase(fromBuilder.coinbase)
            .stateRoot(fromBuilder.stateRoot)
            .transactionsRoot(fromBuilder.transactionsRoot)
            .receiptsRoot(fromBuilder.receiptsRoot)
            .logsBloom(fromBuilder.logsBloom)
            .difficulty(fromBuilder.difficulty)
            .number(fromBuilder.number)
            .gasLimit(fromBuilder.gasLimit)
            .gasUsed(fromBuilder.gasUsed)
            .timestamp(fromBuilder.timestamp)
            .extraData(fromBuilder.extraData)
            .baseFee(fromBuilder.baseFee)
            .prevRandao(fromBuilder.mixHashOrPrevRandao)
            .excessDataGas(fromBuilder.excessDataGas)
            .blockHeaderFunctions(fromBuilder.blockHeaderFunctions);
    toBuilder.nonce = fromBuilder.nonce;
    return toBuilder;
  }

  public BlockHeader buildBlockHeader() {
    validateBlockHeader();

    return new BlockHeader(
        parentHash,
        ommersHash,
        coinbase,
        stateRoot,
        transactionsRoot,
        receiptsRoot,
        logsBloom,
        difficulty,
        number,
        gasLimit,
        gasUsed,
        timestamp < 0 ? Instant.now().getEpochSecond() : timestamp,
        extraData,
        baseFee,
        mixHashOrPrevRandao,
        nonce.getAsLong(),
        excessDataGas,
        blockHeaderFunctions);
  }

  public ProcessableBlockHeader buildProcessableBlockHeader() {
    validateProcessableBlockHeader();

    return new ProcessableBlockHeader(
        parentHash,
        coinbase,
        difficulty,
        number,
        gasLimit,
        timestamp,
        baseFee,
        mixHashOrPrevRandao,
        excessDataGas);
  }

  public SealableBlockHeader buildSealableBlockHeader() {
    validateSealableBlockHeader();

    return new SealableBlockHeader(
        parentHash,
        ommersHash,
        coinbase,
        stateRoot,
        transactionsRoot,
        receiptsRoot,
        logsBloom,
        difficulty,
        number,
        gasLimit,
        gasUsed,
        timestamp,
        extraData,
        baseFee,
        mixHashOrPrevRandao,
        excessDataGas);
  }

  private void validateBlockHeader() {
    validateSealableBlockHeader();
    checkState(this.mixHashOrPrevRandao != null, "Missing mixHash or prevRandao");
    checkState(this.nonce.isPresent(), "Missing nonce");
    checkState(this.blockHeaderFunctions != null, "Missing blockHeaderFunctions");
  }

  private void validateProcessableBlockHeader() {
    checkState(this.parentHash != null, "Missing parent hash");
    checkState(this.coinbase != null, "Missing coinbase");
    checkState(this.difficulty != null, "Missing block difficulty");
    checkState(this.number > -1L, "Missing block number");
    checkState(this.gasLimit > -1L, "Missing gas limit");
    checkState(this.timestamp > -1L, "Missing timestamp");
  }

  private void validateSealableBlockHeader() {
    validateProcessableBlockHeader();
    checkState(this.ommersHash != null, "Missing ommers hash");
    checkState(this.stateRoot != null, "Missing state root");
    checkState(this.transactionsRoot != null, "Missing transaction root");
    checkState(this.receiptsRoot != null, "Missing receipts root");
    checkState(this.logsBloom != null, "Missing logs bloom filter");
    checkState(this.gasUsed > -1L, "Missing gas used");
    checkState(this.extraData != null, "Missing extra data field");
  }

  public BlockHeaderBuilder populateFrom(final ProcessableBlockHeader processableBlockHeader) {
    checkNotNull(processableBlockHeader);
    parentHash(processableBlockHeader.getParentHash());
    coinbase(processableBlockHeader.getCoinbase());
    difficulty(processableBlockHeader.getDifficulty());
    number(processableBlockHeader.getNumber());
    gasLimit(processableBlockHeader.getGasLimit());
    timestamp(processableBlockHeader.getTimestamp());
    baseFee(processableBlockHeader.getBaseFee().orElse(null));
    processableBlockHeader.getPrevRandao().ifPresent(this::prevRandao);
    processableBlockHeader.getExcessDataGas().ifPresent(this::excessDataGas);
    return this;
  }

  public BlockHeaderBuilder populateFrom(final SealableBlockHeader sealableBlockHeader) {
    checkNotNull(sealableBlockHeader);
    parentHash(sealableBlockHeader.getParentHash());
    ommersHash(sealableBlockHeader.getOmmersHash());
    coinbase(sealableBlockHeader.getCoinbase());
    stateRoot(sealableBlockHeader.getStateRoot());
    transactionsRoot(sealableBlockHeader.getTransactionsRoot());
    receiptsRoot(sealableBlockHeader.getReceiptsRoot());
    logsBloom(sealableBlockHeader.getLogsBloom());
    difficulty(sealableBlockHeader.getDifficulty());
    number(sealableBlockHeader.getNumber());
    gasLimit(sealableBlockHeader.getGasLimit());
    gasUsed(sealableBlockHeader.getGasUsed());
    timestamp(sealableBlockHeader.getTimestamp());
    extraData(sealableBlockHeader.getExtraData());
    baseFee(sealableBlockHeader.getBaseFee().orElse(null));
    sealableBlockHeader.getPrevRandao().ifPresent(this::prevRandao);
    sealableBlockHeader.getExcessDataGas().ifPresent(this::excessDataGas);
    return this;
  }

  public BlockHeaderBuilder parentHash(final Hash hash) {
    checkNotNull(hash);
    this.parentHash = hash;
    return this;
  }

  public BlockHeaderBuilder ommersHash(final Hash hash) {
    checkNotNull(hash);
    this.ommersHash = hash;
    return this;
  }

  public BlockHeaderBuilder coinbase(final Address address) {
    checkNotNull(address);
    this.coinbase = address;
    return this;
  }

  public BlockHeaderBuilder stateRoot(final Hash hash) {
    checkNotNull(hash);
    this.stateRoot = hash;
    return this;
  }

  public BlockHeaderBuilder transactionsRoot(final Hash hash) {
    checkNotNull(hash);
    this.transactionsRoot = hash;
    return this;
  }

  public BlockHeaderBuilder receiptsRoot(final Hash hash) {
    checkNotNull(hash);
    this.receiptsRoot = hash;
    return this;
  }

  public BlockHeaderBuilder logsBloom(final LogsBloomFilter filter) {
    checkNotNull(filter);
    this.logsBloom = filter;
    return this;
  }

  public BlockHeaderBuilder difficulty(final Difficulty difficulty) {
    checkNotNull(difficulty);
    this.difficulty = difficulty;
    return this;
  }

  public BlockHeaderBuilder number(final long number) {
    checkArgument(number >= 0L);
    this.number = number;
    return this;
  }

  public BlockHeaderBuilder gasLimit(final long gasLimit) {
    checkArgument(gasLimit >= 0L);
    this.gasLimit = gasLimit;
    return this;
  }

  public BlockHeaderBuilder gasUsed(final long gasUsed) {
    checkArgument(gasUsed > -1L);
    this.gasUsed = gasUsed;
    return this;
  }

  public BlockHeaderBuilder timestamp(final long timestamp) {
    checkArgument(timestamp >= 0);
    this.timestamp = timestamp;
    return this;
  }

  public BlockHeaderBuilder extraData(final Bytes data) {
    checkNotNull(data);

    this.extraData = data;
    return this;
  }

  public BlockHeaderBuilder mixHash(final Hash mixHash) {
    checkNotNull(mixHash);
    this.mixHashOrPrevRandao = mixHash;
    return this;
  }

  public BlockHeaderBuilder nonce(final long nonce) {
    this.nonce = OptionalLong.of(nonce);
    return this;
  }

  public BlockHeaderBuilder blockHeaderFunctions(final BlockHeaderFunctions blockHeaderFunctions) {
    this.blockHeaderFunctions = blockHeaderFunctions;
    return this;
  }

  public BlockHeaderBuilder baseFee(final Wei baseFee) {
    this.baseFee = baseFee;
    return this;
  }

  public BlockHeaderBuilder prevRandao(final Bytes32 prevRandao) {
    if (prevRandao != null) {
      this.mixHashOrPrevRandao = prevRandao;
    }
    return this;
  }

  public BlockHeaderBuilder excessDataGas(final UInt256 excessDataGas) {
    checkArgument(gasLimit >= 0L);
    this.excessDataGas = excessDataGas;
    return this;
  }
}<|MERGE_RESOLUTION|>--- conflicted
+++ resolved
@@ -115,11 +115,7 @@
         .mixHash(header.getMixHash())
         .nonce(header.getNonce())
         .prevRandao(header.getPrevRandao().orElse(null))
-<<<<<<< HEAD
-        .excessDataGas(header.getExcessDataGas());
-=======
         .excessDataGas(header.getExcessDataGas().orElse(null));
->>>>>>> fdda9215
   }
 
   public static BlockHeaderBuilder fromBuilder(final BlockHeaderBuilder fromBuilder) {
