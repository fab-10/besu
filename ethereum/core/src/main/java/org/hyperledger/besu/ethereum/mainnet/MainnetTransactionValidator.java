/*
 * Copyright ConsenSys AG.
 *
 * Licensed under the Apache License, Version 2.0 (the "License"); you may not use this file except in compliance with
 * the License. You may obtain a copy of the License at
 *
 * http://www.apache.org/licenses/LICENSE-2.0
 *
 * Unless required by applicable law or agreed to in writing, software distributed under the License is distributed on
 * an "AS IS" BASIS, WITHOUT WARRANTIES OR CONDITIONS OF ANY KIND, either express or implied. See the License for the
 * specific language governing permissions and limitations under the License.
 *
 * SPDX-License-Identifier: Apache-2.0
 */
package org.hyperledger.besu.ethereum.mainnet;

import static org.hyperledger.besu.evm.account.Account.MAX_NONCE;

import org.hyperledger.besu.crypto.SECPSignature;
import org.hyperledger.besu.crypto.SignatureAlgorithmFactory;
import org.hyperledger.besu.datatypes.Hash;
import org.hyperledger.besu.datatypes.Wei;
import org.hyperledger.besu.ethereum.core.ProcessableBlockHeader;
import org.hyperledger.besu.ethereum.core.Transaction;
import org.hyperledger.besu.ethereum.core.TransactionFilter;
import org.hyperledger.besu.ethereum.mainnet.feemarket.FeeMarket;
import org.hyperledger.besu.ethereum.transaction.TransactionInvalidReason;
import org.hyperledger.besu.evm.account.Account;
import org.hyperledger.besu.evm.gascalculator.GasCalculator;
import org.hyperledger.besu.plugin.data.TransactionType;

import java.math.BigInteger;
import java.util.Optional;
import java.util.Set;

/**
 * Validates a transaction based on Frontier protocol runtime requirements.
 *
 * <p>The {@link MainnetTransactionValidator} performs the intrinsic gas cost check on the given
 * {@link Transaction}.
 */
public class MainnetTransactionValidator {

  private final GasCalculator gasCalculator;
  private final FeeMarket feeMarket;

  private final boolean disallowSignatureMalleability;

  private final Optional<BigInteger> chainId;

  private Optional<TransactionFilter> transactionFilter = Optional.empty();
  private final Set<TransactionType> acceptedTransactionTypes;
  private final boolean goQuorumCompatibilityMode;

  private final int maxInitcodeSize;

  public MainnetTransactionValidator(
      final GasCalculator gasCalculator,
      final boolean checkSignatureMalleability,
      final Optional<BigInteger> chainId,
      final boolean goQuorumCompatibilityMode) {
    this(
        gasCalculator,
        checkSignatureMalleability,
        chainId,
        Set.of(TransactionType.FRONTIER),
        goQuorumCompatibilityMode);
  }

  public MainnetTransactionValidator(
      final GasCalculator gasCalculator,
      final boolean checkSignatureMalleability,
      final Optional<BigInteger> chainId,
      final Set<TransactionType> acceptedTransactionTypes,
      final boolean quorumCompatibilityMode) {
    this(
        gasCalculator,
        FeeMarket.legacy(),
        checkSignatureMalleability,
        chainId,
        acceptedTransactionTypes,
        quorumCompatibilityMode,
        Integer.MAX_VALUE);
  }

  public MainnetTransactionValidator(
      final GasCalculator gasCalculator,
      final FeeMarket feeMarket,
      final boolean checkSignatureMalleability,
      final Optional<BigInteger> chainId,
      final Set<TransactionType> acceptedTransactionTypes,
      final boolean goQuorumCompatibilityMode,
      final int maxInitcodeSize) {
    this.gasCalculator = gasCalculator;
    this.feeMarket = feeMarket;
    this.disallowSignatureMalleability = checkSignatureMalleability;
    this.chainId = chainId;
    this.acceptedTransactionTypes = acceptedTransactionTypes;
    this.goQuorumCompatibilityMode = goQuorumCompatibilityMode;
    this.maxInitcodeSize = maxInitcodeSize;
  }

  /**
   * Asserts whether a transaction is valid.
   *
   * @param transaction the transaction to validate
   * @param blockHeader block header to get basefee and excess_data_gas
   * @param transactionValidationParams Validation parameters that will be used
   * @return An empty {@link Optional} if the transaction is considered valid; otherwise an {@code
   *     Optional} containing a {@link TransactionInvalidReason} that identifies why the transaction
   *     is invalid.
   */
  public ValidationResult<TransactionInvalidReason> validate(
      final Transaction transaction,
      final ProcessableBlockHeader blockHeader,
      final TransactionValidationParams transactionValidationParams) {
    final ValidationResult<TransactionInvalidReason> signatureResult =
        validateTransactionSignature(transaction);
    if (!signatureResult.isValid()) {
      return signatureResult;
    }

    final TransactionType transactionType = transaction.getType();
    if (!acceptedTransactionTypes.contains(transactionType)) {
      return ValidationResult.invalid(
          TransactionInvalidReason.INVALID_TRANSACTION_FORMAT,
          String.format(
              "Transaction type %s is invalid, accepted transaction types are %s",
              transactionType, acceptedTransactionTypes));
    }

    if (transaction.getNonce() == MAX_NONCE) {
      return ValidationResult.invalid(
          TransactionInvalidReason.NONCE_OVERFLOW, "Nonce must be less than 2^64-1");
    }

    if (transaction.isContractCreation() && transaction.getPayload().size() > maxInitcodeSize) {
      return ValidationResult.invalid(
          TransactionInvalidReason.INITCODE_TOO_LARGE,
          String.format(
              "Initcode size of %d exceeds maximum size of %s",
              transaction.getPayload().size(), maxInitcodeSize));
    }

    if (transaction.getType().supportsBlob()) {
      final long txTotalDataGas = gasCalculator.dataGasCost(transaction.getBlobCount());
      if (txTotalDataGas > gasCalculator.getDataGasLimit()) {
        return ValidationResult.invalid(
            TransactionInvalidReason.TOTAL_DATA_GAS_TOO_HIGH,
            String.format(
                "total data gas %d exceeds max data gas per block %d",
                txTotalDataGas, gasCalculator.getDataGasLimit()));
      }
    }

    return validateCostAndFee(transaction, blockHeader, transactionValidationParams);
  }

  private ValidationResult<TransactionInvalidReason> validateCostAndFee(
      final Transaction transaction,
      final ProcessableBlockHeader blockHeader,
      final TransactionValidationParams transactionValidationParams) {

    if (goQuorumCompatibilityMode && transaction.hasCostParams()) {
      return ValidationResult.invalid(
          TransactionInvalidReason.GAS_PRICE_MUST_BE_ZERO,
          "gasPrice must be set to zero on a GoQuorum compatible network");
    }

    final var maybeBaseFee = blockHeader.getBaseFee();
    if (maybeBaseFee.isPresent()) {
      final Wei price = feeMarket.getTransactionPriceCalculator().price(transaction, blockHeader);
      if (!transactionValidationParams.isAllowMaxFeeGasBelowBaseFee()
          && price.compareTo(maybeBaseFee.orElseThrow()) < 0) {
        return ValidationResult.invalid(
            TransactionInvalidReason.GAS_PRICE_BELOW_CURRENT_BASE_FEE,
            "gasPrice is less than the current BaseFee");
      }

      // assert transaction.max_fee_per_gas >= transaction.max_priority_fee_per_gas
      if (transaction.getType().supports1559FeeMarket()
          && transaction
                  .getMaxPriorityFeePerGas()
                  .get()
                  .getAsBigInteger()
                  .compareTo(transaction.getMaxFeePerGas().get().getAsBigInteger())
              > 0) {
        return ValidationResult.invalid(
            TransactionInvalidReason.MAX_PRIORITY_FEE_PER_GAS_EXCEEDS_MAX_FEE_PER_GAS,
            "max priority fee per gas cannot be greater than max fee per gas");
      }
    }

    if (transaction.getNonce() == MAX_NONCE) {
      return ValidationResult.invalid(
          TransactionInvalidReason.NONCE_OVERFLOW, "Nonce must be less than 2^64-1");
    }

<<<<<<< HEAD
    if (transaction.upfrontGasCostTooHigh(gasCalculator.dataGasCost(transaction.getBlobCount()))) {
=======
    if (transaction.isUpfrontGasCostTooHigh()) {
>>>>>>> 2a94e8c7
      return ValidationResult.invalid(
          TransactionInvalidReason.UPFRONT_FEE_TOO_HIGH, "Upfront fee must be less than 2^256");
    }

    final long intrinsicGasCost =
        gasCalculator.transactionIntrinsicGasCost(
                transaction.getPayload(), transaction.isContractCreation())
            + (transaction.getAccessList().map(gasCalculator::accessListGasCost).orElse(0L));
    if (Long.compareUnsigned(intrinsicGasCost, transaction.getGasLimit()) > 0) {
      return ValidationResult.invalid(
          TransactionInvalidReason.INTRINSIC_GAS_EXCEEDS_GAS_LIMIT,
          String.format(
              "intrinsic gas cost %s exceeds gas limit %s",
              intrinsicGasCost, transaction.getGasLimit()));
    }

    return ValidationResult.valid();
  }

  public ValidationResult<TransactionInvalidReason> validateForSender(
      final Transaction transaction,
      final Account sender,
      final TransactionValidationParams validationParams) {
    Wei senderBalance = Account.DEFAULT_BALANCE;
    long senderNonce = Account.DEFAULT_NONCE;
    Hash codeHash = Hash.EMPTY;

    if (sender != null) {
      senderBalance = sender.getBalance();
      senderNonce = sender.getNonce();
      if (sender.getCodeHash() != null) codeHash = sender.getCodeHash();
    }

    final Wei upfrontCost =
        transaction.getUpfrontCost(gasCalculator.dataGasCost(transaction.getBlobCount()));
    if (upfrontCost.compareTo(senderBalance) > 0) {
      return ValidationResult.invalid(
          TransactionInvalidReason.UPFRONT_COST_EXCEEDS_BALANCE,
          String.format(
              "transaction up-front cost %s exceeds transaction sender account balance %s",
              upfrontCost, senderBalance));
    }

    if (transaction.getNonce() < senderNonce) {
      return ValidationResult.invalid(
          TransactionInvalidReason.NONCE_TOO_LOW,
          String.format(
              "transaction nonce %s below sender account nonce %s",
              transaction.getNonce(), senderNonce));
    }

    if (!validationParams.isAllowFutureNonce() && senderNonce != transaction.getNonce()) {
      return ValidationResult.invalid(
          TransactionInvalidReason.NONCE_TOO_HIGH,
          String.format(
              "transaction nonce %s does not match sender account nonce %s.",
              transaction.getNonce(), senderNonce));
    }

    if (!validationParams.isAllowContractAddressAsSender() && !codeHash.equals(Hash.EMPTY)) {
      return ValidationResult.invalid(
          TransactionInvalidReason.TX_SENDER_NOT_AUTHORIZED,
          String.format(
              "Sender %s has deployed code and so is not authorized to send transactions",
              transaction.getSender()));
    }

    if (!isSenderAllowed(transaction, validationParams)) {
      return ValidationResult.invalid(
          TransactionInvalidReason.TX_SENDER_NOT_AUTHORIZED,
          String.format("Sender %s is not on the Account Allowlist", transaction.getSender()));
    }

    return ValidationResult.valid();
  }

  public boolean isReplayProtectionSupported() {
    return chainId.isPresent();
  }

  public ValidationResult<TransactionInvalidReason> validateTransactionSignature(
      final Transaction transaction) {
    if (chainId.isPresent()
        && (transaction.getChainId().isPresent() && !transaction.getChainId().equals(chainId))) {
      return ValidationResult.invalid(
          TransactionInvalidReason.WRONG_CHAIN_ID,
          String.format(
              "transaction was meant for chain id %s and not this chain id %s",
              transaction.getChainId().get(), chainId.get()));
    }

    if (!transaction.isGoQuorumPrivateTransaction(goQuorumCompatibilityMode)
        && chainId.isEmpty()
        && transaction.getChainId().isPresent()) {
      return ValidationResult.invalid(
          TransactionInvalidReason.REPLAY_PROTECTED_SIGNATURES_NOT_SUPPORTED,
          "replay protected signatures is not supported");
    }

    final SECPSignature signature = transaction.getSignature();
    final BigInteger halfCurveOrder = SignatureAlgorithmFactory.getInstance().getHalfCurveOrder();
    if (disallowSignatureMalleability && signature.getS().compareTo(halfCurveOrder) > 0) {
      return ValidationResult.invalid(
          TransactionInvalidReason.INVALID_SIGNATURE,
          String.format(
              "Signature s value should be less than %s, but got %s",
              halfCurveOrder, signature.getS()));
    }

    // org.bouncycastle.math.ec.ECCurve.AbstractFp.decompressPoint throws an
    // IllegalArgumentException for "Invalid point compression" for bad signatures.
    try {
      transaction.getSender();
    } catch (final IllegalArgumentException e) {
      return ValidationResult.invalid(
          TransactionInvalidReason.INVALID_SIGNATURE,
          "sender could not be extracted from transaction signature");
    }
    return ValidationResult.valid();
  }

  private boolean isSenderAllowed(
      final Transaction transaction, final TransactionValidationParams validationParams) {
    if (validationParams.checkLocalPermissions() || validationParams.checkOnchainPermissions()) {
      return transactionFilter
          .map(
              c ->
                  c.permitted(
                      transaction,
                      validationParams.checkLocalPermissions(),
                      validationParams.checkOnchainPermissions()))
          .orElse(true);
    } else {
      return true;
    }
  }

  public void setTransactionFilter(final TransactionFilter transactionFilter) {
    this.transactionFilter = Optional.of(transactionFilter);
  }

  /**
   * Asserts whether a transaction is valid for the sender account's current state.
   *
   * <p>Note: {@code validate} should be called before getting the sender {@link Account} used in
   * this method to ensure that a sender can be extracted from the {@link Transaction}.
   *
   * @param transaction the transaction to validateMessageFrame.State.COMPLETED_FAILED
   * @param sender the sender account state to validate against
   * @param allowFutureNonce if true, transactions with nonce equal or higher than the account nonce
   *     will be considered valid (used when received transactions in the transaction pool). If
   *     false, only a transaction with the nonce equals the account nonce will be considered valid
   *     (used when processing transactions).
   * @return An empty {@link Optional} if the transaction is considered valid; otherwise an {@code
   *     Optional} containing a {@link TransactionInvalidReason} that identifies why the transaction
   *     is invalid.
   */
  public ValidationResult<TransactionInvalidReason> validateForSender(
      final Transaction transaction, final Account sender, final boolean allowFutureNonce) {
    final TransactionValidationParams validationParams =
        ImmutableTransactionValidationParams.builder().isAllowFutureNonce(allowFutureNonce).build();
    return validateForSender(transaction, sender, validationParams);
  }

  public boolean getGoQuorumCompatibilityMode() {
    return goQuorumCompatibilityMode;
  }
}<|MERGE_RESOLUTION|>--- conflicted
+++ resolved
@@ -196,13 +196,10 @@
           TransactionInvalidReason.NONCE_OVERFLOW, "Nonce must be less than 2^64-1");
     }
 
-<<<<<<< HEAD
-    if (transaction.upfrontGasCostTooHigh(gasCalculator.dataGasCost(transaction.getBlobCount()))) {
-=======
-    if (transaction.isUpfrontGasCostTooHigh()) {
->>>>>>> 2a94e8c7
-      return ValidationResult.invalid(
-          TransactionInvalidReason.UPFRONT_FEE_TOO_HIGH, "Upfront fee must be less than 2^256");
+    if (transaction.isUpfrontGasCostTooHigh(transaction.upfrontGasCostTooHigh(gasCalculator.dataGasCost(transaction.getBlobCount())))) {
+      return ValidationResult.invalid(
+          TransactionInvalidReason.UPFRONT_FEE_TOO_HIGH,
+          "Upfront fee must be less than 2^256");
     }
 
     final long intrinsicGasCost =
