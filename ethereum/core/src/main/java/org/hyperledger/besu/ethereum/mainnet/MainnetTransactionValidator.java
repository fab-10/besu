--- conflicted
+++ resolved
@@ -215,14 +215,11 @@
       }
     }
 
-<<<<<<< HEAD
-=======
     if (transaction.getNonce() == MAX_NONCE) {
       return ValidationResult.invalid(
           TransactionInvalidReason.NONCE_OVERFLOW, "Nonce must be less than 2^64-1");
     }
 
->>>>>>> 9e7137a5
     final long intrinsicGasCost =
         gasCalculator.transactionIntrinsicGasCost(
                 transaction.getPayload(), transaction.isContractCreation())
@@ -234,6 +231,15 @@
               "intrinsic gas cost %s exceeds gas limit %s",
               intrinsicGasCost, transaction.getGasLimit()));
     }
+
+    if (transaction.isContractCreation() && transaction.getPayload().size() > maxInitcodeSize) {
+      return ValidationResult.invalid(
+          TransactionInvalidReason.INITCODE_TOO_LARGE,
+          String.format(
+              "Initcode size of %d exceeds maximum size of %s",
+              transaction.getPayload().size(), maxInitcodeSize));
+    }
+
     return ValidationResult.valid();
   }
 
