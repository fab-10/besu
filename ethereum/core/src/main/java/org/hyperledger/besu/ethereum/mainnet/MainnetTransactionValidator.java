/*
 * Copyright ConsenSys AG.
 *
 * Licensed under the Apache License, Version 2.0 (the "License"); you may not use this file except in compliance with
 * the License. You may obtain a copy of the License at
 *
 * http://www.apache.org/licenses/LICENSE-2.0
 *
 * Unless required by applicable law or agreed to in writing, software distributed under the License is distributed on
 * an "AS IS" BASIS, WITHOUT WARRANTIES OR CONDITIONS OF ANY KIND, either express or implied. See the License for the
 * specific language governing permissions and limitations under the License.
 *
 * SPDX-License-Identifier: Apache-2.0
 */
package org.hyperledger.besu.ethereum.mainnet;

import static org.hyperledger.besu.evm.account.Account.MAX_NONCE;

import org.hyperledger.besu.crypto.SECPSignature;
import org.hyperledger.besu.crypto.SignatureAlgorithmFactory;
import org.hyperledger.besu.datatypes.Hash;
import org.hyperledger.besu.datatypes.Wei;
import org.hyperledger.besu.ethereum.core.ProcessableBlockHeader;
import org.hyperledger.besu.ethereum.core.Transaction;
import org.hyperledger.besu.ethereum.core.TransactionFilter;
import org.hyperledger.besu.ethereum.mainnet.feemarket.FeeMarket;
import org.hyperledger.besu.ethereum.transaction.TransactionInvalidReason;
import org.hyperledger.besu.evm.account.Account;
import org.hyperledger.besu.evm.gascalculator.GasCalculator;
import org.hyperledger.besu.plugin.data.TransactionType;

import java.math.BigInteger;
import java.util.Optional;
import java.util.Set;

/**
 * Validates a transaction based on Frontier protocol runtime requirements.
 *
 * <p>The {@link MainnetTransactionValidator} performs the intrinsic gas cost check on the given
 * {@link Transaction}.
 */
public class MainnetTransactionValidator {

  private final GasCalculator gasCalculator;
  private final FeeMarket feeMarket;

  private final boolean disallowSignatureMalleability;

  private final Optional<BigInteger> chainId;

  private Optional<TransactionFilter> transactionFilter = Optional.empty();
  private final Set<TransactionType> acceptedTransactionTypes;
  private final boolean goQuorumCompatibilityMode;

  private final int maxInitcodeSize;

  public MainnetTransactionValidator(
      final GasCalculator gasCalculator,
      final boolean checkSignatureMalleability,
      final Optional<BigInteger> chainId,
      final boolean goQuorumCompatibilityMode) {
    this(
        gasCalculator,
        checkSignatureMalleability,
        chainId,
        Set.of(TransactionType.FRONTIER),
        goQuorumCompatibilityMode);
  }

  public MainnetTransactionValidator(
      final GasCalculator gasCalculator,
      final boolean checkSignatureMalleability,
      final Optional<BigInteger> chainId,
      final Set<TransactionType> acceptedTransactionTypes,
      final boolean quorumCompatibilityMode) {
    this(
        gasCalculator,
        FeeMarket.legacy(),
        checkSignatureMalleability,
        chainId,
        acceptedTransactionTypes,
        quorumCompatibilityMode,
        Integer.MAX_VALUE);
  }

  public MainnetTransactionValidator(
      final GasCalculator gasCalculator,
      final FeeMarket feeMarket,
      final boolean checkSignatureMalleability,
      final Optional<BigInteger> chainId,
      final Set<TransactionType> acceptedTransactionTypes,
      final boolean goQuorumCompatibilityMode,
      final int maxInitcodeSize) {
    this.gasCalculator = gasCalculator;
    this.feeMarket = feeMarket;
    this.disallowSignatureMalleability = checkSignatureMalleability;
    this.chainId = chainId;
    this.acceptedTransactionTypes = acceptedTransactionTypes;
    this.goQuorumCompatibilityMode = goQuorumCompatibilityMode;
    this.maxInitcodeSize = maxInitcodeSize;
  }

  /**
   * Asserts whether a transaction is valid.
   *
   * @param transaction the transaction to validate
   * @param blockHeader block header to get basefee and excess_data_gas
   * @param transactionValidationParams Validation parameters that will be used
   * @return An empty {@link Optional} if the transaction is considered valid; otherwise an {@code
   *     Optional} containing a {@link TransactionInvalidReason} that identifies why the transaction
   *     is invalid.
   */
  public ValidationResult<TransactionInvalidReason> validate(
      final Transaction transaction,
      final ProcessableBlockHeader blockHeader,
      final TransactionValidationParams transactionValidationParams) {
    final ValidationResult<TransactionInvalidReason> signatureResult =
        validateTransactionSignature(transaction);
    if (!signatureResult.isValid()) {
      return signatureResult;
    }

    final TransactionType transactionType = transaction.getType();
    if (!acceptedTransactionTypes.contains(transactionType)) {
      return ValidationResult.invalid(
          TransactionInvalidReason.INVALID_TRANSACTION_FORMAT,
          String.format(
              "Transaction type %s is invalid, accepted transaction types are %s",
              transactionType, acceptedTransactionTypes));
    }

    if (transaction.getNonce() == MAX_NONCE) {
      return ValidationResult.invalid(
          TransactionInvalidReason.NONCE_OVERFLOW, "Nonce must be less than 2^64-1");
    }

    if (transaction.isContractCreation() && transaction.getPayload().size() > maxInitcodeSize) {
      return ValidationResult.invalid(
          TransactionInvalidReason.INITCODE_TOO_LARGE,
          String.format(
              "Initcode size of %d exceeds maximum size of %s",
              transaction.getPayload().size(), maxInitcodeSize));
    }

    if (transaction.getType().supportsBlob()) {
      final long txTotalDataGas = gasCalculator.dataGasCost(transaction.getBlobCount());
      if (txTotalDataGas > gasCalculator.getDataGasLimit()) {
        return ValidationResult.invalid(
            TransactionInvalidReason.TOTAL_DATA_GAS_TOO_HIGH,
            String.format(
                "total data gas %d exceeds max data gas per block %d",
                txTotalDataGas, gasCalculator.getDataGasLimit()));
      }
    }

    return validateCostAndFee(transaction, blockHeader, transactionValidationParams);
  }

  private ValidationResult<TransactionInvalidReason> validateCostAndFee(
      final Transaction transaction,
      final ProcessableBlockHeader blockHeader,
      final TransactionValidationParams transactionValidationParams) {

    if (goQuorumCompatibilityMode && transaction.hasCostParams()) {
      return ValidationResult.invalid(
          TransactionInvalidReason.GAS_PRICE_MUST_BE_ZERO,
          "gasPrice must be set to zero on a GoQuorum compatible network");
    }

    final var maybeBaseFee = blockHeader.getBaseFee();
    if (maybeBaseFee.isPresent()) {
      final Wei price = feeMarket.getTransactionPriceCalculator().price(transaction, blockHeader);
      if (!transactionValidationParams.isAllowMaxFeeGasBelowBaseFee()
          && price.compareTo(maybeBaseFee.orElseThrow()) < 0) {
        return ValidationResult.invalid(
            TransactionInvalidReason.GAS_PRICE_BELOW_CURRENT_BASE_FEE,
            "gasPrice is less than the current BaseFee");
      }

      // assert transaction.max_fee_per_gas >= transaction.max_priority_fee_per_gas
      if (transaction.getType().supports1559FeeMarket()
          && transaction
                  .getMaxPriorityFeePerGas()
                  .get()
                  .getAsBigInteger()
                  .compareTo(transaction.getMaxFeePerGas().get().getAsBigInteger())
              > 0) {
        return ValidationResult.invalid(
            TransactionInvalidReason.MAX_PRIORITY_FEE_PER_GAS_EXCEEDS_MAX_FEE_PER_GAS,
            "max priority fee per gas cannot be greater than max fee per gas");
      }
    }

    if (transaction.getNonce() == MAX_NONCE) {
      return ValidationResult.invalid(
          TransactionInvalidReason.NONCE_OVERFLOW, "Nonce must be less than 2^64-1");
    }

<<<<<<< HEAD
    if (transaction.isUpfrontGasCostTooHigh(transaction.upfrontGasCostTooHigh(gasCalculator.dataGasCost(transaction.getBlobCount())))) {
      return ValidationResult.invalid(
          TransactionInvalidReason.UPFRONT_FEE_TOO_HIGH,
          "Upfront fee must be less than 2^256");
    }

=======
>>>>>>> 6acc52bc
    final long intrinsicGasCost =
        gasCalculator.transactionIntrinsicGasCost(
                transaction.getPayload(), transaction.isContractCreation())
            + (transaction.getAccessList().map(gasCalculator::accessListGasCost).orElse(0L));
    if (Long.compareUnsigned(intrinsicGasCost, transaction.getGasLimit()) > 0) {
      return ValidationResult.invalid(
          TransactionInvalidReason.INTRINSIC_GAS_EXCEEDS_GAS_LIMIT,
          String.format(
              "intrinsic gas cost %s exceeds gas limit %s",
              intrinsicGasCost, transaction.getGasLimit()));
    }

    return ValidationResult.valid();
  }

  public ValidationResult<TransactionInvalidReason> validateForSender(
      final Transaction transaction,
      final Account sender,
      final TransactionValidationParams validationParams) {
    Wei senderBalance = Account.DEFAULT_BALANCE;
    long senderNonce = Account.DEFAULT_NONCE;
    Hash codeHash = Hash.EMPTY;

    if (sender != null) {
      senderBalance = sender.getBalance();
      senderNonce = sender.getNonce();
      if (sender.getCodeHash() != null) codeHash = sender.getCodeHash();
    }

    final Wei upfrontCost =
        transaction.getUpfrontCost(gasCalculator.dataGasCost(transaction.getBlobCount()));
    if (upfrontCost.compareTo(senderBalance) > 0) {
      return ValidationResult.invalid(
          TransactionInvalidReason.UPFRONT_COST_EXCEEDS_BALANCE,
          String.format(
              "transaction up-front cost %s exceeds transaction sender account balance %s",
              upfrontCost, senderBalance));
    }

    if (transaction.getNonce() < senderNonce) {
      return ValidationResult.invalid(
          TransactionInvalidReason.NONCE_TOO_LOW,
          String.format(
              "transaction nonce %s below sender account nonce %s",
              transaction.getNonce(), senderNonce));
    }

    if (!validationParams.isAllowFutureNonce() && senderNonce != transaction.getNonce()) {
      return ValidationResult.invalid(
          TransactionInvalidReason.NONCE_TOO_HIGH,
          String.format(
              "transaction nonce %s does not match sender account nonce %s.",
              transaction.getNonce(), senderNonce));
    }

    if (!validationParams.isAllowContractAddressAsSender() && !codeHash.equals(Hash.EMPTY)) {
      return ValidationResult.invalid(
          TransactionInvalidReason.TX_SENDER_NOT_AUTHORIZED,
          String.format(
              "Sender %s has deployed code and so is not authorized to send transactions",
              transaction.getSender()));
    }

    if (!isSenderAllowed(transaction, validationParams)) {
      return ValidationResult.invalid(
          TransactionInvalidReason.TX_SENDER_NOT_AUTHORIZED,
          String.format("Sender %s is not on the Account Allowlist", transaction.getSender()));
    }

    return ValidationResult.valid();
  }

  public boolean isReplayProtectionSupported() {
    return chainId.isPresent();
  }

  public ValidationResult<TransactionInvalidReason> validateTransactionSignature(
      final Transaction transaction) {
    if (chainId.isPresent()
        && (transaction.getChainId().isPresent() && !transaction.getChainId().equals(chainId))) {
      return ValidationResult.invalid(
          TransactionInvalidReason.WRONG_CHAIN_ID,
          String.format(
              "transaction was meant for chain id %s and not this chain id %s",
              transaction.getChainId().get(), chainId.get()));
    }

    if (!transaction.isGoQuorumPrivateTransaction(goQuorumCompatibilityMode)
        && chainId.isEmpty()
        && transaction.getChainId().isPresent()) {
      return ValidationResult.invalid(
          TransactionInvalidReason.REPLAY_PROTECTED_SIGNATURES_NOT_SUPPORTED,
          "replay protected signatures is not supported");
    }

    final SECPSignature signature = transaction.getSignature();
    final BigInteger halfCurveOrder = SignatureAlgorithmFactory.getInstance().getHalfCurveOrder();
    if (disallowSignatureMalleability && signature.getS().compareTo(halfCurveOrder) > 0) {
      return ValidationResult.invalid(
          TransactionInvalidReason.INVALID_SIGNATURE,
          String.format(
              "Signature s value should be less than %s, but got %s",
              halfCurveOrder, signature.getS()));
    }

    // org.bouncycastle.math.ec.ECCurve.AbstractFp.decompressPoint throws an
    // IllegalArgumentException for "Invalid point compression" for bad signatures.
    try {
      transaction.getSender();
    } catch (final IllegalArgumentException e) {
      return ValidationResult.invalid(
          TransactionInvalidReason.INVALID_SIGNATURE,
          "sender could not be extracted from transaction signature");
    }
    return ValidationResult.valid();
  }

  private boolean isSenderAllowed(
      final Transaction transaction, final TransactionValidationParams validationParams) {
    if (validationParams.checkLocalPermissions() || validationParams.checkOnchainPermissions()) {
      return transactionFilter
          .map(
              c ->
                  c.permitted(
                      transaction,
                      validationParams.checkLocalPermissions(),
                      validationParams.checkOnchainPermissions()))
          .orElse(true);
    } else {
      return true;
    }
  }

  public void setTransactionFilter(final TransactionFilter transactionFilter) {
    this.transactionFilter = Optional.of(transactionFilter);
  }

  /**
   * Asserts whether a transaction is valid for the sender account's current state.
   *
   * <p>Note: {@code validate} should be called before getting the sender {@link Account} used in
   * this method to ensure that a sender can be extracted from the {@link Transaction}.
   *
   * @param transaction the transaction to validateMessageFrame.State.COMPLETED_FAILED
   * @param sender the sender account state to validate against
   * @param allowFutureNonce if true, transactions with nonce equal or higher than the account nonce
   *     will be considered valid (used when received transactions in the transaction pool). If
   *     false, only a transaction with the nonce equals the account nonce will be considered valid
   *     (used when processing transactions).
   * @return An empty {@link Optional} if the transaction is considered valid; otherwise an {@code
   *     Optional} containing a {@link TransactionInvalidReason} that identifies why the transaction
   *     is invalid.
   */
  public ValidationResult<TransactionInvalidReason> validateForSender(
      final Transaction transaction, final Account sender, final boolean allowFutureNonce) {
    final TransactionValidationParams validationParams =
        ImmutableTransactionValidationParams.builder().isAllowFutureNonce(allowFutureNonce).build();
    return validateForSender(transaction, sender, validationParams);
  }

  public boolean getGoQuorumCompatibilityMode() {
    return goQuorumCompatibilityMode;
  }
}<|MERGE_RESOLUTION|>--- conflicted
+++ resolved
@@ -196,15 +196,6 @@
           TransactionInvalidReason.NONCE_OVERFLOW, "Nonce must be less than 2^64-1");
     }
 
-<<<<<<< HEAD
-    if (transaction.isUpfrontGasCostTooHigh(transaction.upfrontGasCostTooHigh(gasCalculator.dataGasCost(transaction.getBlobCount())))) {
-      return ValidationResult.invalid(
-          TransactionInvalidReason.UPFRONT_FEE_TOO_HIGH,
-          "Upfront fee must be less than 2^256");
-    }
-
-=======
->>>>>>> 6acc52bc
     final long intrinsicGasCost =
         gasCalculator.transactionIntrinsicGasCost(
                 transaction.getPayload(), transaction.isContractCreation())
