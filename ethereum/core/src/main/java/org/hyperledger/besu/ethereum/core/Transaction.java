--- conflicted
+++ resolved
@@ -716,6 +716,54 @@
     return getUpfrontGasCost(getMaxGasPrice(), getMaxFeePerDataGas().orElse(Wei.ZERO));
   }
 
+  /**
+   * Calculates the up-front cost for the gas and data gas the transaction can use.
+   *
+   * @param gasPrice the gas price to use
+   * @param dataGasPrice the data gas price to use
+   * @return the up-front cost for the gas the transaction can use.
+   */
+  public Wei getUpfrontGasCost(final Wei gasPrice, final Wei dataGasPrice) {
+    if (gasPrice == null || gasPrice.isZero()) {
+      return Wei.ZERO;
+    }
+
+    final var cost = calculateUpfrontGasCost(gasPrice, dataGasPrice);
+
+    if (cost.bitLength() > 256) {
+      return Wei.MAX_WEI;
+    } else {
+      return Wei.of(cost);
+    }
+  }
+
+  private BigInteger calculateUpfrontGasCost(final Wei gasPrice, final Wei dataGasPrice) {
+    var cost = new BigInteger(1, Longs.toByteArray(getGasLimit())).multiply(gasPrice.getAsBigInteger());
+
+    if (transactionType.supportsBlob()) {
+      cost =
+          cost.add(
+              dataGasPrice
+                  .getAsBigInteger()
+                  .multiply(BigInteger.valueOf(getTotalDataGas().getAsInt())));
+    }
+
+    return cost;
+  }
+
+  /**
+   * Calculates the up-front cost for the transaction.
+   *
+   * <p>The up-front cost is paid by the sender account before the transaction is executed. The
+   * sender must have the amount in its account balance to execute and some of this amount may be
+   * refunded after the transaction has executed.
+   *
+   * @return the up-front gas cost for the transaction
+   */
+  public Wei getUpfrontCost() {
+    return getMaxUpfrontGasCost().addExact(getValue());
+  }
+
   public Wei getMaxGasPrice() {
     return maxFeePerGas.orElseGet(
         () ->
@@ -724,65 +772,6 @@
                     new IllegalStateException(
                         "Transaction requires either gasPrice or maxFeePerGas")));
   }
-
-  /**
-   * Calculates the up-front cost for the gas and data gas the transaction can use.
-   *
-   * @param gasPrice the gas price to use
-   * @param dataGasPrice the data gas price to use
-   * @return the up-front cost for the gas the transaction can use.
-   */
-  public Wei getUpfrontGasCost(final Wei gasPrice, final Wei dataGasPrice) {
-    if (gasPrice == null || gasPrice.isZero()) {
-      return Wei.ZERO;
-    }
-
-    final var cost = calculateUpfrontGasCost(gasPrice, dataGasPrice);
-
-    if (cost.bitLength() > 256) {
-      return Wei.MAX_WEI;
-    } else {
-      return Wei.of(cost);
-    }
-  }
-
-<<<<<<< HEAD
-  private BigInteger calculateUpfrontGasCost(final Wei gasPrice, final Wei dataGasPrice) {
-    var cost = BigInteger.valueOf(getGasLimit()).multiply(gasPrice.getAsBigInteger());
-
-    if (transactionType.supportsBlob()) {
-      cost =
-          cost.add(
-              dataGasPrice
-                  .getAsBigInteger()
-                  .multiply(BigInteger.valueOf(getTotalDataGas().getAsInt())));
-    }
-
-    return cost;
-=======
-  private BigInteger calculateUpfrontGasCost(final Wei gasPrice) {
-    return new BigInteger(1, Longs.toByteArray(getGasLimit()))
-        .multiply(gasPrice.getAsBigInteger())
-        .add(
-            getMaxFeePerDataGas()
-                .map(wei -> wei.multiply(getTotalDataGas().orElseThrow()).getAsBigInteger())
-                .orElse(BigInteger.ZERO));
->>>>>>> eb2735de
-  }
-
-  /**
-   * Calculates the up-front cost for the transaction.
-   *
-   * <p>The up-front cost is paid by the sender account before the transaction is executed. The
-   * sender must have the amount in its account balance to execute and some of this amount may be
-   * refunded after the transaction has executed.
-   *
-   * @return the up-front gas cost for the transaction
-   */
-  public Wei getUpfrontCost() {
-    return getMaxUpfrontGasCost().addExact(getValue());
-  }
-
   /**
    * Calculates the effectiveGasPrice of a transaction on the basis of an {@code Optional<Long>}
    * baseFee and handles unwrapping Optional fee parameters. If baseFee is present, effective gas is
