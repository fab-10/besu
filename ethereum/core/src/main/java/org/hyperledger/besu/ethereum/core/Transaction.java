--- conflicted
+++ resolved
@@ -701,9 +701,6 @@
   }
 
   /**
-<<<<<<< HEAD
-   * Calculates the up-front cost for the gas and data gas the transaction can use.
-=======
    * Check if the upfront gas cost is over the max allowed
    *
    * @return true is upfront data cost overflow uint256 max value
@@ -713,8 +710,7 @@
   }
 
   /**
-   * Calculates the up-front cost for the gas the transaction can use.
->>>>>>> 2a94e8c7
+   * Calculates the up-front cost for the gas and data gas the transaction can use.
    *
    * @param gasPrice the gas price to use
    * @param dataGasPrice the data gas price to use
@@ -725,11 +721,7 @@
       return Wei.ZERO;
     }
 
-<<<<<<< HEAD
     final var cost = calculateUpfrontGasCost(gasPrice, dataGasPrice, totalDataGas);
-=======
-    final var cost = calculateUpfrontGasCost(gasPrice);
->>>>>>> 2a94e8c7
 
     if (cost.bitLength() > 256) {
       return Wei.MAX_WEI;
@@ -738,14 +730,6 @@
     }
   }
 
-<<<<<<< HEAD
-  public boolean upfrontGasCostTooHigh(final int totalDataGas) {
-    return calculateUpfrontGasCost(
-                getMaxGasPrice(), getMaxFeePerDataGas().orElse(Wei.ZERO), totalDataGas)
-            .bitLength()
-        > 256;
-  }
-
   private BigInteger calculateUpfrontGasCost(
       final Wei gasPrice, final Wei dataGasPrice, final int totalDataGas) {
     var cost =
@@ -756,10 +740,6 @@
     }
 
     return cost;
-=======
-  private BigInteger calculateUpfrontGasCost(final Wei gasPrice) {
-    return new BigInteger(1, Longs.toByteArray(getGasLimit())).multiply(gasPrice.getAsBigInteger());
->>>>>>> 2a94e8c7
   }
 
   /**
@@ -773,30 +753,6 @@
    */
   public Wei getUpfrontCost(final int totalDataGas) {
     return getMaxUpfrontGasCost(totalDataGas).addExact(getValue());
-  }
-
-  public Wei getMaxGasPrice() {
-    return maxFeePerGas.orElseGet(
-        () ->
-            gasPrice.orElseThrow(
-                () ->
-                    new IllegalStateException(
-                        "Transaction requires either gasPrice or maxFeePerGas")));
-  }
-  /**
-   * Calculates the effectiveGasPrice of a transaction on the basis of an {@code Optional<Long>}
-   * baseFee and handles unwrapping Optional fee parameters. If baseFee is present, effective gas is
-   * calculated as:
-   *
-   * <p>min((baseFeePerGas + maxPriorityFeePerGas), maxFeePerGas)
-   *
-   * <p>Otherwise, return gasPrice for legacy transactions.
-   *
-   * @param baseFeePerGas optional baseFee from the block header, if we are post-london
-   * @return the effective gas price.
-   */
-  public final Wei getEffectiveGasPrice(final Optional<Wei> baseFeePerGas) {
-    return getEffectivePriorityFeePerGas(baseFeePerGas).addExact(baseFeePerGas.orElse(Wei.ZERO));
   }
 
   /**
