--- conflicted
+++ resolved
@@ -721,7 +721,7 @@
             gasPrice.orElseThrow(
                 () ->
                     new IllegalStateException(
-                        String.format("Transaction requires either gasPrice or maxFeePerGas"))));
+                        "Transaction requires either gasPrice or maxFeePerGas")));
   }
 
   /**
@@ -766,17 +766,6 @@
     return getUpfrontGasCost().addExact(getValue());
   }
 
-<<<<<<< HEAD
-=======
-  public Wei getMaxGasPrice() {
-    return maxFeePerGas.orElseGet(
-        () ->
-            gasPrice.orElseThrow(
-                () ->
-                    new IllegalStateException(
-                        "Transaction requires either gasPrice or maxFeePerGas")));
-  }
->>>>>>> 9e7137a5
   /**
    * Calculates the effectiveGasPrice of a transaction on the basis of an {@code Optional<Long>}
    * baseFee and handles unwrapping Optional fee parameters. If baseFee is present, effective gas is
