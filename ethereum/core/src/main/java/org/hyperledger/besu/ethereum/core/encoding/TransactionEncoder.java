/*
 * Copyright ConsenSys AG.
 *
 * Licensed under the Apache License, Version 2.0 (the "License"); you may not use this file except in compliance with
 * the License. You may obtain a copy of the License at
 *
 * http://www.apache.org/licenses/LICENSE-2.0
 *
 * Unless required by applicable law or agreed to in writing, software distributed under the License is distributed on
 * an "AS IS" BASIS, WITHOUT WARRANTIES OR CONDITIONS OF ANY KIND, either express or implied. See the License for the
 * specific language governing permissions and limitations under the License.
 *
 * SPDX-License-Identifier: Apache-2.0
 */
package org.hyperledger.besu.ethereum.core.encoding;

import static com.google.common.base.Preconditions.checkNotNull;

import org.hyperledger.besu.datatypes.Address;
import org.hyperledger.besu.datatypes.Hash;
import org.hyperledger.besu.datatypes.Wei;
import org.hyperledger.besu.ethereum.core.Transaction;
import org.hyperledger.besu.ethereum.core.encoding.ssz.SignedBlobTransaction;
import org.hyperledger.besu.ethereum.rlp.RLP;
import org.hyperledger.besu.ethereum.rlp.RLPOutput;
import org.hyperledger.besu.evm.AccessListEntry;
import org.hyperledger.besu.plugin.data.TransactionType;

import java.math.BigInteger;
import java.util.List;
import java.util.Map;
import java.util.Optional;

import org.apache.tuweni.bytes.Bytes;
import org.apache.tuweni.ssz.SSZ;
import org.apache.tuweni.ssz.SSZWriter;

public class TransactionEncoder {

  @FunctionalInterface
  interface Encoder {

    Bytes encode(final Transaction transaction);

    static Encoder rlpEncoder(final RLPEncoder rlpEncoder) {
      return transaction -> RLP.encode(rlpOutput -> rlpEncoder.encode(transaction, rlpOutput));
    }

    static Encoder sszEncoder(final SSZEncoder sszEncoder) {
      return transaction -> SSZ.encode(sszOutput -> sszEncoder.encode(transaction, sszOutput));
    }
  }

  interface RLPEncoder {
    void encode(final Transaction transaction, final RLPOutput output);
  }

  interface SSZEncoder {
    void encode(final Transaction transaction, final SSZWriter output);
  }

  private static final Map<TransactionType, Encoder> TYPED_TRANSACTION_ENCODERS =
      Map.of(
          TransactionType.ACCESS_LIST, Encoder.rlpEncoder(TransactionEncoder::encodeAccessList),
          TransactionType.EIP1559, Encoder.rlpEncoder(TransactionEncoder::encodeEIP1559),
          TransactionType.BLOB, Encoder.sszEncoder(TransactionEncoder::encodeBlob));

  public static void encodeBlob(final Transaction transaction, final SSZWriter rlpOutput) {
    SignedBlobTransaction signedBlobTransaction = new SignedBlobTransaction();
    signedBlobTransaction.encodeInto(rlpOutput);
  }

  public static void encodeForWire(final Transaction transaction, final RLPOutput rlpOutput) {
    final TransactionType transactionType =
        checkNotNull(
            transaction.getType(), "Transaction type for %s was not specified.", transaction);
    encodeForWire(transactionType, encodeOpaqueBytes(transaction), rlpOutput);
  }

  public static void encodeForWire(
      final TransactionType transactionType, final Bytes opaqueBytes, final RLPOutput rlpOutput) {
    checkNotNull(transactionType, "Transaction type was not specified.");
    if (TransactionType.FRONTIER.equals(transactionType)) {
      rlpOutput.writeRaw(opaqueBytes);
    } else {
      rlpOutput.writeBytes(opaqueBytes);
    }
  }

  public static Bytes encodeOpaqueBytes(final Transaction transaction) {
    final TransactionType transactionType =
        checkNotNull(
            transaction.getType(), "Transaction type for %s was not specified.", transaction);
    if (TransactionType.FRONTIER.equals(transactionType)) {
      return RLP.encode(rlpOutput -> encodeFrontier(transaction, rlpOutput));
    } else {
      final Encoder encoder =
          checkNotNull(
              TYPED_TRANSACTION_ENCODERS.get(transactionType),
              "Developer Error. A supported transaction type %s has no associated encoding logic",
              transactionType);
      return Bytes.concatenate(
          Bytes.of(transactionType.getSerializedType()), encoder.encode(transaction));
    }
  }

  static void encodeFrontier(final Transaction transaction, final RLPOutput out) {
    out.startList();
    out.writeLongScalar(transaction.getNonce());
    out.writeUInt256Scalar(transaction.getGasPrice().orElseThrow());
    out.writeLongScalar(transaction.getGasLimit());
    out.writeBytes(transaction.getTo().map(Bytes::copy).orElse(Bytes.EMPTY));
    out.writeUInt256Scalar(transaction.getValue());
    out.writeBytes(transaction.getPayload());
    writeSignatureAndV(transaction, out);
    out.endList();
  }

  static void encodeAccessList(final Transaction transaction, final RLPOutput rlpOutput) {
    rlpOutput.startList();
    encodeAccessListInner(
        transaction.getChainId(),
        transaction.getNonce(),
        transaction.getGasPrice().orElseThrow(),
        transaction.getGasLimit(),
        transaction.getTo(),
        transaction.getValue(),
        transaction.getPayload(),
        transaction
            .getAccessList()
            .orElseThrow(
                () ->
                    new IllegalStateException(
                        "Developer error: access list should be guaranteed to be present")),
        rlpOutput);
    rlpOutput.writeIntScalar(transaction.getSignature().getRecId());
    writeSignature(transaction, rlpOutput);
    rlpOutput.endList();
  }

  public static void encodeAccessListInner(
      final Optional<BigInteger> chainId,
      final long nonce,
      final Wei gasPrice,
      final long gasLimit,
      final Optional<Address> to,
      final Wei value,
      final Bytes payload,
      final List<AccessListEntry> accessList,
      final RLPOutput rlpOutput) {
    rlpOutput.writeBigIntegerScalar(chainId.orElseThrow());
    rlpOutput.writeLongScalar(nonce);
    rlpOutput.writeUInt256Scalar(gasPrice);
    rlpOutput.writeLongScalar(gasLimit);
    rlpOutput.writeBytes(to.map(Bytes::copy).orElse(Bytes.EMPTY));
    rlpOutput.writeUInt256Scalar(value);
    rlpOutput.writeBytes(payload);
    /*
    Access List encoding should look like this
    where hex strings represent raw bytes
    [
      [
        "0xde0b295669a9fd93d5f28d9ec85e40f4cb697bae",
        [
          "0x0000000000000000000000000000000000000000000000000000000000000003",
          "0x0000000000000000000000000000000000000000000000000000000000000007"
        ]
      ],
      [
        "0xbb9bc244d798123fde783fcc1c72d3bb8c189413",
        []
      ]
    ] */
    writeAccessList(rlpOutput, Optional.of(accessList));
  }

  static void encodeEIP1559(final Transaction transaction, final RLPOutput out) {
    out.startList();
    out.writeBigIntegerScalar(transaction.getChainId().orElseThrow());
    out.writeLongScalar(transaction.getNonce());
    out.writeUInt256Scalar(transaction.getMaxPriorityFeePerGas().orElseThrow());
    out.writeUInt256Scalar(transaction.getMaxFeePerGas().orElseThrow());
    out.writeLongScalar(transaction.getGasLimit());
    out.writeBytes(transaction.getTo().map(Bytes::copy).orElse(Bytes.EMPTY));
    out.writeUInt256Scalar(transaction.getValue());
    out.writeBytes(transaction.getPayload());
    writeAccessList(out, transaction.getAccessList());
    writeSignatureAndRecoveryId(transaction, out);
    out.endList();
  }

  public static void writeAccessList(
      final RLPOutput out, final Optional<List<AccessListEntry>> accessListEntries) {
    if (accessListEntries.isEmpty()) {
      out.writeEmptyList();
    } else {
      out.writeList(
          accessListEntries.get(),
          (accessListEntry, accessListEntryRLPOutput) -> {
            accessListEntryRLPOutput.startList();
            out.writeBytes(accessListEntry.getAddress());
            out.writeList(
                accessListEntry.getStorageKeys(),
                (storageKeyBytes, storageKeyBytesRLPOutput) ->
                    storageKeyBytesRLPOutput.writeBytes(storageKeyBytes));
            accessListEntryRLPOutput.endList();
          });
    }
  }

  public static void writeBlobVersionedHashes(
      final RLPOutput rlpOutput, final List<Hash> versionedHashes) {
<<<<<<< HEAD
    // ToDo 4884: implement
=======
    // ToDo 4844: implement
>>>>>>> 9e7137a5
  }

  private static void writeSignatureAndV(final Transaction transaction, final RLPOutput out) {
    out.writeBigIntegerScalar(transaction.getV());
    writeSignature(transaction, out);
  }

  private static void writeSignatureAndRecoveryId(
      final Transaction transaction, final RLPOutput out) {
    out.writeIntScalar(transaction.getSignature().getRecId());
    writeSignature(transaction, out);
  }

  private static void writeSignature(final Transaction transaction, final RLPOutput out) {
    out.writeBigIntegerScalar(transaction.getSignature().getR());
    out.writeBigIntegerScalar(transaction.getSignature().getS());
  }
}<|MERGE_RESOLUTION|>--- conflicted
+++ resolved
@@ -210,11 +210,7 @@
 
   public static void writeBlobVersionedHashes(
       final RLPOutput rlpOutput, final List<Hash> versionedHashes) {
-<<<<<<< HEAD
-    // ToDo 4884: implement
-=======
     // ToDo 4844: implement
->>>>>>> 9e7137a5
   }
 
   private static void writeSignatureAndV(final Transaction transaction, final RLPOutput out) {
