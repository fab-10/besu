/*
 * Copyright Hyperledger Besu Contributors.
 *
 * Licensed under the Apache License, Version 2.0 (the "License"); you may not use this file except in compliance with
 * the License. You may obtain a copy of the License at
 *
 * http://www.apache.org/licenses/LICENSE-2.0
 *
 * Unless required by applicable law or agreed to in writing, software distributed under the License is distributed on
 * an "AS IS" BASIS, WITHOUT WARRANTIES OR CONDITIONS OF ANY KIND, either express or implied. See the License for the
 * specific language governing permissions and limitations under the License.
 *
 * SPDX-License-Identifier: Apache-2.0
 */
package org.hyperledger.besu.ethereum.core;

import org.hyperledger.besu.datatypes.Address;
import org.hyperledger.besu.datatypes.Hash;
import org.hyperledger.besu.datatypes.Wei;
import org.hyperledger.besu.evm.frame.BlockValues;

import java.util.Optional;

import org.apache.tuweni.bytes.Bytes;
import org.apache.tuweni.bytes.Bytes32;
import org.apache.tuweni.units.bigints.UInt256;

/** A block header capable of being processed. */
public class ProcessableBlockHeader implements BlockValues {

  protected final Hash parentHash;

  protected final Address coinbase;

  protected final Difficulty difficulty;

  protected final long number;

  protected final long gasLimit;

  // The block creation timestamp (seconds since the unix epoch)
  protected final long timestamp;
  // base fee is included for post EIP-1559 blocks
  protected final Wei baseFee;
  // prevRandao is included for post-merge blocks
  protected final Bytes32 mixHashOrPrevRandao;
  protected final UInt256 excessDataGas;

  protected ProcessableBlockHeader(
      final Hash parentHash,
      final Address coinbase,
      final Difficulty difficulty,
      final long number,
      final long gasLimit,
      final long timestamp,
      final Wei baseFee,
      final Bytes32 mixHashOrPrevRandao,
      final UInt256 excessDataGas) {
    this.parentHash = parentHash;
    this.coinbase = coinbase;
    this.difficulty = difficulty;
    this.number = number;
    this.gasLimit = gasLimit;
    this.timestamp = timestamp;
    this.baseFee = baseFee;
    this.mixHashOrPrevRandao = mixHashOrPrevRandao;
    this.excessDataGas = excessDataGas;
  }

  /**
   * Returns the block parent block hash.
   *
   * @return the block parent block hash
   */
  public Hash getParentHash() {
    return parentHash;
  }

  /**
   * Returns the block coinbase address.
   *
   * @return the block coinbase address
   */
  public Address getCoinbase() {
    return coinbase;
  }

  /**
   * Returns the block difficulty.
   *
   * @return the block difficulty
   */
  public Difficulty getDifficulty() {
    return difficulty;
  }

  /**
   * Returns the block difficulty.
   *
   * @return the block difficulty
   */
  @Override
  public Bytes getDifficultyBytes() {
    return difficulty.getAsBytes32();
  }

  /**
   * Returns the block number.
   *
   * @return the block number
   */
  @Override
  public long getNumber() {
    return number;
  }

  /**
   * Return the block gas limit.
   *
   * @return the block gas limit
   */
  @Override
  public long getGasLimit() {
    return gasLimit;
  }

  /**
   * Return the block timestamp.
   *
   * @return the block timestamp
   */
  @Override
  public long getTimestamp() {
    return timestamp;
  }

  /**
   * Returns the basefee of the block.
   *
   * @return the optional long value for base fee
   */
  @Override
  public Optional<Wei> getBaseFee() {
    return Optional.ofNullable(baseFee);
  }

  /**
   * Returns the mixHash before merge, and the prevRandao value after
   *
   * @return the mixHash before merge, and the prevRandao value after
   */
  @Override
  public Bytes32 getMixHashOrPrevRandao() {
    return mixHashOrPrevRandao;
  }

  /**
   * Returns the prevRandao of the block.
   *
   * @return the raw bytes of the prevRandao field
   */
  public Optional<Bytes32> getPrevRandao() {
    return Optional.ofNullable(mixHashOrPrevRandao);
  }

<<<<<<< HEAD
  public UInt256 getExcessDataGas() {
    return excessDataGas;
=======
  public Optional<UInt256> getExcessDataGas() {
    return Optional.ofNullable(excessDataGas);
>>>>>>> fdda9215
  }

  public String toLogString() {
    return getNumber() + " (time: " + getTimestamp() + ")";
  }
}<|MERGE_RESOLUTION|>--- conflicted
+++ resolved
@@ -163,13 +163,8 @@
     return Optional.ofNullable(mixHashOrPrevRandao);
   }
 
-<<<<<<< HEAD
-  public UInt256 getExcessDataGas() {
-    return excessDataGas;
-=======
   public Optional<UInt256> getExcessDataGas() {
     return Optional.ofNullable(excessDataGas);
->>>>>>> fdda9215
   }
 
   public String toLogString() {
