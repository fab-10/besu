/*
 * Copyright ConsenSys AG.
 *
 * Licensed under the Apache License, Version 2.0 (the "License"); you may not use this file except in compliance with
 * the License. You may obtain a copy of the License at
 *
 * http://www.apache.org/licenses/LICENSE-2.0
 *
 * Unless required by applicable law or agreed to in writing, software distributed under the License is distributed on
 * an "AS IS" BASIS, WITHOUT WARRANTIES OR CONDITIONS OF ANY KIND, either express or implied. See the License for the
 * specific language governing permissions and limitations under the License.
 *
 * SPDX-License-Identifier: Apache-2.0
 */
package org.hyperledger.besu.ethereum.core;

import org.hyperledger.besu.plugin.data.Address;
import org.hyperledger.besu.plugin.data.BlockHeader;
import org.hyperledger.besu.plugin.data.Hash;
import org.hyperledger.besu.plugin.data.Quantity;

import java.util.Optional;

import org.apache.tuweni.bytes.Bytes;
import org.apache.tuweni.units.bigints.UInt256;

public class NonBesuBlockHeader implements BlockHeader {

  final Hash blockHash;
  final Bytes extraData;

  public NonBesuBlockHeader(final Hash blockHash, final Bytes extraData) {
    this.blockHash = blockHash;
    this.extraData = extraData;
  }

  @Override
  public Hash getParentHash() {
    return null;
  }

  @Override
  public Hash getOmmersHash() {
    return null;
  }

  @Override
  public Address getCoinbase() {
    return null;
  }

  @Override
  public Hash getStateRoot() {
    return null;
  }

  @Override
  public Hash getTransactionsRoot() {
    return null;
  }

  @Override
  public Hash getReceiptsRoot() {
    return null;
  }

  @Override
  public Bytes getLogsBloom() {
    return null;
  }

  @Override
  public Quantity getDifficulty() {
    return null;
  }

  @Override
  public long getNumber() {
    return 0;
  }

  @Override
  public long getGasLimit() {
    return 0;
  }

  @Override
  public long getGasUsed() {
    return 0;
  }

  @Override
  public long getTimestamp() {
    return 0;
  }

  @Override
  public Bytes getExtraData() {
    return extraData;
  }

  @Override
  public Hash getMixHash() {
    return null;
  }

  @Override
  public long getNonce() {
    return 0;
  }

  @Override
  public Hash getBlockHash() {
    return blockHash;
  }

  @Override
<<<<<<< HEAD
  public UInt256 getExcessDataGas() {
    return null;
=======
  public Optional<UInt256> getExcessDataGas() {
    return Optional.empty();
>>>>>>> fdda9215
  }
}<|MERGE_RESOLUTION|>--- conflicted
+++ resolved
@@ -115,12 +115,7 @@
   }
 
   @Override
-<<<<<<< HEAD
-  public UInt256 getExcessDataGas() {
-    return null;
-=======
   public Optional<UInt256> getExcessDataGas() {
     return Optional.empty();
->>>>>>> fdda9215
   }
 }