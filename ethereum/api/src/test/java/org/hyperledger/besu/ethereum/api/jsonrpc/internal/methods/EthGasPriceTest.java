--- conflicted
+++ resolved
@@ -162,11 +162,8 @@
                 Wei.ZERO,
                 Hash.EMPTY,
                 0,
-<<<<<<< HEAD
+                null,
                 UInt256.ZERO,
-=======
-                null,
->>>>>>> 93f10a46
                 null),
             new BlockBody(
                 List.of(
@@ -204,11 +201,8 @@
                 Wei.ZERO,
                 Hash.EMPTY,
                 0,
-<<<<<<< HEAD
+                null,
                 UInt256.ZERO,
-=======
-                null,
->>>>>>> 93f10a46
                 null),
             new BlockBody(List.of(), List.of())));
   }
