--- conflicted
+++ resolved
@@ -43,7 +43,6 @@
 import java.util.Optional;
 
 import org.apache.tuweni.bytes.Bytes;
-import org.apache.tuweni.units.bigints.UInt256;
 import org.junit.Before;
 import org.junit.BeforeClass;
 import org.junit.ClassRule;
@@ -112,11 +111,7 @@
             Hash.EMPTY,
             0,
             null,
-<<<<<<< HEAD
-            UInt256.ZERO,
-=======
             null,
->>>>>>> 744a5f03
             new MainnetBlockHeaderFunctions());
     testHash = fakeHeader.getHash();
     final BlockBody fakeBody = new BlockBody(Collections.emptyList(), Collections.emptyList());
