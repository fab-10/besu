/*
 * Copyright Hyperledger Besu Contributors.
 *
 * Licensed under the Apache License, Version 2.0 (the "License"); you may not use this file except in compliance with
 * the License. You may obtain a copy of the License at
 *
 * http://www.apache.org/licenses/LICENSE-2.0
 *
 * Unless required by applicable law or agreed to in writing, software distributed under the License is distributed on
 * an "AS IS" BASIS, WITHOUT WARRANTIES OR CONDITIONS OF ANY KIND, either express or implied. See the License for the
 * specific language governing permissions and limitations under the License.
 *
 * SPDX-License-Identifier: Apache-2.0
 */
package org.hyperledger.besu.ethereum.api.jsonrpc.internal.methods.engine;

import static org.assertj.core.api.Assertions.assertThat;
import static org.mockito.Mockito.times;
import static org.mockito.Mockito.verify;
import static org.mockito.Mockito.when;

import org.hyperledger.besu.consensus.merge.MergeContext;
import org.hyperledger.besu.datatypes.Address;
import org.hyperledger.besu.datatypes.Hash;
import org.hyperledger.besu.datatypes.Wei;
import org.hyperledger.besu.ethereum.ProtocolContext;
import org.hyperledger.besu.ethereum.api.jsonrpc.RpcMethod;
import org.hyperledger.besu.ethereum.api.jsonrpc.internal.JsonRpcRequest;
import org.hyperledger.besu.ethereum.api.jsonrpc.internal.JsonRpcRequestContext;
import org.hyperledger.besu.ethereum.api.jsonrpc.internal.parameters.EngineExchangeTransitionConfigurationParameter;
import org.hyperledger.besu.ethereum.api.jsonrpc.internal.parameters.UnsignedLongParameter;
import org.hyperledger.besu.ethereum.api.jsonrpc.internal.response.JsonRpcResponse;
import org.hyperledger.besu.ethereum.api.jsonrpc.internal.response.JsonRpcResponseType;
import org.hyperledger.besu.ethereum.api.jsonrpc.internal.response.JsonRpcSuccessResponse;
import org.hyperledger.besu.ethereum.api.jsonrpc.internal.results.EngineExchangeTransitionConfigurationResult;
import org.hyperledger.besu.ethereum.core.BlockHeader;
import org.hyperledger.besu.ethereum.core.BlockHeaderFunctions;
import org.hyperledger.besu.ethereum.core.BlockHeaderTestFixture;
import org.hyperledger.besu.ethereum.core.Difficulty;
import org.hyperledger.besu.ethereum.core.ParsedExtraData;
import org.hyperledger.besu.evm.log.LogsBloomFilter;

import java.math.BigInteger;
import java.util.Map;
import java.util.Optional;

import com.fasterxml.jackson.core.JsonProcessingException;
import com.fasterxml.jackson.databind.ObjectMapper;
import io.vertx.core.Vertx;
import org.apache.tuweni.bytes.Bytes;
import org.apache.tuweni.bytes.Bytes32;
import org.apache.tuweni.units.bigints.UInt256;
import org.junit.Before;
import org.junit.Test;
import org.junit.runner.RunWith;
import org.mockito.Mock;
import org.mockito.Mockito;
import org.mockito.junit.MockitoJUnitRunner;

@RunWith(MockitoJUnitRunner.class)
public class EngineExchangeTransitionConfigurationTest {
  private EngineExchangeTransitionConfiguration method;
  private static final Vertx vertx = Vertx.vertx();

  @Mock private ProtocolContext protocolContext;

  @Mock private MergeContext mergeContext;

  @Mock private EngineCallListener engineCallListener;

  @Before
  public void setUp() {
    when(protocolContext.safeConsensusContext(Mockito.any())).thenReturn(Optional.of(mergeContext));

    this.method =
        new EngineExchangeTransitionConfiguration(vertx, protocolContext, engineCallListener);
  }

  @Test
  public void shouldReturnExpectedMethodName() {
    // will break as specs change, intentional:
    assertThat(method.getName()).isEqualTo("engine_exchangeTransitionConfigurationV1");
  }

  @Test
  public void shouldNotReturnInvalidParamsOnTerminalBlockNumberNotZero() {
    var mockBlockHeader =
        new BlockHeaderTestFixture().difficulty(Difficulty.of(1339L)).number(420).buildHeader();
    when(mergeContext.getTerminalPoWBlock()).thenReturn(Optional.of(mockBlockHeader));
    when(mergeContext.getTerminalTotalDifficulty()).thenReturn(Difficulty.of(1337L));

    var response =
        resp(
            new EngineExchangeTransitionConfigurationParameter(
                "0", Hash.ZERO.toHexString(), new UnsignedLongParameter(1L)));

    var result = fromSuccessResp(response);
    assertThat(result.getTerminalTotalDifficulty()).isEqualTo(Difficulty.of(1337L));
    assertThat(result.getTerminalBlockHash()).isEqualTo(mockBlockHeader.getHash());
    assertThat(result.getTerminalBlockNumber()).isEqualTo(mockBlockHeader.getNumber());
    verify(engineCallListener, times(1)).executionEngineCalled();
  }

  @Test
  public void shouldReturnZerosOnTerminalPoWBlockHeaderEmpty() {
    when(mergeContext.getTerminalPoWBlock()).thenReturn(Optional.empty());
    when(mergeContext.getTerminalTotalDifficulty()).thenReturn(Difficulty.of(1337L));

    var response =
        resp(
            new EngineExchangeTransitionConfigurationParameter(
                "0", Hash.ZERO.toHexString(), new UnsignedLongParameter(0L)));

    var result = fromSuccessResp(response);
    assertThat(result.getTerminalTotalDifficulty()).isEqualTo(Difficulty.of(1337L));
    assertThat(result.getTerminalBlockHash()).isEqualTo(Hash.ZERO);
    assertThat(result.getTerminalBlockNumber()).isEqualTo(0L);
    verify(engineCallListener, times(1)).executionEngineCalled();
  }

  @Test
  public void shouldReturnDefaultOnNoTerminalTotalDifficultyConfigured() {
    var response =
        resp(
            new EngineExchangeTransitionConfigurationParameter(
                "0", Hash.ZERO.toHexString(), new UnsignedLongParameter(0L)));

    var result = fromSuccessResp(response);
    assertThat(result.getTerminalTotalDifficulty())
        .isEqualTo(
            UInt256.valueOf(
                new BigInteger(
                    "115792089237316195423570985008687907853269984665640564039457584007913129638912",
                    10)));
    assertThat(result.getTerminalBlockHash()).isEqualTo(Hash.ZERO);
    assertThat(result.getTerminalBlockNumber()).isEqualTo(0L);
    verify(engineCallListener, times(1)).executionEngineCalled();
  }

  @Test
  public void shouldReturnConfigurationOnConfigurationMisMatch() {
    final BlockHeader fakeBlockHeader = createBlockHeader(Hash.fromHexStringLenient("0x01"), 42);
    when(mergeContext.getTerminalPoWBlock()).thenReturn(Optional.of(fakeBlockHeader));
    when(mergeContext.getTerminalTotalDifficulty()).thenReturn(Difficulty.of(24));

    var response =
        resp(
            new EngineExchangeTransitionConfigurationParameter(
                "1",
                Hash.fromHexStringLenient("0xff").toHexString(),
                new UnsignedLongParameter(0L)));

    var result = fromSuccessResp(response);
    assertThat(result.getTerminalTotalDifficulty()).isEqualTo(Difficulty.of(24));
    assertThat(result.getTerminalBlockHash()).isEqualTo(Hash.fromHexStringLenient("0x01"));
    assertThat(result.getTerminalBlockNumber()).isEqualTo(42);
    verify(engineCallListener, times(1)).executionEngineCalled();
  }

  @Test
  public void shouldReturnConfigurationOnConfigurationMatch() {
    final BlockHeader fakeBlockHeader = createBlockHeader(Hash.fromHexStringLenient("0x01"), 42);
    when(mergeContext.getTerminalPoWBlock()).thenReturn(Optional.of(fakeBlockHeader));
    when(mergeContext.getTerminalTotalDifficulty()).thenReturn(Difficulty.of(24));

    var response =
        resp(
            new EngineExchangeTransitionConfigurationParameter(
                "24",
                Hash.fromHexStringLenient("0x01").toHexString(),
                new UnsignedLongParameter(0)));

    var result = fromSuccessResp(response);
    assertThat(result.getTerminalTotalDifficulty()).isEqualTo(Difficulty.of(24));
    assertThat(result.getTerminalBlockHash()).isEqualTo(Hash.fromHexStringLenient("0x01"));
    assertThat(result.getTerminalBlockNumber()).isEqualTo(42);
    verify(engineCallListener, times(1)).executionEngineCalled();
  }

  @Test
  public void shouldAlwaysReturnResultsInHex() throws JsonProcessingException {
    var mapper = new ObjectMapper();
    var mockResult =
        new EngineExchangeTransitionConfigurationResult(Difficulty.ZERO, Hash.ZERO, 0L);

    assertThat(mockResult.getTerminalBlockNumberAsString()).isEqualTo("0x0");
    assertThat(mockResult.getTerminalTotalDifficultyAsString()).isEqualTo("0x0");
    assertThat(mockResult.getTerminalBlockHashAsString()).isEqualTo(Hash.ZERO.toHexString());

    String json = mapper.writeValueAsString(mockResult);
    var res = mapper.readValue(json, Map.class);
    assertThat(res.get("terminalBlockNumber")).isEqualTo("0x0");
    assertThat(res.get("terminalBlockHash"))
        .isEqualTo("0x0000000000000000000000000000000000000000000000000000000000000000");
    assertThat(res.get("terminalTotalDifficulty")).isEqualTo("0x0");
  }

  @Test
  public void shouldStripLeadingZeros() throws JsonProcessingException {
    var mapper = new ObjectMapper();
    var mockResult =
        new EngineExchangeTransitionConfigurationResult(Difficulty.ZERO, Hash.ZERO, 100);

    assertThat(mockResult.getTerminalBlockNumberAsString()).isEqualTo("0x64");
    assertThat(mockResult.getTerminalTotalDifficultyAsString()).isEqualTo("0x0");
    assertThat(mockResult.getTerminalBlockHashAsString()).isEqualTo(Hash.ZERO.toHexString());

    String json = mapper.writeValueAsString(mockResult);
    var res = mapper.readValue(json, Map.class);
    assertThat(res.get("terminalBlockNumber")).isEqualTo("0x64");
    assertThat(res.get("terminalBlockHash"))
        .isEqualTo("0x0000000000000000000000000000000000000000000000000000000000000000");
    assertThat(res.get("terminalTotalDifficulty")).isEqualTo("0x0");
  }

  private JsonRpcResponse resp(final EngineExchangeTransitionConfigurationParameter param) {
    return method.response(
        new JsonRpcRequestContext(
            new JsonRpcRequest(
                "2.0",
                RpcMethod.ENGINE_EXCHANGE_TRANSITION_CONFIGURATION.getMethodName(),
                new Object[] {param})));
  }

  private EngineExchangeTransitionConfigurationResult fromSuccessResp(final JsonRpcResponse resp) {
    assertThat(resp.getType()).isEqualTo(JsonRpcResponseType.SUCCESS);
    return Optional.of(resp)
        .map(JsonRpcSuccessResponse.class::cast)
        .map(JsonRpcSuccessResponse::getResult)
        .map(EngineExchangeTransitionConfigurationResult.class::cast)
        .get();
  }

  private BlockHeader createBlockHeader(final Hash blockHash, final long blockNumber) {
    return new BlockHeader(
        Hash.EMPTY,
        Hash.EMPTY,
        Address.ZERO,
        Hash.EMPTY,
        Hash.EMPTY,
        Hash.EMPTY,
        LogsBloomFilter.empty(),
        Difficulty.ZERO,
        blockNumber,
        0,
        0,
        0,
        Bytes.EMPTY,
        Wei.ZERO,
        Bytes32.ZERO,
        0,
        null,
<<<<<<< HEAD
        UInt256.ZERO,
=======
        null,
>>>>>>> 744a5f03
        new BlockHeaderFunctions() {
          @Override
          public Hash hash(final BlockHeader header) {
            return blockHash;
          }

          @Override
          public ParsedExtraData parseExtraData(final BlockHeader header) {
            return null;
          }
        });
  }
}<|MERGE_RESOLUTION|>--- conflicted
+++ resolved
@@ -250,11 +250,7 @@
         Bytes32.ZERO,
         0,
         null,
-<<<<<<< HEAD
-        UInt256.ZERO,
-=======
         null,
->>>>>>> 744a5f03
         new BlockHeaderFunctions() {
           @Override
           public Hash hash(final BlockHeader header) {
