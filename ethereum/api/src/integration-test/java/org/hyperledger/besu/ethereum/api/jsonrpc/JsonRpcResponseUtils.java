--- conflicted
+++ resolved
@@ -102,14 +102,11 @@
         values.containsKey(BASEFEE) ? Wei.of(unsignedInt256(values.get(BASEFEE))) : null;
     final Difficulty totalDifficulty = Difficulty.of(unsignedInt256(values.get(TOTAL_DIFFICULTY)));
     final int size = unsignedInt(values.get(SIZE));
-<<<<<<< HEAD
+    final Hash withdrawalsRoot =
+        values.containsKey(WITHDRAWALS_ROOT) ? hash(values.get(WITHDRAWALS_ROOT)) : null;
     final UInt256 excessDataGas =
         values.containsKey(EXCESS_DATA_GAS) ? unsignedInt256(values.get(EXCESS_DATA_GAS)) : null;
 
-=======
-    final Hash withdrawalsRoot =
-        values.containsKey(WITHDRAWALS_ROOT) ? hash(values.get(WITHDRAWALS_ROOT)) : null;
->>>>>>> 93f10a46
     final List<JsonNode> ommers = new ArrayList<>();
 
     final BlockHeader header =
@@ -130,11 +127,8 @@
             baseFee,
             mixHash,
             nonce,
-<<<<<<< HEAD
+            withdrawalsRoot,
             excessDataGas,
-=======
-            withdrawalsRoot,
->>>>>>> 93f10a46
             blockHeaderFunctions);
 
     return new JsonRpcSuccessResponse(
