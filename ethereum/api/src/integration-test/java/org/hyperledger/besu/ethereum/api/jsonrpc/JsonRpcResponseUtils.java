--- conflicted
+++ resolved
@@ -17,7 +17,6 @@
 import static org.hyperledger.besu.ethereum.api.jsonrpc.JsonRpcResponseKey.BASEFEE;
 import static org.hyperledger.besu.ethereum.api.jsonrpc.JsonRpcResponseKey.COINBASE;
 import static org.hyperledger.besu.ethereum.api.jsonrpc.JsonRpcResponseKey.DIFFICULTY;
-import static org.hyperledger.besu.ethereum.api.jsonrpc.JsonRpcResponseKey.EXCESS_DATA_GAS;
 import static org.hyperledger.besu.ethereum.api.jsonrpc.JsonRpcResponseKey.EXTRA_DATA;
 import static org.hyperledger.besu.ethereum.api.jsonrpc.JsonRpcResponseKey.GAS_LIMIT;
 import static org.hyperledger.besu.ethereum.api.jsonrpc.JsonRpcResponseKey.GAS_USED;
@@ -104,9 +103,6 @@
     final int size = unsignedInt(values.get(SIZE));
     final Hash withdrawalsRoot =
         values.containsKey(WITHDRAWALS_ROOT) ? hash(values.get(WITHDRAWALS_ROOT)) : null;
-    final UInt256 excessDataGas =
-        values.containsKey(EXCESS_DATA_GAS) ? unsignedInt256(values.get(EXCESS_DATA_GAS)) : null;
-
     final List<JsonNode> ommers = new ArrayList<>();
 
     final BlockHeader header =
@@ -128,11 +124,7 @@
             mixHash,
             nonce,
             withdrawalsRoot,
-<<<<<<< HEAD
-            excessDataGas,
-=======
             null, // ToDo 4844: set with the value of excess_data_gas field
->>>>>>> 744a5f03
             blockHeaderFunctions);
 
     return new JsonRpcSuccessResponse(
