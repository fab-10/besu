/*
 * Copyright Hyperledger Besu Contributors.
 *
 * Licensed under the Apache License, Version 2.0 (the "License"); you may not use this file except in compliance with
 * the License. You may obtain a copy of the License at
 *
 * http://www.apache.org/licenses/LICENSE-2.0
 *
 * Unless required by applicable law or agreed to in writing, software distributed under the License is distributed on
 * an "AS IS" BASIS, WITHOUT WARRANTIES OR CONDITIONS OF ANY KIND, either express or implied. See the License for the
 * specific language governing permissions and limitations under the License.
 *
 * SPDX-License-Identifier: Apache-2.0
 */
package org.hyperledger.besu.ethereum.api.jsonrpc.internal.methods.engine;

import static java.util.stream.Collectors.toList;
import static org.hyperledger.besu.ethereum.api.jsonrpc.internal.methods.ExecutionEngineJsonRpcMethod.EngineStatus.ACCEPTED;
import static org.hyperledger.besu.ethereum.api.jsonrpc.internal.methods.ExecutionEngineJsonRpcMethod.EngineStatus.INVALID;
import static org.hyperledger.besu.ethereum.api.jsonrpc.internal.methods.ExecutionEngineJsonRpcMethod.EngineStatus.INVALID_BLOCK_HASH;
import static org.hyperledger.besu.ethereum.api.jsonrpc.internal.methods.ExecutionEngineJsonRpcMethod.EngineStatus.SYNCING;
import static org.hyperledger.besu.ethereum.api.jsonrpc.internal.methods.ExecutionEngineJsonRpcMethod.EngineStatus.VALID;
import static org.hyperledger.besu.ethereum.api.jsonrpc.internal.methods.engine.WithdrawalsValidatorProvider.getWithdrawalsValidator;
import static org.hyperledger.besu.ethereum.api.jsonrpc.internal.response.JsonRpcError.INVALID_PARAMS;
import static org.hyperledger.besu.util.Slf4jLambdaHelper.debugLambda;
import static org.hyperledger.besu.util.Slf4jLambdaHelper.traceLambda;

import org.hyperledger.besu.consensus.merge.blockcreation.MergeMiningCoordinator;
import org.hyperledger.besu.datatypes.Hash;
import org.hyperledger.besu.datatypes.Wei;
import org.hyperledger.besu.ethereum.BlockProcessingResult;
import org.hyperledger.besu.ethereum.ProtocolContext;
import org.hyperledger.besu.ethereum.api.jsonrpc.internal.JsonRpcRequestContext;
import org.hyperledger.besu.ethereum.api.jsonrpc.internal.methods.ExecutionEngineJsonRpcMethod;
import org.hyperledger.besu.ethereum.api.jsonrpc.internal.parameters.EnginePayloadParameter;
import org.hyperledger.besu.ethereum.api.jsonrpc.internal.parameters.WithdrawalParameter;
import org.hyperledger.besu.ethereum.api.jsonrpc.internal.response.JsonRpcError;
import org.hyperledger.besu.ethereum.api.jsonrpc.internal.response.JsonRpcErrorResponse;
import org.hyperledger.besu.ethereum.api.jsonrpc.internal.response.JsonRpcResponse;
import org.hyperledger.besu.ethereum.api.jsonrpc.internal.response.JsonRpcSuccessResponse;
import org.hyperledger.besu.ethereum.api.jsonrpc.internal.results.EnginePayloadStatusResult;
import org.hyperledger.besu.ethereum.core.Block;
import org.hyperledger.besu.ethereum.core.BlockBody;
import org.hyperledger.besu.ethereum.core.BlockHeader;
import org.hyperledger.besu.ethereum.core.BlockHeaderFunctions;
import org.hyperledger.besu.ethereum.core.Difficulty;
import org.hyperledger.besu.ethereum.core.Transaction;
import org.hyperledger.besu.ethereum.core.Withdrawal;
import org.hyperledger.besu.ethereum.core.encoding.TransactionDecoder;
import org.hyperledger.besu.ethereum.eth.manager.EthPeers;
import org.hyperledger.besu.ethereum.mainnet.BodyValidation;
import org.hyperledger.besu.ethereum.mainnet.MainnetBlockHeaderFunctions;
import org.hyperledger.besu.ethereum.mainnet.TimestampSchedule;
import org.hyperledger.besu.ethereum.rlp.RLPException;
import org.hyperledger.besu.ethereum.trie.MerkleTrieException;
import org.hyperledger.besu.plugin.services.exception.StorageException;

import java.util.Collections;
import java.util.List;
import java.util.Optional;
import java.util.stream.Collectors;

import io.vertx.core.Vertx;
import io.vertx.core.json.Json;
import org.apache.tuweni.bytes.Bytes;
import org.slf4j.Logger;
import org.slf4j.LoggerFactory;

public abstract class AbstractEngineNewPayload extends ExecutionEngineJsonRpcMethod {

  private static final Hash OMMERS_HASH_CONSTANT = Hash.EMPTY_LIST_HASH;
  private static final Logger LOG = LoggerFactory.getLogger(AbstractEngineNewPayload.class);
  private static final BlockHeaderFunctions headerFunctions = new MainnetBlockHeaderFunctions();
  private final TimestampSchedule timestampSchedule;
  private final MergeMiningCoordinator mergeCoordinator;
  private final EthPeers ethPeers;

  public AbstractEngineNewPayload(
      final Vertx vertx,
      final TimestampSchedule timestampSchedule,
      final ProtocolContext protocolContext,
      final MergeMiningCoordinator mergeCoordinator,
      final EthPeers ethPeers,
      final EngineCallListener engineCallListener) {
    super(vertx, protocolContext, engineCallListener);
    this.timestampSchedule = timestampSchedule;
    this.mergeCoordinator = mergeCoordinator;
    this.ethPeers = ethPeers;
  }

  @Override
  public JsonRpcResponse syncResponse(final JsonRpcRequestContext requestContext) {
    engineCallListener.executionEngineCalled();

    final EnginePayloadParameter blockParam =
        requestContext.getRequiredParameter(0, EnginePayloadParameter.class);

    Object reqId = requestContext.getRequest().getId();

    traceLambda(LOG, "blockparam: {}", () -> Json.encodePrettily(blockParam));

    final Optional<List<Withdrawal>> maybeWithdrawals =
        Optional.ofNullable(blockParam.getWithdrawals())
            .map(ws -> ws.stream().map(WithdrawalParameter::toWithdrawal).collect(toList()));
    if (!getWithdrawalsValidator(timestampSchedule, blockParam.getTimestamp())
        .validateWithdrawals(maybeWithdrawals.orElse(null))) {
      return new JsonRpcErrorResponse(reqId, INVALID_PARAMS);
    }

    if (mergeContext.get().isSyncing()) {
      LOG.debug("We are syncing");
      return respondWith(reqId, blockParam, null, SYNCING);
    }

    final List<Transaction> transactions;
    try {
      transactions =
          blockParam.getTransactions().stream()
              .map(Bytes::fromHexString)
              .map(TransactionDecoder::decodeOpaqueBytes)
              .collect(Collectors.toList());
    } catch (final RLPException | IllegalArgumentException e) {
      return respondWithInvalid(
          reqId,
          blockParam,
          mergeCoordinator.getLatestValidAncestor(blockParam.getParentHash()).orElse(null),
          INVALID,
          "Failed to decode transactions from block parameter");
    }

    if (blockParam.getExtraData() == null) {
      return respondWithInvalid(
          reqId,
          blockParam,
          mergeCoordinator.getLatestValidAncestor(blockParam.getParentHash()).orElse(null),
          INVALID,
          "Field extraData must not be null");
    }

    final BlockHeader newBlockHeader =
        new BlockHeader(
            blockParam.getParentHash(),
            OMMERS_HASH_CONSTANT,
            blockParam.getFeeRecipient(),
            blockParam.getStateRoot(),
            BodyValidation.transactionsRoot(transactions),
            blockParam.getReceiptsRoot(),
            blockParam.getLogsBloom(),
            Difficulty.ZERO,
            blockParam.getBlockNumber(),
            blockParam.getGasLimit(),
            blockParam.getGasUsed(),
            blockParam.getTimestamp(),
            Bytes.fromHexString(blockParam.getExtraData()),
            blockParam.getBaseFeePerGas(),
            blockParam.getPrevRandao(),
            0,
            null,
<<<<<<< HEAD
            blockParam.getExcessDataGas().orElse(null),
=======
            null,
>>>>>>> 744a5f03
            headerFunctions);

    // ensure the block hash matches the blockParam hash
    // this must be done before any other check
    if (!newBlockHeader.getHash().equals(blockParam.getBlockHash())) {
      String errorMessage =
          String.format(
              "Computed block hash %s does not match block hash parameter %s",
              newBlockHeader.getBlockHash(), blockParam.getBlockHash());
      LOG.debug(errorMessage);
      return respondWithInvalid(reqId, blockParam, null, getInvalidBlockHashStatus(), errorMessage);
    }
    // do we already have this payload
    if (protocolContext.getBlockchain().getBlockByHash(newBlockHeader.getBlockHash()).isPresent()) {
      LOG.debug("block already present");
      return respondWith(reqId, blockParam, blockParam.getBlockHash(), VALID);
    }
    if (mergeCoordinator.isBadBlock(blockParam.getBlockHash())) {
      return respondWithInvalid(
          reqId,
          blockParam,
          mergeCoordinator
              .getLatestValidHashOfBadBlock(blockParam.getBlockHash())
              .orElse(Hash.ZERO),
          INVALID,
          "Block already present in bad block manager.");
    }

    Optional<BlockHeader> parentHeader =
        protocolContext.getBlockchain().getBlockHeader(blockParam.getParentHash());
    if (parentHeader.isPresent()
        && (blockParam.getTimestamp() <= parentHeader.get().getTimestamp())) {
      return respondWithInvalid(
          reqId,
          blockParam,
          mergeCoordinator.getLatestValidAncestor(blockParam.getParentHash()).orElse(null),
          INVALID,
          "block timestamp not greater than parent");
    }

    final var block =
        new Block(
            newBlockHeader, new BlockBody(transactions, Collections.emptyList(), maybeWithdrawals));

    if (parentHeader.isEmpty()) {
      debugLambda(
          LOG, "Parent of block {} is not present, append it to backward sync", block::toLogString);
      mergeCoordinator.appendNewPayloadToSync(block);

      return respondWith(reqId, blockParam, null, SYNCING);
    }

    // TODO: post-merge cleanup
    if (requireTerminalPoWBlockValidation()
        && !mergeContext.get().isCheckpointPostMergeSync()
        && !mergeCoordinator.latestValidAncestorDescendsFromTerminal(newBlockHeader)
        && !mergeContext.get().isChainPruningEnabled()) {
      mergeCoordinator.addBadBlock(block, Optional.empty());
      return respondWithInvalid(
          reqId,
          blockParam,
          Hash.ZERO,
          INVALID,
          newBlockHeader.getHash() + " did not descend from terminal block");
    }

    final var latestValidAncestor = mergeCoordinator.getLatestValidAncestor(newBlockHeader);

    if (latestValidAncestor.isEmpty()) {
      return respondWith(reqId, blockParam, null, ACCEPTED);
    }

    // execute block and return result response
    final long startTimeMs = System.currentTimeMillis();
    final BlockProcessingResult executionResult = mergeCoordinator.rememberBlock(block);

    if (executionResult.isSuccessful()) {
      logImportedBlockInfo(block, (System.currentTimeMillis() - startTimeMs) / 1000.0);
      return respondWith(reqId, blockParam, newBlockHeader.getHash(), VALID);
    } else {
      if (executionResult.causedBy().isPresent()) {
        Throwable causedBy = executionResult.causedBy().get();
        if (causedBy instanceof StorageException || causedBy instanceof MerkleTrieException) {
          JsonRpcError error = JsonRpcError.INTERNAL_ERROR;
          JsonRpcErrorResponse response = new JsonRpcErrorResponse(reqId, error);
          return response;
        }
      }
      LOG.debug("New payload is invalid: {}", executionResult.errorMessage.get());
      return respondWithInvalid(
          reqId,
          blockParam,
          latestValidAncestor.get(),
          INVALID,
          executionResult.errorMessage.get());
    }
  }

  JsonRpcResponse respondWith(
      final Object requestId,
      final EnginePayloadParameter param,
      final Hash latestValidHash,
      final EngineStatus status) {
    if (INVALID.equals(status) || INVALID_BLOCK_HASH.equals(status)) {
      throw new IllegalArgumentException(
          "Don't call respondWith() with invalid status of " + status.toString());
    }
    debugLambda(
        LOG,
        "New payload: number: {}, hash: {}, parentHash: {}, latestValidHash: {}, status: {}",
        () -> param.getBlockNumber(),
        () -> param.getBlockHash(),
        () -> param.getParentHash(),
        () -> latestValidHash == null ? null : latestValidHash.toHexString(),
        status::name);
    return new JsonRpcSuccessResponse(
        requestId, new EnginePayloadStatusResult(status, latestValidHash, Optional.empty()));
  }

  // engine api calls are synchronous, no need for volatile
  private long lastInvalidWarn = 0;

  JsonRpcResponse respondWithInvalid(
      final Object requestId,
      final EnginePayloadParameter param,
      final Hash latestValidHash,
      final EngineStatus invalidStatus,
      final String validationError) {
    if (!INVALID.equals(invalidStatus) && !INVALID_BLOCK_HASH.equals(invalidStatus)) {
      throw new IllegalArgumentException(
          "Don't call respondWithInvalid() with non-invalid status of " + invalidStatus.toString());
    }
    final String invalidBlockLogMessage =
        String.format(
            "Invalid new payload: number: %s, hash: %s, parentHash: %s, latestValidHash: %s, status: %s, validationError: %s",
            param.getBlockNumber(),
            param.getBlockHash(),
            param.getParentHash(),
            latestValidHash == null ? null : latestValidHash.toHexString(),
            invalidStatus.name(),
            validationError);
    // always log invalid at DEBUG
    LOG.debug(invalidBlockLogMessage);
    // periodically log at WARN
    if (lastInvalidWarn + ENGINE_API_LOGGING_THRESHOLD < System.currentTimeMillis()) {
      lastInvalidWarn = System.currentTimeMillis();
      LOG.warn(invalidBlockLogMessage);
    }
    return new JsonRpcSuccessResponse(
        requestId,
        new EnginePayloadStatusResult(
            invalidStatus, latestValidHash, Optional.of(validationError)));
  }

  protected boolean requireTerminalPoWBlockValidation() {
    return false;
  }

  protected EngineStatus getInvalidBlockHashStatus() {
    return INVALID;
  }

  private void logImportedBlockInfo(final Block block, final double timeInS) {
    LOG.info(
        String.format(
            "Imported #%,d / %d tx / base fee %s / %,d (%01.1f%%) gas / (%s) in %01.3fs. Peers: %d",
            block.getHeader().getNumber(),
            block.getBody().getTransactions().size(),
            block.getHeader().getBaseFee().map(Wei::toHumanReadableString).orElse("N/A"),
            block.getHeader().getGasUsed(),
            (block.getHeader().getGasUsed() * 100.0) / block.getHeader().getGasLimit(),
            block.getHash().toHexString(),
            timeInS,
            ethPeers.peerCount()));
  }
}<|MERGE_RESOLUTION|>--- conflicted
+++ resolved
@@ -156,11 +156,7 @@
             blockParam.getPrevRandao(),
             0,
             null,
-<<<<<<< HEAD
-            blockParam.getExcessDataGas().orElse(null),
-=======
             null,
->>>>>>> 744a5f03
             headerFunctions);
 
     // ensure the block hash matches the blockParam hash
