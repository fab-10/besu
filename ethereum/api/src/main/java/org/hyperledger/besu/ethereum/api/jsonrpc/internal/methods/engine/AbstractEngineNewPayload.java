--- conflicted
+++ resolved
@@ -155,11 +155,7 @@
             blockParam.getBaseFeePerGas(),
             blockParam.getPrevRandao(),
             0,
-<<<<<<< HEAD
-            blockParam.getExcessDataGas(),
-=======
             blockParam.getExcessDataGas().orElse(null),
->>>>>>> fdda9215
             headerFunctions);
 
     // ensure the block hash matches the blockParam hash
