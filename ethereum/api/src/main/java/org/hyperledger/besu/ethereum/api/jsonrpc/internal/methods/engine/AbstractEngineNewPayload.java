--- conflicted
+++ resolved
@@ -155,11 +155,8 @@
             blockParam.getBaseFeePerGas(),
             blockParam.getPrevRandao(),
             0,
-<<<<<<< HEAD
+            null,
             blockParam.getExcessDataGas().orElse(null),
-=======
-            null,
->>>>>>> 5fed2cad
             headerFunctions);
 
     // ensure the block hash matches the blockParam hash
