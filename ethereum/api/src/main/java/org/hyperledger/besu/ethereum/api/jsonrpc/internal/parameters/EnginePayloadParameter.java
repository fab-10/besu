/*
 * Copyright Hyperledger Besu Contributors.
 *
 * Licensed under the Apache License, Version 2.0 (the "License"); you may not use this file except in compliance with
 * the License. You may obtain a copy of the License at
 *
 * http://www.apache.org/licenses/LICENSE-2.0
 *
 * Unless required by applicable law or agreed to in writing, software distributed under the License is distributed on
 * an "AS IS" BASIS, WITHOUT WARRANTIES OR CONDITIONS OF ANY KIND, either express or implied. See the License for the
 * specific language governing permissions and limitations under the License.
 *
 * SPDX-License-Identifier: Apache-2.0
 */
package org.hyperledger.besu.ethereum.api.jsonrpc.internal.parameters;

import org.hyperledger.besu.datatypes.Address;
import org.hyperledger.besu.datatypes.Hash;
import org.hyperledger.besu.datatypes.Wei;
import org.hyperledger.besu.evm.log.LogsBloomFilter;

import java.util.List;
import java.util.Optional;

import com.fasterxml.jackson.annotation.JsonCreator;
import com.fasterxml.jackson.annotation.JsonProperty;
import org.apache.tuweni.bytes.Bytes32;
import org.apache.tuweni.units.bigints.UInt256;

public class EnginePayloadParameter {
  private final Hash blockHash;
  private final Hash parentHash;
  private final Address feeRecipient;
  private final Hash stateRoot;
  private final long blockNumber;
  private final Bytes32 prevRandao;
  private final Wei baseFeePerGas;
  private final long gasLimit;
  private final long gasUsed;
  private final long timestamp;
  private final String extraData;
  private final Hash receiptsRoot;
  private final LogsBloomFilter logsBloom;
  private final List<String> transactions;
  private final List<WithdrawalParameter> withdrawals;
  private final UInt256 excessDataGas;

  @JsonCreator
  public EnginePayloadParameter(
      @JsonProperty("blockHash") final Hash blockHash,
      @JsonProperty("parentHash") final Hash parentHash,
      @JsonProperty("feeRecipient") final Address feeRecipient,
      @JsonProperty("stateRoot") final Hash stateRoot,
      @JsonProperty("blockNumber") final UnsignedLongParameter blockNumber,
      @JsonProperty("baseFeePerGas") final String baseFeePerGas,
      @JsonProperty("gasLimit") final UnsignedLongParameter gasLimit,
      @JsonProperty("gasUsed") final UnsignedLongParameter gasUsed,
      @JsonProperty("timestamp") final UnsignedLongParameter timestamp,
      @JsonProperty("extraData") final String extraData,
      @JsonProperty("receiptRoot") final Hash receiptsRoot,
      @JsonProperty("logsBloom") final LogsBloomFilter logsBloom,
      @JsonProperty("prevRandao") final String prevRandao,
      @JsonProperty("transactions") final List<String> transactions,
      @JsonProperty("withdrawals") final List<WithdrawalParameter> withdrawals,
      @JsonProperty("excessDataGas") final String excessDataGas) {
    this.blockHash = blockHash;
    this.parentHash = parentHash;
    this.feeRecipient = feeRecipient;
    this.stateRoot = stateRoot;
    this.blockNumber = blockNumber.getValue();
    this.baseFeePerGas = Wei.fromHexString(baseFeePerGas);
    this.gasLimit = gasLimit.getValue();
    this.gasUsed = gasUsed.getValue();
    this.timestamp = timestamp.getValue();
    this.extraData = extraData;
    this.receiptsRoot = receiptsRoot;
    this.logsBloom = logsBloom;
    this.prevRandao = Bytes32.fromHexString(prevRandao);
    this.transactions = transactions;
    this.withdrawals = withdrawals;
<<<<<<< HEAD
    this.excessDataGas = UInt256.fromHexString(excessDataGas);
=======
    this.excessDataGas = excessDataGas != null ? UInt256.fromHexString(excessDataGas) : null;
>>>>>>> fdda9215
  }

  public Hash getBlockHash() {
    return blockHash;
  }

  public Hash getParentHash() {
    return parentHash;
  }

  public Address getFeeRecipient() {
    return feeRecipient;
  }

  public Hash getStateRoot() {
    return stateRoot;
  }

  public long getBlockNumber() {
    return blockNumber;
  }

  public Wei getBaseFeePerGas() {
    return baseFeePerGas;
  }

  public long getGasLimit() {
    return gasLimit;
  }

  public long getGasUsed() {
    return gasUsed;
  }

  public long getTimestamp() {
    return timestamp;
  }

  public String getExtraData() {
    return extraData;
  }

  public Hash getReceiptsRoot() {
    return receiptsRoot;
  }

  public LogsBloomFilter getLogsBloom() {
    return logsBloom;
  }

  public Bytes32 getPrevRandao() {
    return prevRandao;
  }

  public List<String> getTransactions() {
    return transactions;
  }

  public List<WithdrawalParameter> getWithdrawals() {
    return withdrawals;
  }

<<<<<<< HEAD
  public UInt256 getExcessDataGas() {
    return excessDataGas;
=======
  public Optional<UInt256> getExcessDataGas() {
    return Optional.ofNullable(excessDataGas);
>>>>>>> fdda9215
  }
}<|MERGE_RESOLUTION|>--- conflicted
+++ resolved
@@ -78,11 +78,7 @@
     this.prevRandao = Bytes32.fromHexString(prevRandao);
     this.transactions = transactions;
     this.withdrawals = withdrawals;
-<<<<<<< HEAD
-    this.excessDataGas = UInt256.fromHexString(excessDataGas);
-=======
     this.excessDataGas = excessDataGas != null ? UInt256.fromHexString(excessDataGas) : null;
->>>>>>> fdda9215
   }
 
   public Hash getBlockHash() {
@@ -145,12 +141,7 @@
     return withdrawals;
   }
 
-<<<<<<< HEAD
-  public UInt256 getExcessDataGas() {
-    return excessDataGas;
-=======
   public Optional<UInt256> getExcessDataGas() {
     return Optional.ofNullable(excessDataGas);
->>>>>>> fdda9215
   }
 }