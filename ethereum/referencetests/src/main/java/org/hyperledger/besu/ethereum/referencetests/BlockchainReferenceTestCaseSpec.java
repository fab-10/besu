/*
 * Copyright ConsenSys AG.
 *
 * Licensed under the Apache License, Version 2.0 (the "License"); you may not use this file except in compliance with
 * the License. You may obtain a copy of the License at
 *
 * http://www.apache.org/licenses/LICENSE-2.0
 *
 * Unless required by applicable law or agreed to in writing, software distributed under the License is distributed on
 * an "AS IS" BASIS, WITHOUT WARRANTIES OR CONDITIONS OF ANY KIND, either express or implied. See the License for the
 * specific language governing permissions and limitations under the License.
 *
 * SPDX-License-Identifier: Apache-2.0
 *
 */
package org.hyperledger.besu.ethereum.referencetests;

import static org.hyperledger.besu.ethereum.core.InMemoryKeyValueStorageProvider.createInMemoryWorldStateArchive;

import org.hyperledger.besu.datatypes.Address;
import org.hyperledger.besu.datatypes.Hash;
import org.hyperledger.besu.datatypes.Wei;
import org.hyperledger.besu.ethereum.ProtocolContext;
import org.hyperledger.besu.ethereum.chain.MutableBlockchain;
import org.hyperledger.besu.ethereum.core.Block;
import org.hyperledger.besu.ethereum.core.BlockBody;
import org.hyperledger.besu.ethereum.core.BlockHeader;
import org.hyperledger.besu.ethereum.core.BlockHeaderFunctions;
import org.hyperledger.besu.ethereum.core.Difficulty;
import org.hyperledger.besu.ethereum.core.InMemoryKeyValueStorageProvider;
import org.hyperledger.besu.ethereum.core.MutableWorldState;
import org.hyperledger.besu.ethereum.core.ParsedExtraData;
import org.hyperledger.besu.ethereum.core.Transaction;
import org.hyperledger.besu.ethereum.mainnet.MainnetBlockHeaderFunctions;
import org.hyperledger.besu.ethereum.rlp.BytesValueRLPInput;
import org.hyperledger.besu.ethereum.rlp.RLPInput;
import org.hyperledger.besu.ethereum.worldstate.WorldStateArchive;
import org.hyperledger.besu.evm.log.LogsBloomFilter;
import org.hyperledger.besu.evm.worldstate.WorldUpdater;

import java.util.Map;

import com.fasterxml.jackson.annotation.JsonCreator;
import com.fasterxml.jackson.annotation.JsonIgnoreProperties;
import com.fasterxml.jackson.annotation.JsonProperty;
import org.apache.tuweni.bytes.Bytes;
import org.apache.tuweni.units.bigints.UInt256;

@JsonIgnoreProperties(ignoreUnknown = true)
public class BlockchainReferenceTestCaseSpec {

  private final String network;

  private final CandidateBlock[] candidateBlocks;

  private final ReferenceTestBlockHeader genesisBlockHeader;

  private final Hash lastBlockHash;

  private final WorldStateArchive worldStateArchive;

  private final MutableBlockchain blockchain;
  private final String sealEngine;

  private final ProtocolContext protocolContext;

  private static WorldStateArchive buildWorldStateArchive(
      final Map<String, ReferenceTestWorldState.AccountMock> accounts) {
    final WorldStateArchive worldStateArchive = createInMemoryWorldStateArchive();

    final MutableWorldState worldState = worldStateArchive.getMutable();
    final WorldUpdater updater = worldState.updater();

    for (final Map.Entry<String, ReferenceTestWorldState.AccountMock> entry : accounts.entrySet()) {
      ReferenceTestWorldState.insertAccount(
          updater, Address.fromHexString(entry.getKey()), entry.getValue());
    }

    updater.commit();
    worldState.persist(null);

    return worldStateArchive;
  }

  private static MutableBlockchain buildBlockchain(final BlockHeader genesisBlockHeader) {
    final Block genesisBlock = new Block(genesisBlockHeader, BlockBody.empty());
    return InMemoryKeyValueStorageProvider.createInMemoryBlockchain(genesisBlock);
  }

  @JsonCreator
  public BlockchainReferenceTestCaseSpec(
      @JsonProperty("network") final String network,
      @JsonProperty("blocks") final CandidateBlock[] candidateBlocks,
      @JsonProperty("genesisBlockHeader") final ReferenceTestBlockHeader genesisBlockHeader,
      @SuppressWarnings("unused") @JsonProperty("genesisRLP") final String genesisRLP,
      @JsonProperty("pre") final Map<String, ReferenceTestWorldState.AccountMock> accounts,
      @JsonProperty("lastblockhash") final String lastBlockHash,
      @JsonProperty("sealEngine") final String sealEngine) {
    this.network = network;
    this.candidateBlocks = candidateBlocks;
    this.genesisBlockHeader = genesisBlockHeader;
    this.lastBlockHash = Hash.fromHexString(lastBlockHash);
    this.worldStateArchive = buildWorldStateArchive(accounts);
    this.blockchain = buildBlockchain(genesisBlockHeader);
    this.sealEngine = sealEngine;
    this.protocolContext = new ProtocolContext(this.blockchain, this.worldStateArchive, null);
  }

  public String getNetwork() {
    return network;
  }

  public CandidateBlock[] getCandidateBlocks() {
    return candidateBlocks;
  }

  public WorldStateArchive getWorldStateArchive() {
    return worldStateArchive;
  }

  public BlockHeader getGenesisBlockHeader() {
    return genesisBlockHeader;
  }

  public MutableBlockchain getBlockchain() {
    return blockchain;
  }

  public ProtocolContext getProtocolContext() {
    return protocolContext;
  }

  public Hash getLastBlockHash() {
    return lastBlockHash;
  }

  public String getSealEngine() {
    return sealEngine;
  }

  public static class ReferenceTestBlockHeader extends BlockHeader {

    @JsonCreator
    public ReferenceTestBlockHeader(
        @JsonProperty("parentHash") final String parentHash,
        @JsonProperty("uncleHash") final String uncleHash,
        @JsonProperty("coinbase") final String coinbase,
        @JsonProperty("stateRoot") final String stateRoot,
        @JsonProperty("transactionsTrie") final String transactionsTrie,
        @JsonProperty("receiptTrie") final String receiptTrie,
        @JsonProperty("bloom") final String bloom,
        @JsonProperty("difficulty") final String difficulty,
        @JsonProperty("number") final String number,
        @JsonProperty("gasLimit") final String gasLimit,
        @JsonProperty("gasUsed") final String gasUsed,
        @JsonProperty("timestamp") final String timestamp,
        @JsonProperty("extraData") final String extraData,
        @JsonProperty("baseFeePerGas") final String baseFee,
        @JsonProperty("mixHash") final String mixHash,
        @JsonProperty("nonce") final String nonce,
        @JsonProperty("withdrawalsRoot") final String withdrawalsRoot,
        @JsonProperty("excessDataGas") final String excessDataGas,
        @JsonProperty("hash") final String hash) {
      super(
          Hash.fromHexString(parentHash), // parentHash
          Hash.fromHexString(uncleHash), // ommersHash
          Address.fromHexString(coinbase), // coinbase
          Hash.fromHexString(stateRoot), // stateRoot
          Hash.fromHexString(transactionsTrie), // transactionsRoot
          Hash.fromHexString(receiptTrie), // receiptTrie
          LogsBloomFilter.fromHexString(bloom), // bloom
          Difficulty.fromHexString(difficulty), // difficulty
          Long.decode(number), // number
          Long.decode(gasLimit), // gasLimit
          Long.decode(gasUsed), // gasUsed
          Long.decode(timestamp), // timestamp
          Bytes.fromHexString(extraData), // extraData
          baseFee != null ? Wei.fromHexString(baseFee) : null, // baseFee
          Hash.fromHexString(mixHash), // mixHash
          Bytes.fromHexStringLenient(nonce).toLong(),
<<<<<<< HEAD
          // withdrawalsRoot == null ? Hash.EMPTY : Hash.fromHexString(withdrawalsRoot),
          excessDataGas == null ? null : UInt256.fromHexString(excessDataGas),
=======
          withdrawalsRoot != null ? Hash.fromHexString(withdrawalsRoot) : null,
>>>>>>> 93f10a46
          new BlockHeaderFunctions() {
            @Override
            public Hash hash(final BlockHeader header) {
              return Hash.fromHexString(hash);
            }

            @Override
            public ParsedExtraData parseExtraData(final BlockHeader header) {
              return null;
            }
          });
    }
  }

  @JsonIgnoreProperties({
    "expectExceptionByzantium",
    "expectExceptionConstantinople",
    "expectExceptionConstantinopleFix",
    "expectExceptionIstanbul",
    "expectExceptionEIP150",
    "expectExceptionEIP158",
    "expectExceptionFrontier",
    "expectExceptionHomestead",
    "expectException",
    "blocknumber",
    "chainname",
    "expectExceptionALL",
    "chainnetwork",
    "transactionSequence"
  })
  public static class CandidateBlock {

    private final Bytes rlp;

    private final Boolean valid;

    @JsonCreator
    public CandidateBlock(
        @JsonProperty("rlp") final String rlp,
        @JsonProperty("blockHeader") final Object blockHeader,
        @JsonProperty("transactions") final Object transactions,
        @JsonProperty("uncleHeaders") final Object uncleHeaders,
        @JsonProperty("withdrawals") final Object withdrawals) {
      boolean blockVaid = true;
      // The BLOCK__WrongCharAtRLP_0 test has an invalid character in its rlp string.
      Bytes rlpAttempt = null;
      try {
        rlpAttempt = Bytes.fromHexString(rlp);
      } catch (final IllegalArgumentException e) {
        blockVaid = false;
      }
      this.rlp = rlpAttempt;

      if (blockHeader == null
          && transactions == null
          && uncleHeaders == null
          && withdrawals == null) {
        blockVaid = false;
      }

      this.valid = blockVaid;
    }

    public boolean isValid() {
      return valid;
    }

    public boolean isExecutable() {
      return rlp != null;
    }

    public Block getBlock() {
      final RLPInput input = new BytesValueRLPInput(rlp, false);
      input.enterList();
      final MainnetBlockHeaderFunctions blockHeaderFunctions = new MainnetBlockHeaderFunctions();
      final BlockHeader header = BlockHeader.readFrom(input, blockHeaderFunctions);
      final BlockBody body =
          new BlockBody(
              input.readList(Transaction::readFrom),
              input.readList(inputData -> BlockHeader.readFrom(inputData, blockHeaderFunctions)));
      // input.readList(inputData -> BlockHeader.readFrom(inputData, blockHeaderFunctions),
      // input.isEndOfCurrentList()
      //         ? Optional.empty()
      //           : Optional.of(input.readList(Withdrawal::readFrom))));
      return new Block(header, body);
    }
  }
}<|MERGE_RESOLUTION|>--- conflicted
+++ resolved
@@ -178,12 +178,8 @@
           baseFee != null ? Wei.fromHexString(baseFee) : null, // baseFee
           Hash.fromHexString(mixHash), // mixHash
           Bytes.fromHexStringLenient(nonce).toLong(),
-<<<<<<< HEAD
-          // withdrawalsRoot == null ? Hash.EMPTY : Hash.fromHexString(withdrawalsRoot),
+          withdrawalsRoot != null ? Hash.fromHexString(withdrawalsRoot) : null,
           excessDataGas == null ? null : UInt256.fromHexString(excessDataGas),
-=======
-          withdrawalsRoot != null ? Hash.fromHexString(withdrawalsRoot) : null,
->>>>>>> 93f10a46
           new BlockHeaderFunctions() {
             @Override
             public Hash hash(final BlockHeader header) {
