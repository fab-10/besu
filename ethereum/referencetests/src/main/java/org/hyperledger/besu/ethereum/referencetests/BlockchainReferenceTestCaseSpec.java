/*
 * Copyright ConsenSys AG.
 *
 * Licensed under the Apache License, Version 2.0 (the "License"); you may not use this file except in compliance with
 * the License. You may obtain a copy of the License at
 *
 * http://www.apache.org/licenses/LICENSE-2.0
 *
 * Unless required by applicable law or agreed to in writing, software distributed under the License is distributed on
 * an "AS IS" BASIS, WITHOUT WARRANTIES OR CONDITIONS OF ANY KIND, either express or implied. See the License for the
 * specific language governing permissions and limitations under the License.
 *
 * SPDX-License-Identifier: Apache-2.0
 *
 */
package org.hyperledger.besu.ethereum.referencetests;

import static org.hyperledger.besu.ethereum.core.InMemoryKeyValueStorageProvider.createInMemoryWorldStateArchive;

import org.hyperledger.besu.datatypes.Address;
import org.hyperledger.besu.datatypes.Hash;
import org.hyperledger.besu.datatypes.Wei;
import org.hyperledger.besu.ethereum.ProtocolContext;
import org.hyperledger.besu.ethereum.chain.MutableBlockchain;
import org.hyperledger.besu.ethereum.core.Block;
import org.hyperledger.besu.ethereum.core.BlockBody;
import org.hyperledger.besu.ethereum.core.BlockHeader;
import org.hyperledger.besu.ethereum.core.BlockHeaderFunctions;
import org.hyperledger.besu.ethereum.core.Difficulty;
import org.hyperledger.besu.ethereum.core.InMemoryKeyValueStorageProvider;
import org.hyperledger.besu.ethereum.core.MutableWorldState;
import org.hyperledger.besu.ethereum.core.ParsedExtraData;
import org.hyperledger.besu.ethereum.core.Transaction;
import org.hyperledger.besu.ethereum.mainnet.MainnetBlockHeaderFunctions;
import org.hyperledger.besu.ethereum.rlp.BytesValueRLPInput;
import org.hyperledger.besu.ethereum.rlp.RLPInput;
import org.hyperledger.besu.ethereum.worldstate.WorldStateArchive;
import org.hyperledger.besu.evm.log.LogsBloomFilter;
import org.hyperledger.besu.evm.worldstate.WorldUpdater;

import java.util.Map;

import com.fasterxml.jackson.annotation.JsonCreator;
import com.fasterxml.jackson.annotation.JsonIgnoreProperties;
import com.fasterxml.jackson.annotation.JsonProperty;
import org.apache.tuweni.bytes.Bytes;
import org.apache.tuweni.units.bigints.UInt256;

@JsonIgnoreProperties(ignoreUnknown = true)
public class BlockchainReferenceTestCaseSpec {

  private final String network;

  private final CandidateBlock[] candidateBlocks;

  private final ReferenceTestBlockHeader genesisBlockHeader;

  private final Hash lastBlockHash;

  private final WorldStateArchive worldStateArchive;

  private final MutableBlockchain blockchain;
  private final String sealEngine;

  private final ProtocolContext protocolContext;

  private static WorldStateArchive buildWorldStateArchive(
      final Map<String, ReferenceTestWorldState.AccountMock> accounts) {
    final WorldStateArchive worldStateArchive = createInMemoryWorldStateArchive();

    final MutableWorldState worldState = worldStateArchive.getMutable();
    final WorldUpdater updater = worldState.updater();

    for (final Map.Entry<String, ReferenceTestWorldState.AccountMock> entry : accounts.entrySet()) {
      ReferenceTestWorldState.insertAccount(
          updater, Address.fromHexString(entry.getKey()), entry.getValue());
    }

    updater.commit();
    worldState.persist(null);

    return worldStateArchive;
  }

  private static MutableBlockchain buildBlockchain(final BlockHeader genesisBlockHeader) {
    final Block genesisBlock = new Block(genesisBlockHeader, BlockBody.empty());
    return InMemoryKeyValueStorageProvider.createInMemoryBlockchain(genesisBlock);
  }

  @JsonCreator
  public BlockchainReferenceTestCaseSpec(
      @JsonProperty("network") final String network,
      @JsonProperty("blocks") final CandidateBlock[] candidateBlocks,
      @JsonProperty("genesisBlockHeader") final ReferenceTestBlockHeader genesisBlockHeader,
      @SuppressWarnings("unused") @JsonProperty("genesisRLP") final String genesisRLP,
      @JsonProperty("pre") final Map<String, ReferenceTestWorldState.AccountMock> accounts,
      @JsonProperty("lastblockhash") final String lastBlockHash,
      @JsonProperty("sealEngine") final String sealEngine) {
    this.network = network;
    this.candidateBlocks = candidateBlocks;
    this.genesisBlockHeader = genesisBlockHeader;
    this.lastBlockHash = Hash.fromHexString(lastBlockHash);
    this.worldStateArchive = buildWorldStateArchive(accounts);
    this.blockchain = buildBlockchain(genesisBlockHeader);
    this.sealEngine = sealEngine;
    this.protocolContext = new ProtocolContext(this.blockchain, this.worldStateArchive, null);
  }

  public String getNetwork() {
    return network;
  }

  public CandidateBlock[] getCandidateBlocks() {
    return candidateBlocks;
  }

  public WorldStateArchive getWorldStateArchive() {
    return worldStateArchive;
  }

  public BlockHeader getGenesisBlockHeader() {
    return genesisBlockHeader;
  }

  public MutableBlockchain getBlockchain() {
    return blockchain;
  }

  public ProtocolContext getProtocolContext() {
    return protocolContext;
  }

  public Hash getLastBlockHash() {
    return lastBlockHash;
  }

  public String getSealEngine() {
    return sealEngine;
  }

  public static class ReferenceTestBlockHeader extends BlockHeader {

    @JsonCreator
    public ReferenceTestBlockHeader(
        @JsonProperty("parentHash") final String parentHash,
        @JsonProperty("uncleHash") final String uncleHash,
        @JsonProperty("coinbase") final String coinbase,
        @JsonProperty("stateRoot") final String stateRoot,
        @JsonProperty("transactionsTrie") final String transactionsTrie,
        @JsonProperty("receiptTrie") final String receiptTrie,
        @JsonProperty("bloom") final String bloom,
        @JsonProperty("difficulty") final String difficulty,
        @JsonProperty("number") final String number,
        @JsonProperty("gasLimit") final String gasLimit,
        @JsonProperty("gasUsed") final String gasUsed,
        @JsonProperty("timestamp") final String timestamp,
        @JsonProperty("extraData") final String extraData,
        @JsonProperty("baseFeePerGas") final String baseFee,
        @JsonProperty("mixHash") final String mixHash,
        @JsonProperty("nonce") final String nonce,
        @JsonProperty("withdrawalsRoot") final String withdrawalsRoot,
        @JsonProperty("excessDataGas") final String excessDataGas,
        @JsonProperty("hash") final String hash) {
      super(
          Hash.fromHexString(parentHash), // parentHash
          Hash.fromHexString(uncleHash), // ommersHash
          Address.fromHexString(coinbase), // coinbase
          Hash.fromHexString(stateRoot), // stateRoot
          Hash.fromHexString(transactionsTrie), // transactionsRoot
          Hash.fromHexString(receiptTrie), // receiptTrie
          LogsBloomFilter.fromHexString(bloom), // bloom
          Difficulty.fromHexString(difficulty), // difficulty
          Long.decode(number), // number
          Long.decode(gasLimit), // gasLimit
          Long.decode(gasUsed), // gasUsed
          Long.decode(timestamp), // timestamp
          Bytes.fromHexString(extraData), // extraData
          baseFee != null ? Wei.fromHexString(baseFee) : null, // baseFee
          Hash.fromHexString(mixHash), // mixHash
          Bytes.fromHexStringLenient(nonce).toLong(),
          withdrawalsRoot != null ? Hash.fromHexString(withdrawalsRoot) : null,
<<<<<<< HEAD
          excessDataGas == null ? null : UInt256.fromHexString(excessDataGas),
=======
          excessDataGas != null ? UInt256.fromHexString(excessDataGas) : null,
>>>>>>> 744a5f03
          new BlockHeaderFunctions() {
            @Override
            public Hash hash(final BlockHeader header) {
              return Hash.fromHexString(hash);
            }

            @Override
            public ParsedExtraData parseExtraData(final BlockHeader header) {
              return null;
            }
          });
    }
  }

  @JsonIgnoreProperties({
    "expectExceptionByzantium",
    "expectExceptionConstantinople",
    "expectExceptionConstantinopleFix",
    "expectExceptionIstanbul",
    "expectExceptionEIP150",
    "expectExceptionEIP158",
    "expectExceptionFrontier",
    "expectExceptionHomestead",
    "expectException",
    "blocknumber",
    "chainname",
    "expectExceptionALL",
    "chainnetwork",
    "transactionSequence"
  })
  public static class CandidateBlock {

    private final Bytes rlp;

    private final Boolean valid;

    @JsonCreator
    public CandidateBlock(
        @JsonProperty("rlp") final String rlp,
        @JsonProperty("blockHeader") final Object blockHeader,
        @JsonProperty("transactions") final Object transactions,
        @JsonProperty("uncleHeaders") final Object uncleHeaders,
        @JsonProperty("withdrawals") final Object withdrawals) {
      boolean blockVaid = true;
      // The BLOCK__WrongCharAtRLP_0 test has an invalid character in its rlp string.
      Bytes rlpAttempt = null;
      try {
        rlpAttempt = Bytes.fromHexString(rlp);
      } catch (final IllegalArgumentException e) {
        blockVaid = false;
      }
      this.rlp = rlpAttempt;

      if (blockHeader == null
          && transactions == null
          && uncleHeaders == null
          && withdrawals == null) {
        blockVaid = false;
      }

      this.valid = blockVaid;
    }

    public boolean isValid() {
      return valid;
    }

    public boolean isExecutable() {
      return rlp != null;
    }

    public Block getBlock() {
      final RLPInput input = new BytesValueRLPInput(rlp, false);
      input.enterList();
      final MainnetBlockHeaderFunctions blockHeaderFunctions = new MainnetBlockHeaderFunctions();
      final BlockHeader header = BlockHeader.readFrom(input, blockHeaderFunctions);
      final BlockBody body =
          new BlockBody(
              input.readList(Transaction::readFrom),
              input.readList(inputData -> BlockHeader.readFrom(inputData, blockHeaderFunctions)));
      // input.readList(inputData -> BlockHeader.readFrom(inputData, blockHeaderFunctions),
      // input.isEndOfCurrentList()
      //         ? Optional.empty()
      //           : Optional.of(input.readList(Withdrawal::readFrom))));
      return new Block(header, body);
    }
  }
}<|MERGE_RESOLUTION|>--- conflicted
+++ resolved
@@ -179,11 +179,7 @@
           Hash.fromHexString(mixHash), // mixHash
           Bytes.fromHexStringLenient(nonce).toLong(),
           withdrawalsRoot != null ? Hash.fromHexString(withdrawalsRoot) : null,
-<<<<<<< HEAD
-          excessDataGas == null ? null : UInt256.fromHexString(excessDataGas),
-=======
           excessDataGas != null ? UInt256.fromHexString(excessDataGas) : null,
->>>>>>> 744a5f03
           new BlockHeaderFunctions() {
             @Override
             public Hash hash(final BlockHeader header) {
