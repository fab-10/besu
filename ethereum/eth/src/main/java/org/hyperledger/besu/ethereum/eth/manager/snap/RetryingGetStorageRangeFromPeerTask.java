--- conflicted
+++ resolved
@@ -17,12 +17,8 @@
 import org.hyperledger.besu.ethereum.core.BlockHeader;
 import org.hyperledger.besu.ethereum.eth.manager.EthContext;
 import org.hyperledger.besu.ethereum.eth.manager.EthPeer;
-<<<<<<< HEAD
+import org.hyperledger.besu.ethereum.eth.manager.task.AbstractPeerTask.PeerTaskResult;
 import org.hyperledger.besu.ethereum.eth.manager.task.AbstractRetryingSwitchingPeerTask;
-=======
-import org.hyperledger.besu.ethereum.eth.manager.task.AbstractPeerTask.PeerTaskResult;
-import org.hyperledger.besu.ethereum.eth.manager.task.AbstractRetryingPeerTask;
->>>>>>> a20c5eda
 import org.hyperledger.besu.ethereum.eth.manager.task.EthTask;
 import org.hyperledger.besu.ethereum.eth.messages.snap.StorageRangeMessage;
 import org.hyperledger.besu.plugin.services.MetricsSystem;
@@ -48,18 +44,9 @@
       final Bytes32 startKeyHash,
       final Bytes32 endKeyHash,
       final BlockHeader blockHeader,
-<<<<<<< HEAD
       final MetricsSystem metricsSystem,
       final int maxRetries) {
-    super(
-        ethContext,
-        metricsSystem,
-        data -> data.proofs().isEmpty() && data.slots().isEmpty(),
-        maxRetries);
-=======
-      final MetricsSystem metricsSystem) {
-    super(ethContext, 4, metricsSystem);
->>>>>>> a20c5eda
+    super(ethContext, metricsSystem, maxRetries);
     this.ethContext = ethContext;
     this.accountHashes = accountHashes;
     this.startKeyHash = startKeyHash;
@@ -92,16 +79,7 @@
     final GetStorageRangeFromPeerTask task =
         GetStorageRangeFromPeerTask.forStorageRange(
             ethContext, accountHashes, startKeyHash, endKeyHash, blockHeader, metricsSystem);
-<<<<<<< HEAD
     task.assignPeer(peer);
-    return executeSubTask(task::run)
-        .thenApply(
-            peerResult -> {
-              result.complete(peerResult.getResult());
-              return peerResult.getResult();
-            });
-=======
-    assignedPeer.ifPresent(task::assignPeer);
     return executeSubTask(task::run).thenApply(PeerTaskResult::getResult);
   }
 
@@ -113,6 +91,5 @@
   @Override
   protected boolean successfulResult(final StorageRangeMessage.SlotRangeData peerResult) {
     return !emptyResult(peerResult);
->>>>>>> a20c5eda
   }
 }