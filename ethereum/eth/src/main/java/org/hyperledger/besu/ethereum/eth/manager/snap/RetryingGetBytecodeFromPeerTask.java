/*
 * Copyright contributors to Hyperledger Besu
 *
 * Licensed under the Apache License, Version 2.0 (the "License"); you may not use this file except in compliance with
 * the License. You may obtain a copy of the License at
 *
 * http://www.apache.org/licenses/LICENSE-2.0
 *
 * Unless required by applicable law or agreed to in writing, software distributed under the License is distributed on
 * an "AS IS" BASIS, WITHOUT WARRANTIES OR CONDITIONS OF ANY KIND, either express or implied. See the License for the
 * specific language governing permissions and limitations under the License.
 *
 * SPDX-License-Identifier: Apache-2.0
 */
package org.hyperledger.besu.ethereum.eth.manager.snap;

import org.hyperledger.besu.ethereum.core.BlockHeader;
import org.hyperledger.besu.ethereum.eth.manager.EthContext;
import org.hyperledger.besu.ethereum.eth.manager.EthPeer;
<<<<<<< HEAD
=======
import org.hyperledger.besu.ethereum.eth.manager.task.AbstractPeerTask.PeerTaskResult;
>>>>>>> ed2def64
import org.hyperledger.besu.ethereum.eth.manager.task.AbstractRetryingSwitchingPeerTask;
import org.hyperledger.besu.ethereum.eth.manager.task.EthTask;
import org.hyperledger.besu.plugin.services.MetricsSystem;

import java.util.List;
import java.util.Map;
import java.util.concurrent.CompletableFuture;

import org.apache.tuweni.bytes.Bytes;
import org.apache.tuweni.bytes.Bytes32;

public class RetryingGetBytecodeFromPeerTask
    extends AbstractRetryingSwitchingPeerTask<Map<Bytes32, Bytes>> {

  private final EthContext ethContext;
  private final List<Bytes32> codeHashes;
  private final BlockHeader blockHeader;
  private final MetricsSystem metricsSystem;

  private RetryingGetBytecodeFromPeerTask(
      final EthContext ethContext,
      final List<Bytes32> codeHashes,
      final BlockHeader blockHeader,
      final MetricsSystem metricsSystem,
      final int maxRetries) {
<<<<<<< HEAD
    super(ethContext, metricsSystem, Map::isEmpty, maxRetries);
=======
    super(ethContext, metricsSystem, maxRetries);
>>>>>>> ed2def64
    this.ethContext = ethContext;
    this.codeHashes = codeHashes;
    this.blockHeader = blockHeader;
    this.metricsSystem = metricsSystem;
  }

  public static EthTask<Map<Bytes32, Bytes>> forByteCode(
      final EthContext ethContext,
      final List<Bytes32> codeHashes,
      final BlockHeader blockHeader,
      final MetricsSystem metricsSystem,
      final int maxRetries) {
    return new RetryingGetBytecodeFromPeerTask(
        ethContext, codeHashes, blockHeader, metricsSystem, maxRetries);
  }

  @Override
  protected CompletableFuture<Map<Bytes32, Bytes>> executeTaskOnCurrentPeer(final EthPeer peer) {
    final GetBytecodeFromPeerTask task =
        GetBytecodeFromPeerTask.forBytecode(ethContext, codeHashes, blockHeader, metricsSystem);
    task.assignPeer(peer);
<<<<<<< HEAD
    return executeSubTask(task::run)
        .thenApply(
            peerResult -> {
              result.complete(peerResult.getResult());
              return peerResult.getResult();
            });
=======
    return executeSubTask(task::run).thenApply(PeerTaskResult::getResult);
  }

  @Override
  protected boolean emptyResult(final Map<Bytes32, Bytes> peerResult) {
    return peerResult.isEmpty();
  }

  @Override
  protected boolean successfulResult(final Map<Bytes32, Bytes> peerResult) {
    return !emptyResult(peerResult);
>>>>>>> ed2def64
  }
}<|MERGE_RESOLUTION|>--- conflicted
+++ resolved
@@ -17,10 +17,7 @@
 import org.hyperledger.besu.ethereum.core.BlockHeader;
 import org.hyperledger.besu.ethereum.eth.manager.EthContext;
 import org.hyperledger.besu.ethereum.eth.manager.EthPeer;
-<<<<<<< HEAD
-=======
 import org.hyperledger.besu.ethereum.eth.manager.task.AbstractPeerTask.PeerTaskResult;
->>>>>>> ed2def64
 import org.hyperledger.besu.ethereum.eth.manager.task.AbstractRetryingSwitchingPeerTask;
 import org.hyperledger.besu.ethereum.eth.manager.task.EthTask;
 import org.hyperledger.besu.plugin.services.MetricsSystem;
@@ -46,11 +43,7 @@
       final BlockHeader blockHeader,
       final MetricsSystem metricsSystem,
       final int maxRetries) {
-<<<<<<< HEAD
-    super(ethContext, metricsSystem, Map::isEmpty, maxRetries);
-=======
     super(ethContext, metricsSystem, maxRetries);
->>>>>>> ed2def64
     this.ethContext = ethContext;
     this.codeHashes = codeHashes;
     this.blockHeader = blockHeader;
@@ -72,14 +65,6 @@
     final GetBytecodeFromPeerTask task =
         GetBytecodeFromPeerTask.forBytecode(ethContext, codeHashes, blockHeader, metricsSystem);
     task.assignPeer(peer);
-<<<<<<< HEAD
-    return executeSubTask(task::run)
-        .thenApply(
-            peerResult -> {
-              result.complete(peerResult.getResult());
-              return peerResult.getResult();
-            });
-=======
     return executeSubTask(task::run).thenApply(PeerTaskResult::getResult);
   }
 
@@ -91,6 +76,5 @@
   @Override
   protected boolean successfulResult(final Map<Bytes32, Bytes> peerResult) {
     return !emptyResult(peerResult);
->>>>>>> ed2def64
   }
 }