/*
 * Copyright ConsenSys AG.
 *
 * Licensed under the Apache License, Version 2.0 (the "License"); you may not use this file except in compliance with
 * the License. You may obtain a copy of the License at
 *
 * http://www.apache.org/licenses/LICENSE-2.0
 *
 * Unless required by applicable law or agreed to in writing, software distributed under the License is distributed on
 * an "AS IS" BASIS, WITHOUT WARRANTIES OR CONDITIONS OF ANY KIND, either express or implied. See the License for the
 * specific language governing permissions and limitations under the License.
 *
 * SPDX-License-Identifier: Apache-2.0
 */
package org.hyperledger.besu.ethereum.eth.manager.task;

import org.hyperledger.besu.datatypes.Hash;
import org.hyperledger.besu.ethereum.eth.manager.EthContext;
import org.hyperledger.besu.ethereum.eth.manager.EthPeer;
import org.hyperledger.besu.ethereum.eth.manager.task.AbstractPeerTask.PeerTaskResult;
import org.hyperledger.besu.plugin.services.MetricsSystem;

import java.util.Collection;
import java.util.HashSet;
import java.util.Map;
import java.util.Set;
import java.util.concurrent.CompletableFuture;

import org.apache.tuweni.bytes.Bytes;

public class RetryingGetNodeDataFromPeerTask
    extends AbstractRetryingSwitchingPeerTask<Map<Hash, Bytes>> {

  private final EthContext ethContext;
  private final Set<Hash> hashes;
  private final long pivotBlockNumber;
  private final MetricsSystem metricsSystem;

  private RetryingGetNodeDataFromPeerTask(
      final EthContext ethContext,
      final Collection<Hash> hashes,
      final long pivotBlockNumber,
<<<<<<< HEAD
      final MetricsSystem metricsSystem,
      final int maxRetries) {
    super(ethContext, metricsSystem, data -> false, maxRetries);
=======
      final MetricsSystem metricsSystem) {
    super(ethContext, 4, metricsSystem);
>>>>>>> a20c5eda
    this.ethContext = ethContext;
    this.hashes = new HashSet<>(hashes);
    this.pivotBlockNumber = pivotBlockNumber;
    this.metricsSystem = metricsSystem;
  }

  public static RetryingGetNodeDataFromPeerTask forHashes(
      final EthContext ethContext,
      final Collection<Hash> hashes,
      final long pivotBlockNumber,
      final MetricsSystem metricsSystem,
      final int maxRetries) {
    return new RetryingGetNodeDataFromPeerTask(
        ethContext, hashes, pivotBlockNumber, metricsSystem, maxRetries);
  }

  @Override
  protected CompletableFuture<Map<Hash, Bytes>> executeTaskOnCurrentPeer(final EthPeer peer) {
    final GetNodeDataFromPeerTask task =
        GetNodeDataFromPeerTask.forHashes(ethContext, hashes, pivotBlockNumber, metricsSystem);
<<<<<<< HEAD
    task.assignPeer(peer);
    return executeSubTask(task::run)
        .thenApply(
            peerResult -> {
              result.complete(peerResult.getResult());
              return peerResult.getResult();
            });
=======
    assignedPeer.ifPresent(task::assignPeer);
    return executeSubTask(task::run).thenApply(PeerTaskResult::getResult);
  }

  @Override
  protected boolean emptyResult(final Map<Hash, Bytes> peerResult) {
    return false;
  }

  @Override
  protected boolean successfulResult(final Map<Hash, Bytes> peerResult) {
    return !emptyResult(peerResult);
>>>>>>> a20c5eda
  }
}<|MERGE_RESOLUTION|>--- conflicted
+++ resolved
@@ -40,14 +40,9 @@
       final EthContext ethContext,
       final Collection<Hash> hashes,
       final long pivotBlockNumber,
-<<<<<<< HEAD
       final MetricsSystem metricsSystem,
       final int maxRetries) {
-    super(ethContext, metricsSystem, data -> false, maxRetries);
-=======
-      final MetricsSystem metricsSystem) {
-    super(ethContext, 4, metricsSystem);
->>>>>>> a20c5eda
+    super(ethContext, metricsSystem, maxRetries);
     this.ethContext = ethContext;
     this.hashes = new HashSet<>(hashes);
     this.pivotBlockNumber = pivotBlockNumber;
@@ -68,16 +63,7 @@
   protected CompletableFuture<Map<Hash, Bytes>> executeTaskOnCurrentPeer(final EthPeer peer) {
     final GetNodeDataFromPeerTask task =
         GetNodeDataFromPeerTask.forHashes(ethContext, hashes, pivotBlockNumber, metricsSystem);
-<<<<<<< HEAD
     task.assignPeer(peer);
-    return executeSubTask(task::run)
-        .thenApply(
-            peerResult -> {
-              result.complete(peerResult.getResult());
-              return peerResult.getResult();
-            });
-=======
-    assignedPeer.ifPresent(task::assignPeer);
     return executeSubTask(task::run).thenApply(PeerTaskResult::getResult);
   }
 
@@ -89,6 +75,5 @@
   @Override
   protected boolean successfulResult(final Map<Hash, Bytes> peerResult) {
     return !emptyResult(peerResult);
->>>>>>> a20c5eda
   }
 }