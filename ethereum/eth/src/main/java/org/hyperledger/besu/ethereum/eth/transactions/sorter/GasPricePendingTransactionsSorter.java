--- conflicted
+++ resolved
@@ -53,17 +53,13 @@
   }
 
   @Override
-<<<<<<< HEAD
-  public void manageBlockAdded(final BlockHeader blockHeader, final FeeMarket feeMarket) {
-=======
   public void reset() {
     super.reset();
     prioritizedTransactions.clear();
   }
 
   @Override
-  public void manageBlockAdded(final Block block) {
->>>>>>> 96972ff2
+  public void manageBlockAdded(final BlockHeader blockHeader, final FeeMarket feeMarket) {
     // nothing to do
   }
 
