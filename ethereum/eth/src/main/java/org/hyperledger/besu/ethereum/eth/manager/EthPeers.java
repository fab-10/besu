--- conflicted
+++ resolved
@@ -196,20 +196,11 @@
         disconnectCallbacks.forEach(callback -> callback.onDisconnect(peer));
         peer.handleDisconnect();
         abortPendingRequestsAssignedToDisconnectedPeers();
-<<<<<<< HEAD
-        if (System.currentTimeMillis() - peer.getConnection().getInitiatedAt() > 600000) {
-          LOG.debug("Disonnected ESTABLISHED peer {}", peer);
-        } else {
-          LOG.debug("Disconnected EthPeer {}", peer.getShortNodeId());
-        }
-        LOG.trace("Disconnected EthPeer {}", peer);
-=======
         if (peer.getReputation().getScore() > USEFULL_PEER_SCORE_THRESHOLD) {
           LOG.debug("Disconnected USEFULL peer {}", peer);
         } else {
           LOG.debug("Disconnected EthPeer {}", peer.getShortNodeId());
         }
->>>>>>> c316a6df
       }
     }
     reattemptPendingPeerRequests();
@@ -233,13 +224,10 @@
   public EthPeer peer(final PeerConnection connection) {
     final EthPeer ethPeer = incompleteConnections.getIfPresent(connection);
     return ethPeer != null ? ethPeer : completeConnections.get(connection.getPeer().getId());
-<<<<<<< HEAD
   }
 
   public EthPeer peer(final Bytes peerId) {
     return completeConnections.get(peerId);
-=======
->>>>>>> c316a6df
   }
 
   public PendingPeerRequest executePeerRequest(
