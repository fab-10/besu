--- conflicted
+++ resolved
@@ -31,7 +31,6 @@
 import javax.annotation.Nonnull;
 
 import org.apache.tuweni.bytes.Bytes;
-import org.apache.tuweni.units.bigints.UInt256;
 
 public class ChainForTestCreator {
 
@@ -58,11 +57,7 @@
         Hash.EMPTY,
         0,
         null,
-<<<<<<< HEAD
-        UInt256.ZERO,
-=======
         null,
->>>>>>> 744a5f03
         new MainnetBlockHeaderFunctions());
   }
 
@@ -134,11 +129,7 @@
         Hash.EMPTY,
         0,
         null,
-<<<<<<< HEAD
-        UInt256.ZERO,
-=======
         null,
->>>>>>> 744a5f03
         new MainnetBlockHeaderFunctions());
   }
 }