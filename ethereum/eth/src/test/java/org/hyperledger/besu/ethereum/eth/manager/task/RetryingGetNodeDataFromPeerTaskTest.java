--- conflicted
+++ resolved
@@ -55,11 +55,7 @@
       final Map<Hash, Bytes> requestedData, final int maxRetries) {
     final List<Hash> hashes = Lists.newArrayList(requestedData.keySet());
     return RetryingGetNodeDataFromPeerTask.forHashes(
-<<<<<<< HEAD
-        ethContext, hashes, GENESIS_BLOCK_NUMBER, metricsSystem, ethPeers.peerCount());
-=======
         ethContext, hashes, GENESIS_BLOCK_NUMBER, metricsSystem, maxRetries);
->>>>>>> ed2def64
   }
 
   @Test
