--- conflicted
+++ resolved
@@ -1297,14 +1297,11 @@
     return maybeUpdatedStorage;
   }
 
-<<<<<<< HEAD
   public Optional<List<Hash>> getVersionedHashes() {
     return versionedHashes;
   }
 
-=======
   /** Reset. */
->>>>>>> fa564d93
   public void reset() {
     maybeUpdatedMemory = Optional.empty();
     maybeUpdatedStorage = Optional.empty();
@@ -1338,17 +1335,14 @@
     private Set<Address> accessListWarmAddresses = emptySet();
     private Multimap<Address, Bytes32> accessListWarmStorage = HashMultimap.create();
 
-<<<<<<< HEAD
     private Optional<List<Hash>> versionedHashes;
 
-=======
     /**
      * Sets Type.
      *
      * @param type the type
      * @return the builder
      */
->>>>>>> fa564d93
     public Builder type(final Type type) {
       this.type = type;
       return this;
